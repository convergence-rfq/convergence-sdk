--- conflicted
+++ resolved
@@ -47,11 +47,7 @@
     "@convergence-rfq/beet-solana": "0.4.4",
     "@convergence-rfq/psyoptions-american-instrument": "2.0.6",
     "@convergence-rfq/psyoptions-european-instrument": "2.0.9",
-<<<<<<< HEAD
-    "@convergence-rfq/rfq": "2.0.16",
-=======
     "@convergence-rfq/rfq": "^2.0.16",
->>>>>>> 1715610c
     "@convergence-rfq/risk-engine": "2.0.12",
     "@convergence-rfq/spot-instrument": "2.0.13",
     "@mithraic-labs/psy-american": "^0.2.3",
