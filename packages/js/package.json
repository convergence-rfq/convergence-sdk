--- conflicted
+++ resolved
@@ -1,11 +1,7 @@
 {
   "name": "@convergence-rfq/sdk",
   "description": "Official Convergence RFQ SDK",
-<<<<<<< HEAD
   "version": "4.5.23",
-=======
-  "version": "4.5.22",
->>>>>>> 933d5364
   "license": "MIT",
   "publishConfig": {
     "access": "public"
