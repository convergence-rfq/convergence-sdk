{
  "name": "@convergence-rfq/sdk",
  "version": "4.0.5",
  "sideEffects": false,
  "module": "dist/esm/index.mjs",
  "main": "dist/cjs/index.cjs",
  "types": "dist/types/index.d.ts",
  "exports": {
    ".": {
      "import": "./dist/esm/index.mjs",
      "require": "./dist/cjs/index.cjs"
    }
  },
  "files": [
    "/dist/cjs",
    "/dist/esm",
    "/dist/types",
    "/src"
  ],
  "publishConfig": {
    "access": "public"
  },
  "license": "MIT",
  "description": "Official Convergence RFQ SDK",
  "keywords": [
    "rfq",
    "convergence",
    "solana",
    "blockchain"
  ],
  "author": "Convergence RFQ Maintainers <convergencerfq@tradersguild.so>",
  "homepage": "https://www.convergence.so",
  "repository": {
    "url": "https://github.com/convergence-rfq/convergence-sdk.git"
  },
  "scripts": {
    "lint": "eslint --ext js,ts,tsx src",
    "lint:fix": "eslint --fix --ext js,ts,tsx src",
    "clean": "rimraf dist",
    "build": "pnpm clean && tsc && tsc-alias && tsc -p test/tsconfig.json && tsc-alias -p test/tsconfig.json && rollup -c",
    "test": "tape dist/test/**/*.test.js && pnpm test:exports",
    "test:exports": "node ./test/cjs-export.test.cjs && node ./test/esm-export.test.mjs"
  },
  "dependencies": {
    "@bundlr-network/client": "^0.8.8",
<<<<<<< HEAD
    "@convergence-rfq/beet": "^0.7.10",
    "@convergence-rfq/beet-solana": "^0.4.11",
    "@convergence-rfq/psyoptions-american-instrument": "^2.0.8",
    "@convergence-rfq/psyoptions-european-instrument": "^2.0.11",
    "@convergence-rfq/rfq": "^2.0.19",
    "@convergence-rfq/risk-engine": "^2.0.24",
    "@convergence-rfq/spot-instrument": "^2.0.15",
=======
    "@convergence-rfq/beet": "=0.7.10",
    "@convergence-rfq/beet-solana": "=0.4.11",
    "@convergence-rfq/risk-engine": "=2.0.24",
    "@convergence-rfq/spot-instrument": "=2.0.15",
    "@convergence-rfq/psyoptions-american-instrument": "=2.0.8",
    "@convergence-rfq/psyoptions-european-instrument": "=2.0.11",
    "@convergence-rfq/rfq": "=2.0.19",
>>>>>>> a9b2f99c
    "@mithraic-labs/psy-american": "^0.2.3",
    "@mithraic-labs/tokenized-euros": "^0.2.2",
    "@noble/ed25519": "^1.7.1",
    "@noble/hashes": "^1.1.3",
    "@solana/spl-token": "^0.3.5",
    "@solana/web3.js": "^1.63.1",
    "@switchboard-xyz/solana.js": "^2.0.120",
    "bignumber.js": "^9.0.2",
    "black-scholes": "^1.1.0",
    "bn.js": "^5.2.1",
    "bs58": "^5.0.0",
    "buffer": "^6.0.3",
    "debug": "^4.3.4",
    "eventemitter3": "^4.0.7",
    "merkletreejs": "^0.2.32",
    "mime": "^3.0.0",
    "node-fetch": "^2.6.7"
  },
  "engines": {
    "node": ">=16.0"
  },
  "browserslist": [
    "defaults",
    "not IE 11",
    "maintained node versions"
  ],
  "typedoc": {
    "entryPoint": "./src/index.ts",
    "readmeFile": "./README.md",
    "displayName": "@convergence-rfq/sdk"
  }
}<|MERGE_RESOLUTION|>--- conflicted
+++ resolved
@@ -43,15 +43,6 @@
   },
   "dependencies": {
     "@bundlr-network/client": "^0.8.8",
-<<<<<<< HEAD
-    "@convergence-rfq/beet": "^0.7.10",
-    "@convergence-rfq/beet-solana": "^0.4.11",
-    "@convergence-rfq/psyoptions-american-instrument": "^2.0.8",
-    "@convergence-rfq/psyoptions-european-instrument": "^2.0.11",
-    "@convergence-rfq/rfq": "^2.0.19",
-    "@convergence-rfq/risk-engine": "^2.0.24",
-    "@convergence-rfq/spot-instrument": "^2.0.15",
-=======
     "@convergence-rfq/beet": "=0.7.10",
     "@convergence-rfq/beet-solana": "=0.4.11",
     "@convergence-rfq/risk-engine": "=2.0.24",
@@ -59,7 +50,6 @@
     "@convergence-rfq/psyoptions-american-instrument": "=2.0.8",
     "@convergence-rfq/psyoptions-european-instrument": "=2.0.11",
     "@convergence-rfq/rfq": "=2.0.19",
->>>>>>> a9b2f99c
     "@mithraic-labs/psy-american": "^0.2.3",
     "@mithraic-labs/tokenized-euros": "^0.2.2",
     "@noble/ed25519": "^1.7.1",
