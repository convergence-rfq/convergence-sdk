--- conflicted
+++ resolved
@@ -1,11 +1,7 @@
 {
   "name": "@convergence-rfq/sdk",
   "description": "Official Convergence RFQ SDK",
-<<<<<<< HEAD
   "version": "5.5.6-dev",
-=======
-  "version": "4.5.25",
->>>>>>> 72e963bd
   "license": "MIT",
   "publishConfig": {
     "access": "public"
@@ -55,7 +51,6 @@
     "@bundlr-network/client": "^0.8.8",
     "@convergence-rfq/beet": "0.7.10",
     "@convergence-rfq/beet-solana": "0.4.11",
-<<<<<<< HEAD
     "@convergence-rfq/hxro-print-trade-provider": "3.3.2-dev",
     "@convergence-rfq/psyoptions-american-instrument": "3.3.2-dev",
     "@convergence-rfq/psyoptions-european-instrument": "3.3.2-dev",
@@ -65,14 +60,6 @@
     "@coral-xyz/anchor": "^0.28.0",
     "@coral-xyz/borsh": "^0.28.0",
     "@hxronetwork/dexterity-ts": "^1.5.36",
-=======
-    "@convergence-rfq/psyoptions-american-instrument": "2.3.2",
-    "@convergence-rfq/psyoptions-european-instrument": "2.3.2",
-    "@convergence-rfq/rfq": "2.3.2",
-    "@convergence-rfq/risk-engine": "2.3.2",
-    "@convergence-rfq/spot-instrument": "2.3.2",
-    "@coral-xyz/borsh": "^0.26.0",
->>>>>>> 72e963bd
     "@mithraic-labs/psy-american": "^0.2.3",
     "@mithraic-labs/tokenized-euros": "^0.2.3",
     "@noble/ed25519": "^1.7.1",
