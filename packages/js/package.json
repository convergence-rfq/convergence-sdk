{
  "name": "@convergence-rfq/sdk",
  "description": "Official Convergence RFQ SDK",
<<<<<<< HEAD
  "version": "6.6.28",
=======
  "version": "6.7.0",
>>>>>>> 45f8d0c2
  "license": "MIT",
  "publishConfig": {
    "access": "public"
  },
  "module": "dist/esm/index.mjs",
  "main": "dist/cjs/index.cjs",
  "types": "dist/types/index.d.ts",
  "exports": {
    ".": {
      "import": "./dist/esm/index.mjs",
      "require": "./dist/cjs/index.cjs"
    }
  },
  "files": [
    "/dist/cjs",
    "/dist/esm",
    "/dist/types",
    "/src"
  ],
  "keywords": [
    "convergence",
    "rfq",
    "solana",
    "blockchain",
    "sdk"
  ],
  "author": "Convergence RFQ Maintainers <convergencerfq@tradersguild.so>",
  "homepage": "https://www.convergence.so",
  "repository": {
    "url": "https://github.com/convergence-rfq/convergence-sdk.git"
  },
  "scripts": {
    "lint": "eslint --ext js,ts,tsx src",
    "lint:fix": "eslint --fix --ext js,ts,tsx src",
    "clean": "rimraf dist",
    "build": "yarn clean && yarn build:types && rollup -c",
    "build:types": "tsc -p tsconfig.json && tsc-alias -p tsconfig.json",
    "test:coverage": "nyc ts-mocha --timeout 100000 tests/**/*.spec.ts",
    "test": "ts-mocha --paths --timeout 100000 tests/**/*.spec.ts"
  },
  "typedoc": {
    "entryPoint": "./src/index.ts",
    "readmeFile": "./README.md",
    "displayName": "@convergence-rfq/sdk"
  },
  "dependencies": {
    "@aws-crypto/sha256-js": "3.0.0",
    "@babel/plugin-syntax-import-attributes": "^7.23.3",
    "@bundlr-network/client": "^0.8.8",
    "@convergence-rfq/beet": "0.7.10",
    "@convergence-rfq/beet-solana": "0.4.11",
<<<<<<< HEAD
    "@convergence-rfq/hxro-print-trade-provider": "3.12.0",
    "@convergence-rfq/psyoptions-american-instrument": "3.12.0",
    "@convergence-rfq/psyoptions-european-instrument": "3.12.0",
    "@convergence-rfq/rfq": "3.12.0",
    "@convergence-rfq/risk-engine": "3.12.0",
    "@convergence-rfq/spot-instrument": "3.12.0",
    "@convergence-rfq/vault-operator": "^3.12.0",
=======
    "@convergence-rfq/hxro-print-trade-provider": "3.12.1",
    "@convergence-rfq/psyoptions-american-instrument": "3.12.1",
    "@convergence-rfq/psyoptions-european-instrument": "3.12.1",
    "@convergence-rfq/rfq": "3.12.1",
    "@convergence-rfq/risk-engine": "3.12.1",
    "@convergence-rfq/spot-instrument": "3.12.1",
    "@convergence-rfq/vault-operator": "^3.12.1",
>>>>>>> 45f8d0c2
    "@coral-xyz/anchor": "^0.28.0",
    "@coral-xyz/borsh": "^0.28.0",
    "@hxronetwork/dexterity-ts": "1.6.40",
    "@mithraic-labs/psy-american": "^0.2.3",
    "@mithraic-labs/tokenized-euros": "^0.2.3",
    "@noble/ed25519": "^1.7.1",
    "@noble/hashes": "^1.1.3",
    "@project-serum/anchor": "^0.26.0",
    "@solana/spl-token": "^0.3.8",
    "@solana/web3.js": "^1.87.6",
    "@sqds/multisig": "^2.1.2",
    "@types/uuid": "^9.0.1",
    "big.js": "^6.2.1",
    "bignumber.js": "^9.0.2",
    "black-scholes": "^1.1.0",
    "bn.js": "^5.2.1",
    "bs58": "^5.0.0",
    "buffer": "^6.0.3",
    "debug": "^4.3.4",
    "eventemitter3": "^4.0.7",
    "merkletreejs": "^0.2.32",
    "mime": "^3.0.0",
    "node-fetch": "^2.6.7",
    "uuid": "^9.0.0"
  },
  "devDependencies": {
    "@types/big.js": "^6.1.6",
    "@types/expect": "^24.3.0",
    "@types/mocha": "^10.0.1",
    "@types/uuid": "^9.0.1",
    "expect": "^29.5.0",
    "mocha": "^10.2.0",
    "nyc": "^15.1.0",
    "ts-mocha": "^10.0.0",
    "uuid": "^9.0.0"
  }
}<|MERGE_RESOLUTION|>--- conflicted
+++ resolved
@@ -1,11 +1,7 @@
 {
   "name": "@convergence-rfq/sdk",
   "description": "Official Convergence RFQ SDK",
-<<<<<<< HEAD
-  "version": "6.6.28",
-=======
   "version": "6.7.0",
->>>>>>> 45f8d0c2
   "license": "MIT",
   "publishConfig": {
     "access": "public"
@@ -57,15 +53,6 @@
     "@bundlr-network/client": "^0.8.8",
     "@convergence-rfq/beet": "0.7.10",
     "@convergence-rfq/beet-solana": "0.4.11",
-<<<<<<< HEAD
-    "@convergence-rfq/hxro-print-trade-provider": "3.12.0",
-    "@convergence-rfq/psyoptions-american-instrument": "3.12.0",
-    "@convergence-rfq/psyoptions-european-instrument": "3.12.0",
-    "@convergence-rfq/rfq": "3.12.0",
-    "@convergence-rfq/risk-engine": "3.12.0",
-    "@convergence-rfq/spot-instrument": "3.12.0",
-    "@convergence-rfq/vault-operator": "^3.12.0",
-=======
     "@convergence-rfq/hxro-print-trade-provider": "3.12.1",
     "@convergence-rfq/psyoptions-american-instrument": "3.12.1",
     "@convergence-rfq/psyoptions-european-instrument": "3.12.1",
@@ -73,7 +60,6 @@
     "@convergence-rfq/risk-engine": "3.12.1",
     "@convergence-rfq/spot-instrument": "3.12.1",
     "@convergence-rfq/vault-operator": "^3.12.1",
->>>>>>> 45f8d0c2
     "@coral-xyz/anchor": "^0.28.0",
     "@coral-xyz/borsh": "^0.28.0",
     "@hxronetwork/dexterity-ts": "1.6.40",
