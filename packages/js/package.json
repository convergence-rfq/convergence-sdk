{
  "name": "@convergence-rfq/sdk",
  "version": "2.0.0",
  "sideEffects": false,
  "module": "dist/esm/index.mjs",
  "main": "dist/cjs/index.cjs",
  "types": "dist/types/index.d.ts",
  "exports": {
    ".": {
      "import": "./dist/esm/index.mjs",
      "require": "./dist/cjs/index.cjs"
    }
  },
  "files": [
    "/dist/cjs",
    "/dist/esm",
    "/dist/types",
    "/src"
  ],
  "publishConfig": {
    "access": "public"
  },
  "license": "MIT",
  "description": "Official Convergence RFQ SDK",
  "keywords": [
    "rfq",
    "convergence",
    "solana",
    "blockchain"
  ],
  "author": "Convergence RFQ Maintainers <convergencerfq@tradersguild.so>",
  "homepage": "https://www.convergence.so",
  "repository": {
    "url": "https://github.com/convergence-rfq/convergence-sdk.git"
  },
  "scripts": {
    "lint:test": "yarn eslint --ext js,ts,tsx src",
    "lint:fix": "yarn eslint --fix --ext js,ts,tsx src",
    "clean": "rimraf dist",
    "build": "yarn clean && tsc && tsc-alias && tsc -p test/tsconfig.json && tsc-alias -p test/tsconfig.json && rollup -c",
    "test": "tape dist/test/**/*.test.js",
    "test:all": "tape dist/test/**/*.test.js && yarn test:exports",
    "test:exports": "node ./test/cjs-export.test.cjs && node ./test/esm-export.test.mjs",
    "preversion": "yarn build",
    "postversion": "git push --follow-tags"
  },
  "dependencies": {
    "@bundlr-network/client": "^0.8.8",
    "@convergence-rfq/rfq": "2.0.12",
    "@convergence-rfq/risk-engine": "2.0.9",
    "@convergence-rfq/spot-instrument": "2.0.11",
<<<<<<< HEAD
=======
    "@convergence-rfq/psyoptions-european-instrument": "2.0.5",
>>>>>>> 3db32d4f
    "@metaplex-foundation/beet": "0.7.1",
    "@metaplex-foundation/mpl-token-metadata": "^2.3.3",
    "@noble/ed25519": "^1.7.1",
    "@noble/hashes": "^1.1.3",
    "@solana/spl-token": "^0.3.5",
    "@solana/web3.js": "^1.63.1",
    "bignumber.js": "^9.0.2",
    "bn.js": "^5.2.1",
    "bs58": "^5.0.0",
    "buffer": "^6.0.3",
    "debug": "^4.3.4",
    "eventemitter3": "^4.0.7",
    "merkletreejs": "^0.2.32",
    "mime": "^3.0.0",
    "node-fetch": "^2.6.7"
  },
  "engines": {
    "node": ">=16.0"
  },
  "browserslist": [
    "defaults",
    "not IE 11",
    "maintained node versions"
  ],
  "typedoc": {
    "entryPoint": "./src/index.ts",
    "readmeFile": "./README.md",
    "displayName": "js"
  }
}<|MERGE_RESOLUTION|>--- conflicted
+++ resolved
@@ -49,10 +49,7 @@
     "@convergence-rfq/rfq": "2.0.12",
     "@convergence-rfq/risk-engine": "2.0.9",
     "@convergence-rfq/spot-instrument": "2.0.11",
-<<<<<<< HEAD
-=======
     "@convergence-rfq/psyoptions-european-instrument": "2.0.5",
->>>>>>> 3db32d4f
     "@metaplex-foundation/beet": "0.7.1",
     "@metaplex-foundation/mpl-token-metadata": "^2.3.3",
     "@noble/ed25519": "^1.7.1",
