{
  "name": "@convergence-rfq/sdk",
<<<<<<< HEAD
  "version": "4.0.7",
=======
  "version": "4.0.8",
>>>>>>> d6b0156d
  "sideEffects": false,
  "module": "dist/esm/index.mjs",
  "main": "dist/cjs/index.cjs",
  "types": "dist/types/index.d.ts",
  "exports": {
    ".": {
      "import": "./dist/esm/index.mjs",
      "require": "./dist/cjs/index.cjs"
    }
  },
  "files": [
    "/dist/cjs",
    "/dist/esm",
    "/dist/types",
    "/src"
  ],
  "publishConfig": {
    "access": "public"
  },
  "license": "MIT",
  "description": "Official Convergence RFQ SDK",
  "keywords": [
    "rfq",
    "convergence",
    "solana",
    "blockchain"
  ],
  "author": "Convergence RFQ Maintainers <convergencerfq@tradersguild.so>",
  "homepage": "https://www.convergence.so",
  "repository": {
    "url": "https://github.com/convergence-rfq/convergence-sdk.git"
  },
  "scripts": {
    "lint": "eslint --ext js,ts,tsx src",
    "lint:fix": "eslint --fix --ext js,ts,tsx src",
    "clean": "rimraf dist",
    "build": "pnpm clean && tsc && tsc-alias && tsc -p test/tsconfig.json && tsc-alias -p test/tsconfig.json && rollup -c",
    "test": "tape dist/test/**/*.test.js && pnpm test:exports",
    "test:exports": "node ./test/cjs-export.test.cjs && node ./test/esm-export.test.mjs"
  },
  "dependencies": {
    "@bundlr-network/client": "^0.8.8",
    "@convergence-rfq/beet": "=0.7.10",
    "@convergence-rfq/beet-solana": "=0.4.11",
    "@convergence-rfq/psyoptions-american-instrument": "=2.0.8",
    "@convergence-rfq/psyoptions-european-instrument": "=2.0.11",
<<<<<<< HEAD
    "@convergence-rfq/rfq": "=2.0.20",
=======
    "@convergence-rfq/rfq": "=2.0.19",
    "@convergence-rfq/risk-engine": "=2.0.24",
    "@convergence-rfq/spot-instrument": "=2.0.15",
    "@coral-xyz/borsh": "^0.26.0",
>>>>>>> d6b0156d
    "@mithraic-labs/psy-american": "^0.2.3",
    "@mithraic-labs/tokenized-euros": "^0.2.2",
    "@noble/ed25519": "^1.7.1",
    "@noble/hashes": "^1.1.3",
    "@aws-crypto/sha256-js": "3.0.0",
    "@project-serum/anchor": "^0.25.0",
    "@solana/spl-token": "^0.3.5",
    "@solana/web3.js": "^1.63.1",
    "big.js": "^6.2.1",
    "bignumber.js": "^9.0.2",
    "black-scholes": "^1.1.0",
    "bn.js": "^5.2.1",
    "bs58": "^5.0.0",
    "buffer": "^6.0.3",
    "debug": "^4.3.4",
    "eventemitter3": "^4.0.7",
    "merkletreejs": "^0.2.32",
    "mime": "^3.0.0",
    "node-fetch": "^2.6.7"
  },
  "engines": {
    "node": ">=16.0"
  },
  "browserslist": [
    "defaults",
    "not IE 11",
    "maintained node versions"
  ],
  "typedoc": {
    "entryPoint": "./src/index.ts",
    "readmeFile": "./README.md",
    "displayName": "@convergence-rfq/sdk"
  },
  "devDependencies": {
    "@types/big.js": "^6.1.6"
  }
}<|MERGE_RESOLUTION|>--- conflicted
+++ resolved
@@ -1,10 +1,6 @@
 {
   "name": "@convergence-rfq/sdk",
-<<<<<<< HEAD
-  "version": "4.0.7",
-=======
-  "version": "4.0.8",
->>>>>>> d6b0156d
+  "version": "4.0.9",
   "sideEffects": false,
   "module": "dist/esm/index.mjs",
   "main": "dist/cjs/index.cjs",
@@ -51,14 +47,10 @@
     "@convergence-rfq/beet-solana": "=0.4.11",
     "@convergence-rfq/psyoptions-american-instrument": "=2.0.8",
     "@convergence-rfq/psyoptions-european-instrument": "=2.0.11",
-<<<<<<< HEAD
     "@convergence-rfq/rfq": "=2.0.20",
-=======
-    "@convergence-rfq/rfq": "=2.0.19",
     "@convergence-rfq/risk-engine": "=2.0.24",
     "@convergence-rfq/spot-instrument": "=2.0.15",
     "@coral-xyz/borsh": "^0.26.0",
->>>>>>> d6b0156d
     "@mithraic-labs/psy-american": "^0.2.3",
     "@mithraic-labs/tokenized-euros": "^0.2.2",
     "@noble/ed25519": "^1.7.1",
