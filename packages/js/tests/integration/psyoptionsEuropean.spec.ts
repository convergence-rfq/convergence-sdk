--- conflicted
+++ resolved
@@ -2,18 +2,13 @@
 import { PublicKey, Keypair } from '@solana/web3.js';
 import * as anchor from '@project-serum/anchor';
 
-<<<<<<< HEAD
-import { QUOTE_MINT_PK, BASE_MINT_PK } from '../constants';
-import { IDL as PseudoPythIdl } from '../../../validator/fixtures/programs/pseudo_pyth_idl';
-=======
 import { EuroPrimitive } from '@mithraic-labs/tokenized-euros';
-import { createUserCvg } from '../helpers';
+
 import { QUOTE_MINT_PK, BASE_MINT_BTC_PK } from '../constants';
 import {
   IDL as PseudoPythIdl,
   Pyth,
 } from '../../../validator/fixtures/programs/pseudo_pyth_idl';
->>>>>>> 685d4483
 import {
   OrderType,
   OptionType,
@@ -39,8 +34,7 @@
 describe('integration.psyoptionsEuropean', async () => {
   const takerCvg = createUserCvg('taker');
   const makerCvg = createUserCvg('maker');
-  let europeanProgram: anchor.Program<EuroPrimitive>;
-  let provider: anchor.AnchorProvider;
+
   let pseudoPythProgram: anchor.Program<Pyth>;
   let oracle: PublicKey;
 
@@ -54,15 +48,11 @@
     quoteMint = await takerCvg
       .tokens()
       .findMintByAddress({ address: QUOTE_MINT_PK });
+  });
 
-<<<<<<< HEAD
   it('covered call [sell]', async () => {
     const europeanProgram = await createEuropeanProgram(takerCvg);
     const provider = new anchor.AnchorProvider(
-=======
-    europeanProgram = await createEuropeanProgram(takerCvg);
-    provider = new anchor.AnchorProvider(
->>>>>>> 685d4483
       takerCvg.connection,
       new anchor.Wallet(takerCvg.rpc().getDefaultFeePayer() as Keypair),
       {}
@@ -77,46 +67,6 @@
       17_000,
       quoteMint.decimals * -1
     );
-<<<<<<< HEAD
-
-=======
-  });
-
-  it('covered call', async () => {
-    const { euroMeta, euroMetaKey } = await initializeNewOptionMeta(
-      takerCvg,
-      oracle,
-      europeanProgram,
-      baseMint,
-      quoteMint,
-      23_354,
-      1,
-      3_600,
-      0
-    );
-    const { rfq, response } = await takerCvg.rfqs().createAndFinalize({
-      instruments: [
-        await SpotLegInstrument.create(takerCvg, baseMint, 1.0, Side.Bid),
-        await PsyoptionsEuropeanInstrument.create(
-          takerCvg,
-          baseMint,
-          OptionType.CALL,
-          euroMeta,
-          euroMetaKey,
-          5,
-          Side.Bid
-        ),
-      ],
-      orderType: OrderType.Sell,
-      fixedSize: { __kind: 'BaseAsset', legsMultiplierBps: 1 },
-      quoteAsset: await SpotQuoteInstrument.create(takerCvg, quoteMint),
-    });
-    expect(rfq).toHaveProperty('address');
-    expect(response.signature).toBeDefined();
-  });
-
-  it('mint european options', async () => {
->>>>>>> 685d4483
     const min = 3_600;
     const randomExpiry = min + Math.random();
     const { euroMeta, euroMetaKey } = await initializeNewOptionMeta(
