--- conflicted
+++ resolved
@@ -2,7 +2,6 @@
 
 import { OrderType, Quote, Side } from '@convergence-rfq/rfq';
 import { sleep } from '@bundlr-network/client/build/common/utils';
-<<<<<<< HEAD
 import {
   createUserCvg,
   fetchTokenAmount,
@@ -10,29 +9,20 @@
   prepareSettlement,
   settleRfq,
 } from '../helpers';
-import { BASE_MINT_PK, QUOTE_MINT_PK, TAKER_PK } from '../constants';
-=======
-import { createUserCvg, fetchTokenAmount } from '../helpers';
 import {
   BASE_MINT_BTC_PK,
   QUOTE_MINT_PK,
   TAKER_PK,
   BASE_MINT_SOL_PK,
 } from '../constants';
-import { confirmResponse, prepareSettlement, settle } from '../human';
->>>>>>> 685d4483
 import { Mint, SpotLegInstrument, SpotQuoteInstrument } from '../../src';
 
 describe('integration.spot', () => {
   const takerCvg = createUserCvg('taker');
   const makerCvg = createUserCvg('maker');
   const dao = createUserCvg('dao');
-<<<<<<< HEAD
-
-  let baseMint: Mint;
-=======
+
   let baseMintBTC: Mint;
->>>>>>> 685d4483
   let quoteMint: Mint;
   let baseMintSOL: Mint;
 
@@ -67,12 +57,8 @@
       bid: respond,
       rfq: rfq.address,
     });
-<<<<<<< HEAD
 
     const { response } = await confirmRfqResponse(
-=======
-    const { response } = await confirmResponse(
->>>>>>> 685d4483
       takerCvg,
       rfq,
       rfqResponse,
@@ -291,7 +277,8 @@
       bid: respond,
       rfq: rfq.address,
     });
-    await confirmResponse(takerCvg, rfq, rfqResponse, 'bid');
+    await confirmRfqResponse(takerCvg, rfq, rfqResponse, Side.Bid);
+
     const takerBtcBefore = await fetchTokenAmount(
       takerCvg,
       baseMintBTC.address,
@@ -309,7 +296,7 @@
     const makerResult = await prepareSettlement(makerCvg, rfq, rfqResponse);
     expect(makerResult.response).toHaveProperty('signature');
 
-    const settleResult = await settle(takerCvg, rfq, rfqResponse);
+    const settleResult = await settleRfq(takerCvg, rfq, rfqResponse);
     expect(settleResult.response).toHaveProperty('signature');
 
     const takerBtcAfter = await fetchTokenAmount(
@@ -361,7 +348,7 @@
       bid: respond,
       rfq: rfq.address,
     });
-    await confirmResponse(takerCvg, rfq, rfqResponse, 'bid');
+    await confirmRfqResponse(takerCvg, rfq, rfqResponse, Side.Bid);
 
     const takerBtcBefore = await fetchTokenAmount(
       takerCvg,
@@ -379,7 +366,7 @@
     const makerResult = await prepareSettlement(makerCvg, rfq, rfqResponse);
     expect(makerResult.response).toHaveProperty('signature');
 
-    const settleResult = await settle(takerCvg, rfq, rfqResponse);
+    const settleResult = await settleRfq(takerCvg, rfq, rfqResponse);
     expect(settleResult.response).toHaveProperty('signature');
 
     const takerBtcAfter = await fetchTokenAmount(
