--- conflicted
+++ resolved
@@ -1,10 +1,6 @@
 import expect from 'expect';
-<<<<<<< HEAD
-=======
-import { Mint } from '@solana/spl-token';
 import { EuroPrimitive } from '@mithraic-labs/tokenized-euros';
 import { Program } from '@project-serum/anchor';
->>>>>>> b655a68f
 import {
   createAmericanCoveredCallRfq,
   createEuropeanCoveredCallRfq,
@@ -12,13 +8,16 @@
   createUserCvg,
   respondToRfq,
 } from '../helpers';
-import { Mint } from '../../src';
+import {
+  Mint,
+  InstructionUniquenessTracker,
+  createEuropeanProgram,
+} from '../../src';
 import {
   BASE_MINT_BTC_PK,
   QUOTE_MINT_DECIMALS,
   QUOTE_MINT_PK,
 } from '../constants';
-import { InstructionUniquenessTracker, createEuropeanProgram } from '../../src';
 
 describe('unit.settlementResult', () => {
   const takerCvg = createUserCvg('taker');
