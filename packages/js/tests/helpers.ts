import { Commitment, Connection } from '@solana/web3.js';
import { PROGRAM_ID } from '@convergence-rfq/rfq';
import { v4 as uuidv4 } from 'uuid';
import { Program, web3 } from '@project-serum/anchor';
import { OptionType } from '@mithraic-labs/tokenized-euros';
import {
  Convergence,
  OrderType,
  toBigNumber,
  Rfq,
  Response,
  prepareAmericanOptions,
  SpotQuoteInstrument,
  keypairIdentity,
  PublicKey,
  removeDecimals,
  PsyoptionsEuropeanInstrument,
  prepareEuropeanOptions,
  PsyoptionsAmericanInstrument,
  SpotLegInstrument,
  Mint,
} from '../src';
<<<<<<< HEAD
import { getUserKp, HXRO_RISK_ENGINE, RPC_ENDPOINT } from '../../validator';
import { IDL as PseudoPythIdl } from '../../validator/dependencies/pseudo_pyth_idl';
=======
import { getUserKp, RPC_ENDPOINT } from '../../validator';
>>>>>>> 2d16c89f
import { BASE_MINT_BTC_PK, QUOTE_MINT_PK } from './constants';
const DEFAULT_COMMITMENT = 'confirmed';
const DEFAULT_SKIP_PREFLIGHT = true;

/// Convergence

export type ConvergenceTestOptions = {
  commitment?: Commitment;
  skipPreflight?: boolean;
  rpcEndpoint?: string;
  wsEndpoint?: string;
  solsToAirdrop?: number;
};

export const createCvg = (options: ConvergenceTestOptions = {}) => {
  const connection = new Connection(options.rpcEndpoint ?? RPC_ENDPOINT, {
    commitment: options.commitment ?? DEFAULT_COMMITMENT,
    wsEndpoint: options.wsEndpoint,
  });
  return Convergence.make(connection, { skipPreflight: options.skipPreflight });
};

// Default user is dao but could be maker or taker
export const createUserCvg = (user = 'dao'): Convergence => {
  const cvg = createCvg({ skipPreflight: DEFAULT_SKIP_PREFLIGHT });
  return cvg.use(keypairIdentity(getUserKp(user)));
};

/// Utils

export async function getAll<T>(
  iter: AsyncGenerator<T, void, void>
): Promise<T[]> {
  const values: T[] = [];

  for await (const value of iter) {
    values.push(value);
  }

  return values;
}

export const generatePk = async (): Promise<PublicKey> => {
  return await PublicKey.createWithSeed(PROGRAM_ID, uuidv4(), PROGRAM_ID);
};

export const sleep = (seconds: number) => {
  return new Promise((resolve) => setTimeout(resolve, seconds * 1000));
};

export async function runInParallelWithWait<T>(
  promiseGetter: () => Promise<T>,
  waitInSeconds: number
): Promise<T> {
  const [result] = await Promise.all([promiseGetter(), sleep(waitInSeconds)]);
  return result;
}

export const fetchTokenAmount = async (
  cvg: Convergence,
  mintAddress: PublicKey
) => {
  const token = await cvg.tokens().findTokenWithMintByMint({
    mint: mintAddress,
    address: cvg.identity().publicKey,
    addressType: 'owner',
  });
  return removeDecimals(
    token.amount.basisPoints,
    token.amount.currency.decimals
  );
};

export function generateTicker(): string {
  const length = 3;
  let ticker = '';
  const characters = 'ABCDEFGHIJKLMNOPQRSTUVWXYZ';

  for (let i = 0; i < length; i++) {
    const randomIndex = Math.floor(Math.random() * characters.length);
    ticker += characters.charAt(randomIndex);
  }

  return ticker;
}

/// Wrappers

export const createAmericanCoveredCallRfq = async (
  cvg: Convergence,
  orderType: OrderType,
  baseMint: Mint,
  quoteMint: Mint
) => {
  const randomExpiry = 3_600 + Math.random() * 1000;
  const expirationTimestamp = Date.now() / 1000 + randomExpiry;
  const { rfq, response } = await cvg.rfqs().createAndFinalize({
    instruments: [
      await SpotLegInstrument.create(cvg, baseMint, 1.0, 'long'),
      await PsyoptionsAmericanInstrument.create(
        cvg,
        baseMint,
        quoteMint,
        OptionType.CALL,
        1,
        'long',
        1,
        24_534,
        expirationTimestamp
      ),
    ],
    orderType,
    fixedSize: { type: 'fixed-base', amount: 1 },
    quoteAsset: await SpotQuoteInstrument.create(cvg, quoteMint),
  });

  return { rfq, response };
};

export const createEuropeanCoveredCallRfq = async (
  cvg: Convergence,
  orderType: OrderType,
  baseMint: Mint,
  quoteMint: Mint,
  oracle: PublicKey
) => {
  const min = 3_600;
  const randomExpiry = min + Math.random();
  const expirationTimestamp = Date.now() / 1000 + randomExpiry;
  const { rfq, response } = await cvg.rfqs().createAndFinalize({
    instruments: [
      await SpotLegInstrument.create(cvg, baseMint, 1.0, 'long'),
      await PsyoptionsEuropeanInstrument.create(
        cvg,
        baseMint,
        quoteMint,
        OptionType.CALL,
        1,
        'long',
        24_534,
        1,
        oracle,
        0,
        expirationTimestamp
      ),
    ],
    orderType,
    fixedSize: { type: 'fixed-base', amount: 1 },
    quoteAsset: await SpotQuoteInstrument.create(cvg, quoteMint),
  });
  return { rfq, response };
};

export const createEuropeanOpenSizeCallSpdOptionRfq = async (
  cvg: Convergence,
  orderType: OrderType,
  baseMint: Mint,
  quoteMint: Mint,
  oracle: PublicKey
) => {
  const min = 3_600;
  const randomExpiry = min + Math.random() * 1000;
  const expirationTimestamp = Date.now() / 1000 + randomExpiry;
  const { rfq, response } = await cvg.rfqs().createAndFinalize({
    instruments: [
      await PsyoptionsEuropeanInstrument.create(
        cvg,
        baseMint,
        quoteMint,
        OptionType.CALL,
        1,
        'long',
        29_000,
        1,
        oracle,
        0,
        expirationTimestamp
      ),
      await PsyoptionsEuropeanInstrument.create(
        cvg,
        baseMint,
        quoteMint,
        OptionType.CALL,
        1,
        'long',
        31_000,
        1,
        oracle,
        0,
        expirationTimestamp
      ),
    ],
    orderType,
    fixedSize: { type: 'open' },
    quoteAsset: await SpotQuoteInstrument.create(cvg, quoteMint),
  });
  return { rfq, response };
};

export const createAmericanFixedBaseStraddle = async (
  cvg: Convergence,
  orderType: OrderType,
  baseMint: Mint,
  quoteMint: Mint
) => {
  const randomExpiry = 3_600 + Math.random() * 1000;
  const expirationTimestamp = Date.now() / 1000 + randomExpiry;
  const { rfq, response } = await cvg.rfqs().createAndFinalize({
    instruments: [
      await PsyoptionsAmericanInstrument.create(
        cvg,
        baseMint,
        quoteMint,
        OptionType.CALL,
        1,
        'long',
        1,
        27_000,
        expirationTimestamp
      ),
      await PsyoptionsAmericanInstrument.create(
        cvg,
        baseMint,
        quoteMint,
        OptionType.PUT,
        1,
        'long',
        1,
        27_000,
        expirationTimestamp
      ),
    ],
    orderType,
    fixedSize: { type: 'fixed-base', amount: 1 },
    quoteAsset: await SpotQuoteInstrument.create(cvg, quoteMint),
  });

  return { rfq, response };
};

export const createEuropeanFixedBaseStraddle = async (
  cvg: Convergence,
  orderType: OrderType,
  baseMint: Mint,
  quoteMint: Mint,
  oracle: PublicKey
) => {
  const min = 3_600;
  const randomExpiry = min + Math.random() * 1000;
  const expirationTimestamp = Date.now() / 1000 + randomExpiry;
  const { rfq, response } = await cvg.rfqs().createAndFinalize({
    instruments: [
      await PsyoptionsEuropeanInstrument.create(
        cvg,
        baseMint,
        quoteMint,
        OptionType.CALL,
        1,
        'long',
        26_334,
        1,
        oracle,
        0,
        expirationTimestamp
      ),
      await PsyoptionsEuropeanInstrument.create(
        cvg,
        baseMint,
        quoteMint,
        OptionType.PUT,
        1,
        'long',
        26_334,
        1,
        oracle,
        0,
        expirationTimestamp
      ),
    ],
    orderType,
    fixedSize: { type: 'fixed-base', amount: 1 },
    quoteAsset: await SpotQuoteInstrument.create(cvg, quoteMint),
  });

  return { rfq, response };
};

export const createAmericanOpenSizeCallSpdOptionRfq = async (
  cvg: Convergence,
  orderType: OrderType,
  baseMint: Mint,
  quoteMint: Mint
) => {
  const randomExpiry = 3_600 + Math.random() * 1000;
  const expirationTimestamp = Date.now() / 1000 + randomExpiry;
  const { rfq, response } = await cvg.rfqs().createAndFinalize({
    instruments: [
      await PsyoptionsAmericanInstrument.create(
        cvg,
        baseMint,
        quoteMint,
        OptionType.CALL,
        1,
        'long',
        1,
        33_000,
        expirationTimestamp
      ),
      await PsyoptionsAmericanInstrument.create(
        cvg,
        baseMint,
        quoteMint,
        OptionType.CALL,
        1,
        'short',
        1,
        31_000,
        expirationTimestamp
      ),
    ],
    orderType,
    fixedSize: { type: 'open' },
    quoteAsset: await SpotQuoteInstrument.create(cvg, quoteMint),
  });

  return { rfq, response };
};

export const createCFlyRfq = async (
  cvg: Convergence,
  orderType: OrderType,
  reversed: Boolean
) => {
  const baseMint = await cvg
    .tokens()
    .findMintByAddress({ address: BASE_MINT_BTC_PK });
  const quoteMint = await cvg
    .tokens()
    .findMintByAddress({ address: QUOTE_MINT_PK });

  const randomExpiry = 3_600 + Math.random() * 1000;
  const expirationTimestamp = Date.now() / 1000 + randomExpiry;
  const { rfq } = await cvg.rfqs().createAndFinalize({
    instruments: [
      await PsyoptionsAmericanInstrument.create(
        cvg,
        baseMint,
        quoteMint,
        OptionType.CALL,
        1,
        reversed ? 'short' : 'long',
        1,
        33_000,
        expirationTimestamp
      ),
      await PsyoptionsAmericanInstrument.create(
        cvg,
        baseMint,
        quoteMint,
        OptionType.CALL,
        2,
        reversed ? 'long' : 'short',
        1,
        35_000,
        expirationTimestamp
      ),
      await PsyoptionsAmericanInstrument.create(
        cvg,
        baseMint,
        quoteMint,
        OptionType.CALL,
        1,
        reversed ? 'short' : 'long',
        1,
        37_000,
        expirationTimestamp
      ),
    ],
    orderType,
    fixedSize: { type: 'fixed-base', amount: 1 },
    quoteAsset: await SpotQuoteInstrument.create(cvg, quoteMint),
    settlingWindow: 90 * 24 * 60 * 60, // 90 days
  });

  return rfq;
};

export const createRfq = async (
  cvg: Convergence,
  amount: number,
  orderType: OrderType,
  activeWindow?: number,
  rfqType: 'open' | 'fixed-base' | 'fixed-quote' = 'fixed-base',
  quoteMintPk = QUOTE_MINT_PK,
  baseMintPk = BASE_MINT_BTC_PK
  // 10 minutes
) => {
  let instrumentAmount = 1;
  let fixedSizeAmount = 1;
  if (rfqType === 'fixed-base') {
    instrumentAmount = amount;
  }
  if (rfqType === 'fixed-quote') {
    fixedSizeAmount = amount;
  }
  const baseMint = await cvg
    .tokens()
    .findMintByAddress({ address: baseMintPk });
  const quoteMint = await cvg
    .tokens()
    .findMintByAddress({ address: quoteMintPk });
  const { rfq, response } = await cvg.rfqs().createAndFinalize({
    instruments: [
      await SpotLegInstrument.create(cvg, baseMint, instrumentAmount, 'long'),
    ],
    orderType,
    fixedSize: { type: rfqType, amount: fixedSizeAmount },
    quoteAsset: await SpotQuoteInstrument.create(cvg, quoteMint),
    activeWindow,
  });
  return { rfq, response };
};

export const respondToRfq = async (
  cvg: Convergence,
  rfq: Rfq,
  bid?: number,
  ask?: number,
  responseExpirationTimestamp?: number,
  legsMultiplier?: number
) => {
  if (!bid && !ask) {
    throw new Error('Must provide bid and/or ask');
  }
  return await cvg.rfqs().respond({
    maker: cvg.identity(),
    rfq: rfq.address,
    bid: bid ? { price: bid, legsMultiplier } : undefined,
    ask: ask ? { price: ask, legsMultiplier } : undefined,
    expirationTimestamp: responseExpirationTimestamp,
  });
};

export const prepareRfqSettlement = async (
  cvg: Convergence,
  rfq: Rfq,
  response: Response
) => {
  return await cvg.rfqs().prepareSettlement({
    caller: cvg.identity(),
    rfq: rfq.address,
    response: response.address,
    legAmountToPrepare: rfq.legs.length,
  });
};

export const settleRfq = async (
  cvg: Convergence,
  rfq: Rfq,
  response: Response
) => {
  return await cvg.rfqs().settle({
    rfq: rfq.address,
    response: response.address,
    maker: response.maker,
    taker: rfq.taker,
  });
};

/// Options

export const createPythPriceFeed = async (
  oracleProgram: Program<any>,
  initPrice: number,
  expo: number
) => {
  const conf = toBigNumber((initPrice / 10) * 10 ** -expo);
  const collateralTokenFeed = new web3.Account();

  if (!oracleProgram?.provider?.publicKey) {
    throw new Error('oracleProgram not initialized');
  }

  await oracleProgram.rpc.initialize(
    toBigNumber(initPrice * 10 ** -expo),
    expo,
    conf,
    {
      accounts: { price: collateralTokenFeed.publicKey },
      signers: [collateralTokenFeed],
      instructions: [
        web3.SystemProgram.createAccount({
          fromPubkey: oracleProgram.provider.publicKey,
          newAccountPubkey: collateralTokenFeed.publicKey,
          space: 3312,
          lamports:
            await oracleProgram.provider.connection.getMinimumBalanceForRentExemption(
              3312
            ),
          programId: oracleProgram.programId,
        }),
      ],
    }
  );
  return collateralTokenFeed.publicKey;
};

export const setupAmerican = async (cvg: Convergence, response: Response) => {
  await prepareAmericanOptions(cvg, response.address, cvg.identity().publicKey);
};

export const setupEuropean = async (cvg: Convergence, response: Response) => {
  await prepareEuropeanOptions(
    cvg,
    response.address,
    cvg.rpc().getDefaultFeePayer().publicKey
  );
<<<<<<< HEAD
  await mintEuropeanOptions(
    cvg,
    response.address,
    cvg.rpc().getDefaultFeePayer().publicKey,
    europeanProgram
  );
};

let hxroOperatorTRGInitialized = false;

export const ensureHxroOperatorTRGInitialized = async (
  cvgAuthority: Convergence
) => {
  if (hxroOperatorTRGInitialized) {
    return;
  }

  await cvgAuthority.hxro().initializeOperatorTraderRiskGroup({
    hxroRiskEngineAddress: new PublicKey(HXRO_RISK_ENGINE),
  });

  hxroOperatorTRGInitialized = true;
=======
};

export const createAmericanIronCondor = async (
  cvg: Convergence,
  orderType: OrderType,
  baseMint: Mint,
  quoteMint: Mint
) => {
  const randomExpiry = 3_600 + Math.random() * 1000;
  const expirationTimestamp = Date.now() / 1000 + randomExpiry;
  const { rfq } = await cvg.rfqs().createAndFinalize({
    instruments: [
      await PsyoptionsAmericanInstrument.create(
        cvg,
        baseMint,
        quoteMint,
        OptionType.CALL,
        4,
        'long',
        1,
        34_000,
        expirationTimestamp
      ),
      await PsyoptionsAmericanInstrument.create(
        cvg,
        baseMint,
        quoteMint,
        OptionType.CALL,
        4,
        'short',
        1,
        35_000,
        expirationTimestamp
      ),
      await PsyoptionsAmericanInstrument.create(
        cvg,
        baseMint,
        quoteMint,
        OptionType.CALL,
        4,
        'long',
        1,
        37_000,
        expirationTimestamp
      ),
      await PsyoptionsAmericanInstrument.create(
        cvg,
        baseMint,
        quoteMint,
        OptionType.CALL,
        4,
        'short',
        1,
        36_000,
        expirationTimestamp
      ),
    ],
    orderType,
    fixedSize: { type: 'fixed-base', amount: 1 },
    quoteAsset: await SpotQuoteInstrument.create(cvg, quoteMint),
    settlingWindow: 90 * 24 * 60 * 60, // 90 days
  });

  return { rfq };
};

export const createEuropeanIronCondor = async (
  cvg: Convergence,
  orderType: OrderType,
  baseMint: Mint,
  quoteMint: Mint,
  oracle: PublicKey
) => {
  const randomExpiry = 3_600 + Math.random() * 1000;
  const expirationTimestamp = Date.now() / 1000 + randomExpiry;
  const { rfq } = await cvg.rfqs().createAndFinalize({
    instruments: [
      await PsyoptionsEuropeanInstrument.create(
        cvg,
        baseMint,
        quoteMint,
        OptionType.CALL,
        3,
        'long',
        27_000,
        1,
        oracle,
        0,
        expirationTimestamp
      ),
      await PsyoptionsEuropeanInstrument.create(
        cvg,
        baseMint,
        quoteMint,
        OptionType.PUT,
        3,
        'short',
        28_000,
        1,
        oracle,
        0,
        expirationTimestamp
      ),
      await PsyoptionsEuropeanInstrument.create(
        cvg,
        baseMint,
        quoteMint,
        OptionType.CALL,
        3,
        'long',
        30_000,
        1,
        oracle,
        0,
        expirationTimestamp
      ),
      await PsyoptionsEuropeanInstrument.create(
        cvg,
        baseMint,
        quoteMint,
        OptionType.PUT,
        3,
        'short',
        29_000,
        1,
        oracle,
        0,
        expirationTimestamp
      ),
    ],
    orderType,
    fixedSize: { type: 'fixed-base', amount: 1 },
    quoteAsset: await SpotQuoteInstrument.create(cvg, quoteMint),
    settlingWindow: 90 * 24 * 60 * 60, // 90 days
  });

  return { rfq };
};

export const expectError = async (promise: Promise<any>, errorText: string) => {
  try {
    await promise;
    throw new Error('No error thrown!');
  } catch (e) {
    if (
      !e?.message.includes(errorText) &&
      !e?.logs?.some((e: string) => e.includes(errorText))
    ) {
      throw e;
    }
  }
>>>>>>> 2d16c89f
};<|MERGE_RESOLUTION|>--- conflicted
+++ resolved
@@ -20,12 +20,8 @@
   SpotLegInstrument,
   Mint,
 } from '../src';
-<<<<<<< HEAD
 import { getUserKp, HXRO_RISK_ENGINE, RPC_ENDPOINT } from '../../validator';
 import { IDL as PseudoPythIdl } from '../../validator/dependencies/pseudo_pyth_idl';
-=======
-import { getUserKp, RPC_ENDPOINT } from '../../validator';
->>>>>>> 2d16c89f
 import { BASE_MINT_BTC_PK, QUOTE_MINT_PK } from './constants';
 const DEFAULT_COMMITMENT = 'confirmed';
 const DEFAULT_SKIP_PREFLIGHT = true;
@@ -543,30 +539,6 @@
     response.address,
     cvg.rpc().getDefaultFeePayer().publicKey
   );
-<<<<<<< HEAD
-  await mintEuropeanOptions(
-    cvg,
-    response.address,
-    cvg.rpc().getDefaultFeePayer().publicKey,
-    europeanProgram
-  );
-};
-
-let hxroOperatorTRGInitialized = false;
-
-export const ensureHxroOperatorTRGInitialized = async (
-  cvgAuthority: Convergence
-) => {
-  if (hxroOperatorTRGInitialized) {
-    return;
-  }
-
-  await cvgAuthority.hxro().initializeOperatorTraderRiskGroup({
-    hxroRiskEngineAddress: new PublicKey(HXRO_RISK_ENGINE),
-  });
-
-  hxroOperatorTRGInitialized = true;
-=======
 };
 
 export const createAmericanIronCondor = async (
@@ -718,5 +690,20 @@
       throw e;
     }
   }
->>>>>>> 2d16c89f
+};
+
+let hxroOperatorTRGInitialized = false;
+
+export const ensureHxroOperatorTRGInitialized = async (
+  cvgAuthority: Convergence
+) => {
+  if (hxroOperatorTRGInitialized) {
+    return;
+  }
+
+  await cvgAuthority.hxro().initializeOperatorTraderRiskGroup({
+    hxroRiskEngineAddress: new PublicKey(HXRO_RISK_ENGINE),
+  });
+
+  hxroOperatorTRGInitialized = true;
 };