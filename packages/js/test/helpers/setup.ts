import { Commitment, PublicKey, Connection, Keypair } from '@solana/web3.js';
import { LOCALHOST } from '@metaplex-foundation/amman-client';
import { amman } from './amman';
<<<<<<< HEAD
import {
  Convergence,
  token,
  keypairIdentity,
  KeypairSigner,
  Mint,
  Token,
} from '@/index';
=======
import { Convergence, token, keypairIdentity, KeypairSigner } from '@/index';
>>>>>>> 75dbe686

export type ConvergenceTestOptions = {
  commitment?: Commitment;
  rpcEndpoint?: string;
  solsToAirdrop?: number;
};
export const convergenceGuest = (options: ConvergenceTestOptions = {}) => {
  const connection = new Connection(options.rpcEndpoint ?? LOCALHOST, {
    commitment: options.commitment ?? 'confirmed',
  });
  return Convergence.make(connection);
};
export const convergence = async (options: ConvergenceTestOptions = {}) => {
  const cvg = convergenceGuest(options);
  const wallet = await createWallet(cvg, options.solsToAirdrop);
  return cvg.use(keypairIdentity(wallet as Keypair));
};
export const createWallet = async (
  cvg: Convergence,
  solsToAirdrop = 100
): Promise<KeypairSigner> => {
  const wallet = Keypair.generate();
  await amman.airdrop(cvg.connection, wallet.publicKey, solsToAirdrop);
  return wallet;
};

export const initializeProtocol = async (cvg: Convergence) => {
  const { mint: collateralMint } = await cvg.tokens().createMint();

  const authority = Keypair.generate();

  const { token: toToken } = await cvg
    .tokens()
    .createToken({ mint: collateralMint.address, token: authority });

  await cvg.tokens().mint({
    mintAddress: collateralMint.address,
    amount: token(42),
    toToken: toToken.address,
  });

  const { protocol } = await cvg.protocol().initialize({
    collateralMint: collateralMint.address,
  });

  return { protocol, collateralMint, authority };
};

export const initializeCollateral = async (cvg: Convergence) => {
  const rfqProgram = cvg.programs().getRfq();

  const { collateralMint } = await cvg.protocol().get({});

  // TODO: Swap out with a real PDA client, also, is there a way to get this from Solita?
  const [protocol] = await PublicKey.findProgramAddress(
    [Buffer.from('protocol')],
    rfqProgram.address
  );
  const [collateralToken] = await PublicKey.findProgramAddress(
    [Buffer.from('collateral_token'), cvg.identity().publicKey.toBuffer()],
    rfqProgram.address
  );
  const [collateralInfo] = await PublicKey.findProgramAddress(
    [Buffer.from('collateral_info'), cvg.identity().publicKey.toBuffer()],
    rfqProgram.address
  );

  const { collateral } = await cvg.collateral().initializeCollateral({
    user: cvg.identity(),
    protocol,
    collateralToken,
    collateralInfo,
    collateralMint,
  });

  return { collateral };
};

<<<<<<< HEAD
export const fundCollateral = async (
  cvg: Convergence,
  collateralMint: Mint,
  amount: number
) => {
  const rfqProgram = cvg.programs().getRfq();

  const [protocol] = PublicKey.findProgramAddressSync(
    [Buffer.from('protocol')],
    rfqProgram.address
  );
  const [collateralInfo] = PublicKey.findProgramAddressSync(
    [Buffer.from('collateral_info'), cvg.identity().publicKey.toBuffer()],
    rfqProgram.address
  );
  const [collateralToken] = PublicKey.findProgramAddressSync(
    [Buffer.from('collateral_token'), cvg.identity().publicKey.toBuffer()],
    rfqProgram.address
  );

  const { token: userTokens } = await cvg.tokens().createToken({
    mint: collateralMint.address,
  });

  await cvg.tokens().mint({
    mintAddress: collateralMint.address,
    amount: token(amount),
    toToken: userTokens.address,
  });

  await cvg.collateral().fundCollateral({
    user: cvg.identity(),
    userTokens: userTokens.address,
    protocol,
    collateralInfo,
    collateralToken,
    amount,
  });

  return { userTokens };
};

export const withdrawCollateral = async (
  cvg: Convergence,
  userTokens: Token,
  amount: number
) => {
  const rfqProgram = cvg.programs().getRfq();

  const [protocol] = PublicKey.findProgramAddressSync(
    [Buffer.from('protocol')],
    rfqProgram.address
  );
  const [collateralInfo] = PublicKey.findProgramAddressSync(
    [Buffer.from('collateral_info'), cvg.identity().publicKey.toBuffer()],
    rfqProgram.address
  );
  const [collateralToken] = PublicKey.findProgramAddressSync(
    [Buffer.from('collateral_token'), cvg.identity().publicKey.toBuffer()],
    rfqProgram.address
  );

  await cvg.collateral().withdrawCollateral({
    userTokens: userTokens.address,
    protocol,
    collateralInfo,
    collateralToken,
    amount,
  });
=======
export const createRfq = async (cvg: Convergence) => {
  const protocol = await cvg.protocol().get({});
  const { rfq } = await cvg.rfqs().create({
    quoteMint: protocol.collateralMint,
    protocol: protocol.address,
  });

  return { rfq };
>>>>>>> 75dbe686
};<|MERGE_RESOLUTION|>--- conflicted
+++ resolved
@@ -1,7 +1,6 @@
 import { Commitment, PublicKey, Connection, Keypair } from '@solana/web3.js';
 import { LOCALHOST } from '@metaplex-foundation/amman-client';
 import { amman } from './amman';
-<<<<<<< HEAD
 import {
   Convergence,
   token,
@@ -10,9 +9,6 @@
   Mint,
   Token,
 } from '@/index';
-=======
-import { Convergence, token, keypairIdentity, KeypairSigner } from '@/index';
->>>>>>> 75dbe686
 
 export type ConvergenceTestOptions = {
   commitment?: Commitment;
@@ -41,12 +37,11 @@
 
 export const initializeProtocol = async (cvg: Convergence) => {
   const { mint: collateralMint } = await cvg.tokens().createMint();
-
-  const authority = Keypair.generate();
+  const signer = Keypair.generate();
 
   const { token: toToken } = await cvg
     .tokens()
-    .createToken({ mint: collateralMint.address, token: authority });
+    .createToken({ mint: collateralMint.address, token: signer });
 
   await cvg.tokens().mint({
     mintAddress: collateralMint.address,
@@ -58,13 +53,14 @@
     collateralMint: collateralMint.address,
   });
 
-  return { protocol, collateralMint, authority };
+  return { protocol, collateralMint };
 };
 
-export const initializeCollateral = async (cvg: Convergence) => {
+export const initializeCollateral = async (
+  cvg: Convergence,
+  collateralMint: Mint
+) => {
   const rfqProgram = cvg.programs().getRfq();
-
-  const { collateralMint } = await cvg.protocol().get({});
 
   // TODO: Swap out with a real PDA client, also, is there a way to get this from Solita?
   const [protocol] = await PublicKey.findProgramAddress(
@@ -85,13 +81,12 @@
     protocol,
     collateralToken,
     collateralInfo,
-    collateralMint,
+    collateralMint: collateralMint.address,
   });
 
   return { collateral };
 };
 
-<<<<<<< HEAD
 export const fundCollateral = async (
   cvg: Convergence,
   collateralMint: Mint,
@@ -161,7 +156,9 @@
     collateralToken,
     amount,
   });
-=======
+};
+
+
 export const createRfq = async (cvg: Convergence) => {
   const protocol = await cvg.protocol().get({});
   const { rfq } = await cvg.rfqs().create({
@@ -170,5 +167,4 @@
   });
 
   return { rfq };
->>>>>>> 75dbe686
 };