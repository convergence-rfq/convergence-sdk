--- conflicted
+++ resolved
@@ -12,7 +12,7 @@
   SpotInstrument,
   toBigNumber,
 } from '@/index';
-import { PROGRAM_ADDRESS as SPOT_INSTRUMENT_PROGRAM_ADDRESS } from '@convergence-rfq/spot-instrument';
+// import { PROGRAM_ADDRESS as SPOT_INSTRUMENT_PROGRAM_ADDRESS } from '@convergence-rfq/spot-instrument';
 
 export const mintAuthority = Keypair.generate();
 export let ut: Token;
@@ -193,10 +193,8 @@
   await amman.airdrop(cvg.connection, taker, 1);
 
   const protocol = await cvg.protocol().get({});
-<<<<<<< HEAD
-
-  const instrumentProgram = new PublicKey(SPOT_INSTRUMENT_PROGRAM_ADDRESS);
-=======
+
+  // const instrumentProgram = new PublicKey(SPOT_INSTRUMENT_PROGRAM_ADDRESS);
   const mint = protocol.collateralMint;
   const spotInstrument: SpotInstrument = {
     model: 'spotInstrument',
@@ -206,7 +204,6 @@
     decimals: 0,
     data: Buffer.from(mint.toBytes()),
   };
->>>>>>> 2db482b9
 
   const { rfq } = await cvg.rfqs().create({
     protocol: protocol.address,
