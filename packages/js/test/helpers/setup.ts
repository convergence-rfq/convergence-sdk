--- conflicted
+++ resolved
@@ -12,10 +12,6 @@
   SpotInstrument,
   toBigNumber,
 } from '@/index';
-<<<<<<< HEAD
-import { Side } from '@convergence-rfq/rfq';
-=======
->>>>>>> 3db32d4f
 // import { PROGRAM_ADDRESS as SPOT_INSTRUMENT_PROGRAM_ADDRESS } from '@convergence-rfq/spot-instrument';
 
 export const mintAuthority = Keypair.generate();
@@ -194,15 +190,10 @@
 export const createRfq = async (cvg: Convergence) => {
   const taker = cvg.identity().publicKey;
   await amman.airdrop(cvg.connection, taker, 1);
-<<<<<<< HEAD
 
   const protocol = await cvg.protocol().get({});
-=======
-
-  const protocol = await cvg.protocol().get({});
 
   // const instrumentProgram = new PublicKey(SPOT_INSTRUMENT_PROGRAM_ADDRESS);
->>>>>>> 3db32d4f
   const mint = protocol.collateralMint;
   const spotInstrument: SpotInstrument = {
     model: 'spotInstrument',
