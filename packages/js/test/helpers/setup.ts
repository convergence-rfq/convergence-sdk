--- conflicted
+++ resolved
@@ -190,12 +190,7 @@
 
   const { rfq } = await cvg.rfqs().create({
     protocol: protocol.address,
-<<<<<<< HEAD
-    quoteMint: protocol.collateralMint,
-    instrumentProgram,
-=======
     quoteAsset,
->>>>>>> c8d093ba
   });
   return { rfq };
 };