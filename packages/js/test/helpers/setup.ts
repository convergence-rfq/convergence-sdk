import { Commitment, PublicKey, Connection, Keypair } from '@solana/web3.js';
import { LOCALHOST } from '@metaplex-foundation/amman-client';
import { amman } from './amman';
<<<<<<< HEAD
import { Convergence, token, keypairIdentity, KeypairSigner } from '@/index';
=======
import {
  Convergence,
  token,
  keypairIdentity,
  KeypairSigner,
  Mint,
} from '@/index';
>>>>>>> bb0996dd

export type ConvergenceTestOptions = {
  commitment?: Commitment;
  rpcEndpoint?: string;
  solsToAirdrop?: number;
};
export const convergenceGuest = (options: ConvergenceTestOptions = {}) => {
  const connection = new Connection(options.rpcEndpoint ?? LOCALHOST, {
    commitment: options.commitment ?? 'confirmed',
  });
  return Convergence.make(connection);
};
export const convergence = async (options: ConvergenceTestOptions = {}) => {
  const cvg = convergenceGuest(options);
  const wallet = await createWallet(cvg, options.solsToAirdrop);
  return cvg.use(keypairIdentity(wallet as Keypair));
};
export const createWallet = async (
  cvg: Convergence,
  solsToAirdrop = 100
): Promise<KeypairSigner> => {
  const wallet = Keypair.generate();
  await amman.airdrop(cvg.connection, wallet.publicKey, solsToAirdrop);
  return wallet;
};

export const initializeProtocol = async (cvg: Convergence) => {
  const { mint: collateralMint } = await cvg.tokens().createMint();
  const signer = Keypair.generate();

  const { token: toToken } = await cvg
    .tokens()
    .createToken({ mint: collateralMint.address, token: signer });

  await cvg.tokens().mint({
    mintAddress: collateralMint.address,
    amount: token(42),
    toToken: toToken.address,
  });

  const { protocol } = await cvg.protocol().initialize({
    collateralMint: collateralMint.address,
  });

  return { protocol, collateralMint };
<<<<<<< HEAD
=======
};

export const initializeCollateral = async (
  cvg: Convergence,
  collateralMint: Mint
) => {
  const rfqProgram = cvg.programs().getRfq();

  // TODO: Swap out with a real PDA client, also, is there a way to get this from Solita?
  const [protocol] = await PublicKey.findProgramAddress(
    [Buffer.from('protocol')],
    rfqProgram.address
  );
  const [collateralToken] = await PublicKey.findProgramAddress(
    [Buffer.from('collateral_token'), cvg.identity().publicKey.toBuffer()],
    rfqProgram.address
  );
  const [collateralInfo] = await PublicKey.findProgramAddress(
    [Buffer.from('collateral_info'), cvg.identity().publicKey.toBuffer()],
    rfqProgram.address
  );

  const { collateral } = await cvg.collateral().initializeCollateral({
    user: cvg.identity(),
    protocol,
    collateralToken,
    collateralInfo,
    collateralMint: collateralMint.address,
  });

  return { collateral };
>>>>>>> bb0996dd
};<|MERGE_RESOLUTION|>--- conflicted
+++ resolved
@@ -1,9 +1,6 @@
 import { Commitment, PublicKey, Connection, Keypair } from '@solana/web3.js';
 import { LOCALHOST } from '@metaplex-foundation/amman-client';
 import { amman } from './amman';
-<<<<<<< HEAD
-import { Convergence, token, keypairIdentity, KeypairSigner } from '@/index';
-=======
 import {
   Convergence,
   token,
@@ -11,7 +8,6 @@
   KeypairSigner,
   Mint,
 } from '@/index';
->>>>>>> bb0996dd
 
 export type ConvergenceTestOptions = {
   commitment?: Commitment;
@@ -57,8 +53,6 @@
   });
 
   return { protocol, collateralMint };
-<<<<<<< HEAD
-=======
 };
 
 export const initializeCollateral = async (
@@ -90,5 +84,4 @@
   });
 
   return { collateral };
->>>>>>> bb0996dd
 };