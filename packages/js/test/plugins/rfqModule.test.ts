import test, { Test } from 'tape';
import spok from 'spok';
import {
  convergence,
  createRfq,
  killStuckProcess,
  spokSamePubkey,
} from '../helpers';
import { Keypair } from '@solana/web3.js';

killStuckProcess();

<<<<<<< HEAD
test('[rfqModule] it can create an RFQ', async (t: Test) => {
  const cvg = await convergence({
    rpcEndpoint: 'https://api.devnet.solana.com',
  });
=======
test('[rfqModule] it can create a RFQ', async (t: Test) => {
  const cvg = await convergence();
>>>>>>> 27e58036
  const originalRfq = await createRfq(cvg);
  const rfq = await cvg
    .rfqs()
    .findByAddresses({ addresses: [originalRfq.address] });

  spok(t, rfq, {
    $topic: 'Created RFQ',
    model: 'rfq',
    address: spokSamePubkey(rfq.address),
  });
});

<<<<<<< HEAD
test('[rfqModule] it can cancel an RFQ', async (t: Test) => {
  const cvg = await convergence({
    rpcEndpoint: 'https://api.devnet.solana.com',
  });

  const protocol = new Keypair().publicKey;
  const rfqPubkey = new Keypair().publicKey;
  const quoteMint = new Keypair().publicKey;

  const originalRfq = await createRfq(cvg, {
    protocol,
    rfq: rfqPubkey,
    quoteMint,
  });
  await cvg.rfqs().cancelRfq({
    protocol,
    rfq: originalRfq.address,
  });
  const rfq = await cvg.rfqs().findRfqByAddress({ rfq: originalRfq.address });
=======
//test('[rfqModule] it can cancel an RFQ', async (_t: Test) => {
//await convergence();
//const originalRfq = await createRfq(cvg);
//await cvg.rfqs().cancelRfq({ address: originalRfq.address });
//const rfq = await cvg
//  .rfqs()
//  .findByAddress({ addresses: [originalRfq.address] });
>>>>>>> 27e58036

//spok(t, rfq, {
//  $topic: 'Loaded RFQ',
//  model: 'rfq',
//  address: spokSamePubkey(rfq.address),
//});
//});

<<<<<<< HEAD
test('[rfqModule] it can respond to an RFQ', async (t: Test) => {
  const cvg = await convergence({
    rpcEndpoint: 'https://api.devnet.solana.com',
  });
  const originalRfq = await createRfq(cvg);
  await cvg.rfqs().respond({ rfq: originalRfq.rfq });
  const rfq = await cvg
    .rfqs()
    .findRfqByAddress({ address: originalRfq.address });

  spok(t, rfq, {
    $topic: 'Loaded RFQ',
    model: 'rfq',
    address: spokSamePubkey(rfq.address),
  });
});
=======
//test('[rfqModule] it can respond to an RFQ', async (t: Test) => {
//  const cvg = await convergence();
//  const originalRfq = await createRfq(cvg);
//  await cvg.rfqs().respond({ address: originalRfq.address });
//  const rfq = await cvg
//    .rfqs()
//    .findByAddress({ addresses: [originalRfq.address] });
//
//  spok(t, rfq, {
//    $topic: 'Loaded RFQ',
//    model: 'rfq',
//    address: spokSamePubkey(rfq.address),
//  });
//});
>>>>>>> 27e58036
<|MERGE_RESOLUTION|>--- conflicted
+++ resolved
@@ -10,15 +10,9 @@
 
 killStuckProcess();
 
-<<<<<<< HEAD
-test('[rfqModule] it can create an RFQ', async (t: Test) => {
-  const cvg = await convergence({
-    rpcEndpoint: 'https://api.devnet.solana.com',
-  });
-=======
+
 test('[rfqModule] it can create a RFQ', async (t: Test) => {
   const cvg = await convergence();
->>>>>>> 27e58036
   const originalRfq = await createRfq(cvg);
   const rfq = await cvg
     .rfqs()
@@ -31,27 +25,7 @@
   });
 });
 
-<<<<<<< HEAD
-test('[rfqModule] it can cancel an RFQ', async (t: Test) => {
-  const cvg = await convergence({
-    rpcEndpoint: 'https://api.devnet.solana.com',
-  });
 
-  const protocol = new Keypair().publicKey;
-  const rfqPubkey = new Keypair().publicKey;
-  const quoteMint = new Keypair().publicKey;
-
-  const originalRfq = await createRfq(cvg, {
-    protocol,
-    rfq: rfqPubkey,
-    quoteMint,
-  });
-  await cvg.rfqs().cancelRfq({
-    protocol,
-    rfq: originalRfq.address,
-  });
-  const rfq = await cvg.rfqs().findRfqByAddress({ rfq: originalRfq.address });
-=======
 //test('[rfqModule] it can cancel an RFQ', async (_t: Test) => {
 //await convergence();
 //const originalRfq = await createRfq(cvg);
@@ -59,7 +33,6 @@
 //const rfq = await cvg
 //  .rfqs()
 //  .findByAddress({ addresses: [originalRfq.address] });
->>>>>>> 27e58036
 
 //spok(t, rfq, {
 //  $topic: 'Loaded RFQ',
@@ -68,24 +41,7 @@
 //});
 //});
 
-<<<<<<< HEAD
-test('[rfqModule] it can respond to an RFQ', async (t: Test) => {
-  const cvg = await convergence({
-    rpcEndpoint: 'https://api.devnet.solana.com',
-  });
-  const originalRfq = await createRfq(cvg);
-  await cvg.rfqs().respond({ rfq: originalRfq.rfq });
-  const rfq = await cvg
-    .rfqs()
-    .findRfqByAddress({ address: originalRfq.address });
 
-  spok(t, rfq, {
-    $topic: 'Loaded RFQ',
-    model: 'rfq',
-    address: spokSamePubkey(rfq.address),
-  });
-});
-=======
 //test('[rfqModule] it can respond to an RFQ', async (t: Test) => {
 //  const cvg = await convergence();
 //  const originalRfq = await createRfq(cvg);
@@ -99,5 +55,4 @@
 //    model: 'rfq',
 //    address: spokSamePubkey(rfq.address),
 //  });
-//});
->>>>>>> 27e58036
+//});