--- conflicted
+++ resolved
@@ -1,16 +1,6 @@
 import test, { Test } from 'tape';
 import spok from 'spok';
-<<<<<<< HEAD
-import {
-  convergence,
-  createRfq,
-  killStuckProcess,
-  spokSamePubkey,
-} from '../helpers';
-import { Keypair } from '@solana/web3.js';
-=======
 import { convergence, killStuckProcess, spokSamePubkey } from '../helpers';
->>>>>>> 9cf512c4
 
 killStuckProcess();
 
