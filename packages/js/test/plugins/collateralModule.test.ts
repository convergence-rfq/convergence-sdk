--- conflicted
+++ resolved
@@ -1,4 +1,3 @@
-<<<<<<< HEAD
 import test, { Test } from 'tape';
 import spok from 'spok';
 import {
@@ -8,37 +7,13 @@
   initializeProtocol,
   initializeCollateral,
 } from '../helpers';
-=======
 import { PublicKey } from '@solana/web3.js';
-// import test from 'tape';
-import test, { Test } from 'tape';
-import spok from 'spok';
-import { spokSamePubkey } from '../helpers';
-// import { Keypair } from '@solana/web3.js';
-//import { bignum } from '@metaplex-foundation/beet';
-import {
-  convergence,
-  killStuckProcess,
-  initializeProtocol,
-  //   createWallet,
-} from '../helpers';
 import { sol } from '@/types';
->>>>>>> 17f4f4f4
 
 killStuckProcess();
 
 test('[collateralModule] it can initialize collateral', async (t: Test) => {
   const cvg = await convergence();
-<<<<<<< HEAD
-
-  const { collateralMint } = await initializeProtocol(cvg);
-  const { collateral } = await initializeCollateral(cvg, collateralMint);
-
-  spok(t, collateral, {
-    $topic: 'Initialize Collateral',
-    model: 'collateral',
-    address: spokSamePubkey(collateral.address),
-=======
   const { collateralMint } = await initializeProtocol(cvg);
   const user = cvg.identity();
 
@@ -55,7 +30,6 @@
     user,
     protocol,
     collateralMint: collateralMint.address,
->>>>>>> 17f4f4f4
   });
 
   spok(t, collateral, {
