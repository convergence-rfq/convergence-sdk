import test, { Test } from 'tape';
import spok from 'spok';
import { Keypair, PublicKey } from '@solana/web3.js';
import { sleep } from '@bundlr-network/client/build/common/utils';
import * as anchor from '@project-serum/anchor';
import { OptionMarketWithKey } from '@mithraic-labs/psy-american';
import {
  BTC_DECIMALS,
  USDC_DECIMALS,
  SWITCHBOARD_BTC_ORACLE,
  SWITCHBOARD_SOL_ORACLE,
  SKIP_PREFLIGHT,
  convergenceCli,
  killStuckProcess,
  spokSamePubkey,
  initializeNewOptionMeta,
  setupAccounts,
  //@ts-ignore
  spokSameBignum,
  //@ts-ignore
  delay,
} from '../helpers';

import { initializePsyoptionsAmerican } from '../helpers/setup';
import { Convergence } from '@/Convergence';

import {
  Mint,
  token,
  Side,
  RiskCategory,
  SpotInstrument,
  OrderType,
  PsyoptionsEuropeanInstrument,
  PsyoptionsAmericanInstrument,
  OptionType,
  InstrumentType,
  Token,
  StoredResponseState,
  AuthoritySide,
  StoredRfqState,
  legsToInstruments,
  Signer,
  quoteAssetToInstrument,
} from '@/index';

killStuckProcess();

let cvg: Convergence;

let usdcMint: Mint;
let btcMint: Mint;
let solMint: Mint;
let americanOptionMint: Mint;

let dao: Signer;

let maker: Keypair; // LxnEKWoRhZizxg4nZJG8zhjQhCLYxcTjvLp9ATDUqNS
let taker: Keypair; // BDiiVDF1aLJsxV6BDnP3sSVkCEm9rBt7n1T1Auq1r4Ux

let daoBTCWallet: Token;
let daoUSDCWallet: Token;

let makerUSDCWallet: Token;
let makerBTCWallet: Token;

let takerUSDCWallet: Token;
let takerBTCWallet: Token;
let takerSOLWallet: Token;

const WALLET_AMOUNT = 9_000 * 10 ** BTC_DECIMALS;
const COLLATERAL_AMOUNT = 1_000_000 * 10 ** USDC_DECIMALS;

// SETUP

let optionMarket: OptionMarketWithKey | null;
let optionMarketPubkey: PublicKey;

test('[setup] it can create Convergence instance', async (t: Test) => {
  cvg = await convergenceCli(SKIP_PREFLIGHT);

  dao = cvg.rpc().getDefaultFeePayer();

  const context = await setupAccounts(cvg, WALLET_AMOUNT, dao.publicKey);

  maker = context.maker;
  taker = context.taker;

  usdcMint = context.usdcMint;
  btcMint = context.btcMint;
  solMint = context.solMint;

  daoUSDCWallet = context.daoUSDCWallet;
  daoBTCWallet = context.daoBTCWallet;

  makerUSDCWallet = context.makerUSDCWallet;
  makerBTCWallet = context.makerBTCWallet;

  takerUSDCWallet = context.takerUSDCWallet;
  takerBTCWallet = context.takerBTCWallet;
  takerSOLWallet = context.takerSOLWallet;

  t.same(
    daoBTCWallet.ownerAddress.toString(),
    dao.publicKey.toString(),
    'same owner'
  );
  spok(t, daoBTCWallet, {
    $topic: 'token model',
    model: 'token',
  });

  t.same(
    daoUSDCWallet.ownerAddress.toString(),
    dao.publicKey.toString(),
    'same owner'
  );
  spok(t, daoUSDCWallet, {
    $topic: 'token model',
    model: 'token',
  });

  t.same(
    makerBTCWallet.ownerAddress.toString(),
    maker.publicKey.toString(),
    'same owner'
  );
  spok(t, makerBTCWallet, {
    $topic: 'token model',
    model: 'token',
  });

  t.same(
    takerBTCWallet.ownerAddress.toString(),
    taker.publicKey.toString(),
    'same owner'
  );
  spok(t, takerBTCWallet, {
    $topic: 'token model',
    model: 'token',
  });

  t.same(
    takerSOLWallet.ownerAddress.toString(),
    taker.publicKey.toString(),
    'same owner'
  );
  spok(t, takerSOLWallet, {
    $topic: 'token model',
    model: 'token',
  });
});

// // PROTOCOL

test('[protocolModule] it can initialize the protocol', async (t: Test) => {
  const { protocol } = await cvg.protocol().initialize({
    collateralMint: usdcMint.address,
  });
  t.same(
    cvg.protocol().pdas().protocol().toString(),
    protocol.address.toString(),
    'same address'
  );
  spok(t, protocol, {
    $topic: 'protocol model',
    model: 'protocol',
  });
});

test('[protocolModule] it can add instruments', async () => {
  await cvg.protocol().addInstrument({
    authority: dao,
    instrumentProgram: cvg.programs().getSpotInstrument().address,
    canBeUsedAsQuote: true,
    validateDataAccountAmount: 1,
    prepareToSettleAccountAmount: 7,
    settleAccountAmount: 3,
    revertPreparationAccountAmount: 3,
    cleanUpAccountAmount: 4,
  });
  await cvg.protocol().addInstrument({
    authority: dao,
    instrumentProgram: cvg.programs().getPsyoptionsEuropeanInstrument().address,
    canBeUsedAsQuote: true,
    validateDataAccountAmount: 2,
    prepareToSettleAccountAmount: 7,
    settleAccountAmount: 3,
    revertPreparationAccountAmount: 3,
    cleanUpAccountAmount: 4,
  });
  await cvg.protocol().addInstrument({
    authority: dao,
    instrumentProgram: cvg.programs().getPsyoptionsAmericanInstrument().address,
    canBeUsedAsQuote: true,
    validateDataAccountAmount: 2,
    prepareToSettleAccountAmount: 7,
    settleAccountAmount: 3,
    revertPreparationAccountAmount: 3,
    cleanUpAccountAmount: 4,
  });
});

test('[protocolModule] it can add BTC and SOL base assets', async (t: Test) => {
  const { baseAsset: baseBTCAsset } = await cvg.protocol().addBaseAsset({
    authority: dao,
    index: { value: 0 },
    ticker: 'BTC',
    riskCategory: RiskCategory.VeryLow,
    priceOracle: { __kind: 'Switchboard', address: SWITCHBOARD_BTC_ORACLE },
  });
  spok(t, baseBTCAsset, {
    $topic: 'baseAsset model',
    model: 'baseAsset',
    index: { value: 0 },
    ticker: 'BTC',
  });

  const { baseAsset: baseSOLAsset } = await cvg.protocol().addBaseAsset({
    authority: dao,
    index: { value: 1 },
    ticker: 'SOL',
    riskCategory: RiskCategory.VeryLow,
    priceOracle: { __kind: 'Switchboard', address: SWITCHBOARD_SOL_ORACLE },
  });
  spok(t, baseSOLAsset, {
    $topic: 'baseAsset model',
    model: 'baseAsset',
    index: { value: 1 },
    ticker: 'SOL',
  });
});

test('[protocolModule] it can register mints', async (t: Test) => {
  const { registeredMint: btcRegisteredMint } = await cvg
    .protocol()
    .registerMint({
      baseAssetIndex: 0,
      mint: btcMint.address,
    });
  t.same(
    btcRegisteredMint.mintAddress.toString(),
    btcMint.address.toString(),
    'same address'
  );
  spok(t, btcRegisteredMint, {
    $topic: 'registeredMint model',
    model: 'registeredMint',
  });

  const { registeredMint: solRegisteredMint } = await cvg
    .protocol()
    .registerMint({
      baseAssetIndex: 1,
      mint: solMint.address,
    });
  t.same(
    solRegisteredMint.mintAddress.toString(),
    solMint.address.toString(),
    'same address'
  );
  spok(t, solRegisteredMint, {
    $topic: 'registeredMint model',
    model: 'registeredMint',
  });

  const { registeredMint: usdcRegisteredMint } = await cvg
    .protocol()
    .registerMint({
      mint: usdcMint.address,
    });
  t.same(
    usdcRegisteredMint.mintAddress.toString(),
    usdcMint.address.toString(),
    'same address'
  );
  spok(t, usdcRegisteredMint, {
    $topic: 'registeredMint model',
    model: 'registeredMint',
  });
});

// PROTOCOL UTILS

test('[protocolModule] it can get base assets', async (t: Test) => {
  const baseAssets = await cvg.protocol().getBaseAssets();
  spok(t, baseAssets[0], {
    $topic: 'baseAsset model',
    model: 'baseAsset',
    index: {
      value: 0,
    },
    ticker: 'BTC',
    riskCategory: 0,
  });
  spok(t, baseAssets[1], {
    $topic: 'baseAsset model',
    model: 'baseAsset',
    index: {
      value: 1,
    },
    ticker: 'SOL',
    riskCategory: 0,
  });
});

// RISK ENGINE

test('[riskEngineModule] it can initialize the default risk engine config', async () => {
  await cvg.riskEngine().initializeConfig();
});

test('[riskEngineModule] it can set spot, American and European option instrument types', async () => {
  await cvg.riskEngine().setInstrumentType({
    instrumentProgram: cvg.programs().getSpotInstrument().address,
    instrumentType: InstrumentType.Spot,
  });
  await cvg.riskEngine().setInstrumentType({
    instrumentProgram: cvg.programs().getPsyoptionsAmericanInstrument().address,
    instrumentType: InstrumentType.Option,
  });
  await cvg.riskEngine().setInstrumentType({
    instrumentProgram: cvg.programs().getPsyoptionsEuropeanInstrument().address,
    instrumentType: InstrumentType.Option,
  });
});

// // COLLATERAL

test('[collateralModule] it can initialize collateral', async (t: Test) => {
  const { collateral: takerCollateral } = await cvg.collateral().initialize({
    user: taker,
  });
  const { collateral: makerCollateral } = await cvg.collateral().initialize({
    user: maker,
  });

  const foundTakercollateral = await cvg
    .collateral()
    .findByAddress({ address: takerCollateral.address });
  t.same(
    foundTakercollateral.address.toString(),
    takerCollateral.address.toString(),
    'same address'
  );
  spok(t, takerCollateral, {
    $topic: 'collateral model',
    model: 'collateral',
  });

  const foundMakercollateral = await cvg
    .collateral()
    .findByAddress({ address: makerCollateral.address });
  t.same(
    foundMakercollateral.address.toString(),
    makerCollateral.address.toString(),
    'same address'
  );
  spok(t, makerCollateral, {
    $topic: 'collateral model',
    model: 'collateral',
  });
});

test('[collateralModule] it can fund collateral', async (t: Test) => {
  await cvg.collateral().fund({
    userTokens: takerUSDCWallet.address,
    user: taker,
    amount: COLLATERAL_AMOUNT,
  });
  await cvg.collateral().fund({
    userTokens: makerUSDCWallet.address,
    user: maker,
    amount: COLLATERAL_AMOUNT,
  });

  const takerCollateralTokenPda = cvg
    .collateral()
    .pdas()
    .collateralToken({ user: taker.publicKey });
  const makerCollateralTokenPda = cvg
    .collateral()
    .pdas()
    .collateralToken({ user: maker.publicKey });

  const protocol = await cvg.protocol().get();
  const collateralMint = await cvg
    .tokens()
    .findMintByAddress({ address: protocol.collateralMint });

  const takerCollateralTokenAccount = await cvg
    .tokens()
    .findTokenByAddress({ address: takerCollateralTokenPda });
  const makerCollateralTokenAccount = await cvg
    .tokens()
    .findTokenByAddress({ address: makerCollateralTokenPda });

  t.same(
    takerCollateralTokenAccount.mintAddress.toString(),
    collateralMint.address.toString(),
    'same address'
  );
  spok(t, takerCollateralTokenAccount, {
    $topic: 'collateral model',
    model: 'token',
    amount: token(COLLATERAL_AMOUNT),
  });

  t.same(
    makerCollateralTokenAccount.mintAddress.toString(),
    collateralMint.address.toString(),
    'same address'
  );
  spok(t, makerCollateralTokenAccount, {
    $topic: 'collateral model',
    model: 'token',
    amount: token(COLLATERAL_AMOUNT),
  });
});

test('[collateralModule] it can withdraw collateral', async (t: Test) => {
  const amount = 10;

  const protocol = await cvg.protocol().get();
  const collateralMint = await cvg
    .tokens()
    .findMintByAddress({ address: protocol.collateralMint });

  await cvg.collateral().withdraw({
    userTokens: takerUSDCWallet.address,
    user: taker,
    amount,
  });
  await cvg.collateral().withdraw({
    userTokens: makerUSDCWallet.address,
    user: maker,
    amount,
  });

  const refreshedTakerUSDCWallet = await cvg
    .tokens()
    .refreshToken(takerUSDCWallet);
  const refreshedMakerUSDCWallet = await cvg
    .tokens()
    .refreshToken(makerUSDCWallet);

  t.same(
    takerUSDCWallet.mintAddress.toString(),
    collateralMint.address.toString(),
    'same address'
  );
  spok(t, refreshedTakerUSDCWallet, {
    $topic: 'same model',
    model: 'token',
  });

  t.same(
    makerUSDCWallet.mintAddress.toString(),
    collateralMint.address.toString(),
    'same address'
  );
  spok(t, refreshedMakerUSDCWallet, {
    $topic: 'same model',
    model: 'token',
  });

  const makerCollateral = cvg
    .collateral()
    .pdas()
    .collateralToken({ user: maker.publicKey });
  const makerCollateralInfo = await cvg
    .tokens()
    .findTokenByAddress({ address: makerCollateral });
  const takerCollateralInfo = await cvg
    .tokens()
    .findTokenByAddress({ address: makerCollateral });

  t.same(
    makerCollateralInfo.mintAddress.toString(),
    collateralMint.address.toString(),
    'same address'
  );
  spok(t, makerCollateralInfo, {
    $topic: 'same model',
    model: 'token',
  });

  t.same(
    takerCollateralInfo.mintAddress.toString(),
    collateralMint.address.toString(),
    'same address'
  );
  spok(t, takerCollateralInfo, {
    $topic: 'same model',
    model: 'token',
  });
});

test('[collateralModule] it can find collateral by user', async (t: Test) => {
  const makerCollateral = await cvg.collateral().findByUser({
    user: maker.publicKey,
  });
  t.same(
    makerCollateral.user.toString(),
    maker.publicKey.toString(),
    'same address'
  );
  spok(t, makerCollateral, {
    $topic: 'same model',
    model: 'collateral',
  });

  const takerCollateral = await cvg.collateral().findByUser({
    user: taker.publicKey,
  });
  t.same(
    takerCollateral.user.toString(),
    taker.publicKey.toString(),
    'same address'
  );
  spok(t, takerCollateral, {
    $topic: 'same model',
    model: 'collateral',
  });
});

// RFQ

test('[rfqModule] it can create and finalize RFQ construction', async (t: Test) => {
  const { rfq } = await cvg.rfqs().create({
    quoteAsset: cvg
      .instrument(new SpotInstrument(cvg, usdcMint))
      .toQuoteAsset(),
    instruments: [
      new SpotInstrument(cvg, btcMint, {
        amount: 1,
        side: Side.Bid,
      }),
      new SpotInstrument(cvg, btcMint, {
        amount: 1,
        side: Side.Bid,
      }),
    ],
    orderType: OrderType.Sell,
    fixedSize: { __kind: 'BaseAsset', legsMultiplierBps: 1_000_000_000 },
    activeWindow: 5_000,
    settlingWindow: 1_000,
    taker,
  });

  const { rfq: finalizedRfq } = await cvg.rfqs().finalizeRfqConstruction({
    taker,
    rfq: rfq.address,
  });

  spok(t, finalizedRfq, {
    $topic: 'Finalized RFQ',
    model: 'rfq',
    state: StoredRfqState.Active,
  });
});

test('[rfqModule] it can create and finalize RFQ in single method', async (t: Test) => {
  const { rfq } = await cvg.rfqs().createAndFinalize({
    instruments: [
      new SpotInstrument(cvg, btcMint, {
        amount: 1,
        side: Side.Bid,
      }),
      new SpotInstrument(cvg, btcMint, {
        amount: 1,
        side: Side.Bid,
      }),
    ],
    taker,
    orderType: OrderType.Sell,
    fixedSize: { __kind: 'BaseAsset', legsMultiplierBps: 1_000_000_000 },
    quoteAsset: cvg
      .instrument(new SpotInstrument(cvg, usdcMint))
      .toQuoteAsset(),
    activeWindow: 5_000,
    settlingWindow: 1_000,
  });

  const foundRfq = await cvg.rfqs().findRfqByAddress({ address: rfq.address });

  spok(t, rfq, {
    $topic: 'Created RFQ',
    model: 'rfq',
    address: spokSamePubkey(foundRfq.address),
    state: StoredRfqState.Active,
  });
});

test('[rfqModule] it can create and finalize, then respond to RFQ and confirm response', async (t: Test) => {
  const { rfq } = await cvg.rfqs().createAndFinalize({
    instruments: [
      new SpotInstrument(cvg, btcMint, {
        amount: 5,
        side: Side.Ask,
      }),
    ],
    taker,
    orderType: OrderType.TwoWay,
    fixedSize: { __kind: 'BaseAsset', legsMultiplierBps: 1_000_000_000 },
    quoteAsset: cvg
      .instrument(new SpotInstrument(cvg, usdcMint))
      .toQuoteAsset(),
  });
  const { rfqResponse } = await cvg.rfqs().respond({
    maker,
    rfq: rfq.address,
    bid: {
      __kind: 'FixedSize',
      priceQuote: { __kind: 'AbsolutePrice', amountBps: 1_000 },
    },
    ask: null,
    keypair: Keypair.generate(),
  });

  const respondedToRfq = await cvg.rfqs().refreshRfq(rfq.address);

  spok(t, rfq, {
    $topic: 'Finalized Rfq',
    model: 'rfq',
    address: spokSamePubkey(respondedToRfq.address),
  });
  spok(t, rfqResponse, {
    $topic: 'Responded to Rfq',
    model: 'response',
    state: StoredResponseState.Active,
  });

  await cvg.rfqs().confirmResponse({
    taker,
    rfq: rfq.address,
    response: rfqResponse.address,
    side: Side.Bid,
    overrideLegMultiplierBps: null,
  });
});

test('[rfqModule] it can create and finalize RFQ, cancel RFQ, unlock RFQ collateral, and clean up RFQ', async (t: Test) => {
  const { rfq } = await cvg.rfqs().create({
    taker,
    quoteAsset: cvg
      .instrument(new SpotInstrument(cvg, usdcMint))
      .toQuoteAsset(),
    instruments: [
      new SpotInstrument(cvg, btcMint, {
        amount: 1,
        side: Side.Bid,
      }),
    ],
    orderType: OrderType.Sell,
    fixedSize: { __kind: 'QuoteAsset', quoteAmount: 1 },
    activeWindow: 5_000,
    settlingWindow: 1_000,
  });

  await cvg.rfqs().finalizeRfqConstruction({
    taker,
    rfq: rfq.address,
  });

  await cvg.rfqs().cancelRfq({
    taker,
    rfq: rfq.address,
  });

  let refreshedRfq = await cvg.rfqs().refreshRfq(rfq);

  spok(t, refreshedRfq, {
    $topic: 'Cancelled RFQ',
    model: 'rfq',
    state: StoredRfqState.Canceled,
  });

  await cvg.rfqs().unlockRfqCollateral({
    rfq: rfq.address,
  });

  refreshedRfq = await cvg.rfqs().refreshRfq(rfq);

  spok(t, refreshedRfq, {
    $topic: 'Unlocked rfq collateral',
    model: 'rfq',
    // nonResponseTakerCollateralLocked: new BN(0),
  });

  await cvg.rfqs().cleanUpRfq({
    rfq: rfq.address,
    taker: taker.publicKey,
  });
});

test('[rfqModule] it can create and finalize RFQ, respond, confirm response, prepare settlement, prepare more legs settlement, settle', async (t: Test) => {
  const { rfq } = await cvg.rfqs().createAndFinalize({
    instruments: [
      new SpotInstrument(cvg, btcMint, {
        amount: 5,
        side: Side.Bid,
      }),
      new SpotInstrument(cvg, btcMint, {
        amount: 5,
        side: Side.Ask,
      }),
      new SpotInstrument(cvg, btcMint, {
        amount: 2,
        side: Side.Ask,
      }),
    ],
    taker,
    orderType: OrderType.TwoWay,
    fixedSize: { __kind: 'BaseAsset', legsMultiplierBps: 1_000_000_000 },
    quoteAsset: cvg
      .instrument(new SpotInstrument(cvg, usdcMint))
      .toQuoteAsset(),
  });
  const { rfqResponse } = await cvg.rfqs().respond({
    maker,
    rfq: rfq.address,
    bid: {
      __kind: 'FixedSize',
      priceQuote: { __kind: 'AbsolutePrice', amountBps: 1_000 },
    },
    ask: null,
    keypair: Keypair.generate(),
  });

  await cvg.rfqs().confirmResponse({
    taker,
    rfq: rfq.address,
    response: rfqResponse.address,
    side: Side.Bid,
    overrideLegMultiplierBps: null,
  });

  await cvg.rfqs().prepareSettlement({
    caller: taker,
    rfq: rfq.address,
    response: rfqResponse.address,
    side: AuthoritySide.Taker,
    legAmountToPrepare: 2,
    quoteMint: usdcMint,
  });

  await cvg.rfqs().prepareSettlement({
    caller: maker,
    rfq: rfq.address,
    response: rfqResponse.address,
    side: AuthoritySide.Maker,
    legAmountToPrepare: 2,
    quoteMint: usdcMint,
  });

  await cvg.rfqs().prepareMoreLegsSettlement({
    caller: taker,
    rfq: rfq.address,
    response: rfqResponse.address,
    side: AuthoritySide.Taker,
    legAmountToPrepare: 1,
  });

  await cvg.rfqs().prepareMoreLegsSettlement({
    caller: maker,
    rfq: rfq.address,
    response: rfqResponse.address,
    side: AuthoritySide.Maker,
    legAmountToPrepare: 1,
  });

  let refreshedResponse = await cvg.rfqs().refreshResponse(rfqResponse);

  spok(t, refreshedResponse, {
    $topic: 'Prepared Settlement',
    model: 'response',
    state: StoredResponseState.ReadyForSettling,
  });

  await cvg.rfqs().settle({
    maker: maker.publicKey,
    taker: taker.publicKey,
    rfq: rfq.address,
    response: rfqResponse.address,
    quoteMint: usdcMint,
  });

  refreshedResponse = await cvg.rfqs().refreshResponse(refreshedResponse);

  spok(t, refreshedResponse, {
    $topic: 'Settled',
    model: 'response',
    state: StoredResponseState.Settled,
  });
});

test('[rfqModule] it can create/finalize Rfq, respond, confirm resp, prepare settlemt, partially settle legs', async (t: Test) => {
  const { rfq } = await cvg.rfqs().createAndFinalize({
    instruments: [
      new SpotInstrument(cvg, btcMint, {
        amount: 5,
        side: Side.Bid,
      }),
      new SpotInstrument(cvg, btcMint, {
        amount: 3,
        side: Side.Ask,
      }),
    ],
    taker,
    orderType: OrderType.TwoWay,
    fixedSize: { __kind: 'BaseAsset', legsMultiplierBps: 1_000_000_000 },
    quoteAsset: cvg
      .instrument(new SpotInstrument(cvg, usdcMint))
      .toQuoteAsset(),
    activeWindow: 5_000,
    settlingWindow: 1_000,
  });
  const { rfqResponse } = await cvg.rfqs().respond({
    maker,
    rfq: rfq.address,
    bid: {
      __kind: 'FixedSize',
      priceQuote: { __kind: 'AbsolutePrice', amountBps: 1_000 },
    },
    ask: null,
    keypair: Keypair.generate(),
  });

  await cvg.rfqs().confirmResponse({
    taker,
    rfq: rfq.address,
    response: rfqResponse.address,
    side: Side.Bid,
    overrideLegMultiplierBps: null,
  });

  await cvg.rfqs().prepareSettlement({
    caller: taker,
    rfq: rfq.address,
    response: rfqResponse.address,
    side: AuthoritySide.Taker,
    legAmountToPrepare: 2,
    quoteMint: usdcMint,
  });

  await cvg.rfqs().prepareSettlement({
    caller: maker,
    rfq: rfq.address,
    response: rfqResponse.address,
    side: AuthoritySide.Maker,
    legAmountToPrepare: 2,
    quoteMint: usdcMint,
  });

  let refreshedResponse = await cvg.rfqs().refreshResponse(rfqResponse);

  spok(t, refreshedResponse, {
    $topic: 'Prepared Settlement',
    model: 'response',
    state: StoredResponseState.ReadyForSettling,
  });

  await cvg.rfqs().partiallySettleLegs({
    rfq: rfq.address,
    response: rfqResponse.address,
    maker: maker.publicKey,
    taker: taker.publicKey,
    legAmountToSettle: 1,
  });

  await cvg.rfqs().settle({
    maker: maker.publicKey,
    taker: taker.publicKey,
    rfq: rfq.address,
    response: rfqResponse.address,
    quoteMint: usdcMint,
  });

  refreshedResponse = await cvg.rfqs().refreshResponse(rfqResponse);

  spok(t, refreshedResponse, {
    $topic: 'Settled',
    model: 'response',
    state: StoredResponseState.Settled,
  });
});

test('[rfqModule] it can unlock RFQ collateral and clean up', async (t: Test) => {
  const { rfq } = await cvg.rfqs().create({
    taker,
    quoteAsset: cvg
      .instrument(new SpotInstrument(cvg, usdcMint))
      .toQuoteAsset(),
    instruments: [
      new SpotInstrument(cvg, btcMint, {
        amount: 1,
        side: Side.Bid,
      }),
    ],
    orderType: OrderType.Sell,
    fixedSize: { __kind: 'QuoteAsset', quoteAmount: 1 },
    activeWindow: 5_000,
    settlingWindow: 1_000,
  });

  await cvg.rfqs().finalizeRfqConstruction({
    taker,
    rfq: rfq.address,
  });

  await cvg.rfqs().cancelRfq({
    taker,
    rfq: rfq.address,
  });

  let refreshedRfq = await cvg.rfqs().refreshRfq(rfq);

  spok(t, refreshedRfq, {
    $topic: 'rfq model',
    model: 'rfq',
    state: StoredRfqState.Canceled,
  });

  await cvg.rfqs().unlockRfqCollateral({
    rfq: rfq.address,
  });

  refreshedRfq = await cvg.rfqs().refreshRfq(rfq);

  spok(t, refreshedRfq, {
    $topic: 'Unlocked rfq collateral',
    model: 'rfq',
    // nonResponseTakerCollateralLocked: new BN(0),
  });

  await cvg.rfqs().cleanUpRfq({
    rfq: rfq.address,
    taker: taker.publicKey,
  });
});

test('[rfqModule] it can create and finalize RFQ, respond, confirm response, prepare settlement, prepare more legs settlement, settle', async (t: Test) => {
  const { rfq } = await cvg.rfqs().createAndFinalize({
    instruments: [
      new SpotInstrument(cvg, btcMint, {
        amount: 5,
        side: Side.Bid,
      }),
      new SpotInstrument(cvg, btcMint, {
        amount: 5,
        side: Side.Ask,
      }),
      new SpotInstrument(cvg, btcMint, {
        amount: 2,
        side: Side.Ask,
      }),
    ],
    taker,
    orderType: OrderType.TwoWay,
    fixedSize: { __kind: 'BaseAsset', legsMultiplierBps: 1_000_000_000 },
    quoteAsset: cvg
      .instrument(new SpotInstrument(cvg, usdcMint))
      .toQuoteAsset(),
  });
  const { rfqResponse } = await cvg.rfqs().respond({
    maker,
    rfq: rfq.address,
    bid: {
      __kind: 'FixedSize',
      priceQuote: { __kind: 'AbsolutePrice', amountBps: 1_000 },
    },
    keypair: Keypair.generate(),
  });

  await cvg.rfqs().confirmResponse({
    taker,
    rfq: rfq.address,
    response: rfqResponse.address,
    side: Side.Bid,
    overrideLegMultiplierBps: null,
  });

  await cvg.rfqs().prepareSettlement({
    caller: taker,
    rfq: rfq.address,
    response: rfqResponse.address,
    side: AuthoritySide.Taker,
    legAmountToPrepare: 2,
    quoteMint: usdcMint,
  });

  await cvg.rfqs().prepareSettlement({
    caller: maker,
    rfq: rfq.address,
    response: rfqResponse.address,
    side: AuthoritySide.Maker,
    legAmountToPrepare: 2,
    quoteMint: usdcMint,
  });

  await cvg.rfqs().prepareMoreLegsSettlement({
    caller: taker,
    rfq: rfq.address,
    response: rfqResponse.address,
    side: AuthoritySide.Taker,
    legAmountToPrepare: 1,
  });

  await cvg.rfqs().prepareMoreLegsSettlement({
    caller: maker,
    rfq: rfq.address,
    response: rfqResponse.address,
    side: AuthoritySide.Maker,
    legAmountToPrepare: 1,
  });

  let refreshedResponse = await cvg.rfqs().refreshResponse(rfqResponse);

  spok(t, refreshedResponse, {
    $topic: 'Prepared Settlement',
    model: 'response',
    state: StoredResponseState.ReadyForSettling,
  });

  await cvg.rfqs().settle({
    maker: maker.publicKey,
    taker: taker.publicKey,
    rfq: rfq.address,
    response: rfqResponse.address,
    quoteMint: usdcMint,
  });

  refreshedResponse = await cvg.rfqs().refreshResponse(refreshedResponse);

  spok(t, refreshedResponse, {
    $topic: 'Settled',
    model: 'response',
    state: StoredResponseState.Settled,
  });
});

test('[rfqModule] it can create/finalize Rfq, respond, confirm resp, prepare settlemt, settle, unlock resp collat, and clean up resp legs', async (t: Test) => {
  const { rfq } = await cvg.rfqs().createAndFinalize({
    instruments: [
      new SpotInstrument(cvg, btcMint, {
        amount: 5,
        side: Side.Bid,
      }),
      new SpotInstrument(cvg, btcMint, {
        amount: 3,
        side: Side.Ask,
      }),
    ],
    taker,
    orderType: OrderType.TwoWay,
    fixedSize: { __kind: 'QuoteAsset', quoteAmount: 1 },
    quoteAsset: cvg
      .instrument(new SpotInstrument(cvg, usdcMint))
      .toQuoteAsset(),
    activeWindow: 5_000,
    settlingWindow: 1_000,
  });
  const { rfqResponse } = await cvg.rfqs().respond({
    maker,
    rfq: rfq.address,
    bid: {
      __kind: 'FixedSize',
      priceQuote: { __kind: 'AbsolutePrice', amountBps: 10 },
    },
    ask: null,
    keypair: Keypair.generate(),
  });

  await cvg.rfqs().confirmResponse({
    taker,
    rfq: rfq.address,
    response: rfqResponse.address,
    side: Side.Bid,
    overrideLegMultiplierBps: null,
  });

  let refreshedResponse = await cvg.rfqs().refreshResponse(rfqResponse);

  await cvg.rfqs().prepareSettlement({
    caller: taker,
    rfq: rfq.address,
    response: rfqResponse.address,
    side: AuthoritySide.Taker,
    legAmountToPrepare: 2,
    quoteMint: usdcMint,
  });
  const firstToPrepare = taker.publicKey;

  await cvg.rfqs().prepareSettlement({
    caller: maker,
    rfq: rfq.address,
    response: rfqResponse.address,
    side: AuthoritySide.Maker,
    legAmountToPrepare: 2,
    quoteMint: usdcMint,
  });

  refreshedResponse = await cvg.rfqs().refreshResponse(rfqResponse);

  spok(t, refreshedResponse, {
    $topic: 'Prepared Settlement',
    model: 'response',
    state: StoredResponseState.ReadyForSettling,
  });

  await cvg.rfqs().settle({
    maker: maker.publicKey,
    taker: taker.publicKey,
    rfq: rfq.address,
    response: rfqResponse.address,
    quoteMint: usdcMint,
  });

  refreshedResponse = await cvg.rfqs().refreshResponse(rfqResponse);

  spok(t, refreshedResponse, {
    $topic: 'Settled',
    model: 'response',
    state: StoredResponseState.Settled,
  });

  // getting error  6028: no collateral locked
  // await cvg.rfqs().unlockResponseCollateral({
  //   rfq: rfq.address,
  //   response: rfqResponse.address,
  // });

  spok(t, refreshedResponse, {
    $topic: 'Unlocked response collateral',
    model: 'response',
    // makerCollateralLocked: new BN(0),
    // takerCollateralLocked: new BN(0),
  });

  await cvg.rfqs().cleanUpResponseLegs({
    dao: dao.publicKey,
    rfq: rfq.address,
    response: rfqResponse.address,
    firstToPrepare,
    legAmountToClear: 1,
  });
});

test('[rfqModule] it can create/finalize Rfq, respond, confirm resp, prepare settlemt, settle, unlock resp collat, and clean up response', async (t: Test) => {
  const { rfq } = await cvg.rfqs().createAndFinalize({
    instruments: [
      new SpotInstrument(cvg, btcMint, {
        amount: 5,
        side: Side.Bid,
      }),
    ],
    taker,
    orderType: OrderType.TwoWay,
    fixedSize: { __kind: 'BaseAsset', legsMultiplierBps: 1_000_000_000 },
    quoteAsset: cvg
      .instrument(new SpotInstrument(cvg, usdcMint))
      .toQuoteAsset(),
    activeWindow: 5_000,
    settlingWindow: 1_000,
  });
  const { rfqResponse } = await cvg.rfqs().respond({
    maker,
    rfq: rfq.address,
    bid: {
      __kind: 'FixedSize',
      priceQuote: { __kind: 'AbsolutePrice', amountBps: 1_000 },
    },
    ask: null,
    keypair: Keypair.generate(),
  });

  await cvg.rfqs().confirmResponse({
    taker,
    rfq: rfq.address,
    response: rfqResponse.address,
    side: Side.Bid,
    overrideLegMultiplierBps: null,
  });

  await cvg.rfqs().prepareSettlement({
    caller: taker,
    rfq: rfq.address,
    response: rfqResponse.address,
    side: AuthoritySide.Taker,
    legAmountToPrepare: 1,
    quoteMint: usdcMint,
  });
  const firstToPrepare = taker.publicKey;

  await cvg.rfqs().prepareSettlement({
    caller: maker,
    rfq: rfq.address,
    response: rfqResponse.address,
    side: AuthoritySide.Maker,
    legAmountToPrepare: 1,
    quoteMint: usdcMint,
  });

  let refreshedResponse = await cvg.rfqs().refreshResponse(rfqResponse);

  spok(t, refreshedResponse, {
    $topic: 'Prepared Settlement',
    model: 'response',
    state: StoredResponseState.ReadyForSettling,
  });

  await cvg.rfqs().settle({
    maker: maker.publicKey,
    taker: taker.publicKey,
    rfq: rfq.address,
    response: rfqResponse.address,
    quoteMint: usdcMint,
  });

  refreshedResponse = await cvg.rfqs().refreshResponse(rfqResponse);

  spok(t, refreshedResponse, {
    $topic: 'Settled',
    model: 'response',
    state: StoredResponseState.Settled,
  });

  // await cvg.rfqs().unlockResponseCollateral({
  //   rfq: rfq.address,
  //   response: rfqResponse.address,
  // });

  //TODO: fix BN types (test currently passes, value is 0 on both sides)
  spok(t, refreshedResponse, {
    $topic: 'Unlocked response collateral',
    model: 'response',
    // makerCollateralLocked: new BN(0),
    // takerCollateralLocked: new BN(0),
  });

  refreshedResponse = await cvg.rfqs().refreshResponse(rfqResponse);

  await cvg.rfqs().cleanUpResponse({
    maker: maker.publicKey,
    dao: dao.publicKey,
    rfq: rfq.address,
    response: rfqResponse.address,
    firstToPrepare,
    quoteMint: usdcMint,
  });
});

test('[rfqModule] it can create and finalize Rfq, respond, and cancel response', async (t: Test) => {
  const { rfq } = await cvg.rfqs().createAndFinalize({
    instruments: [
      new SpotInstrument(cvg, btcMint, {
        amount: 5,
        side: Side.Bid,
      }),
    ],
    taker,
    orderType: OrderType.TwoWay,
    fixedSize: { __kind: 'BaseAsset', legsMultiplierBps: 1_000_000_000 },
    quoteAsset: cvg
      .instrument(new SpotInstrument(cvg, usdcMint))
      .toQuoteAsset(),
  });
  const { rfqResponse } = await cvg.rfqs().respond({
    maker,
    rfq: rfq.address,
    bid: {
      __kind: 'FixedSize',
      priceQuote: { __kind: 'AbsolutePrice', amountBps: 1_000 },
    },
    ask: null,
    keypair: Keypair.generate(),
  });

  await cvg.rfqs().cancelResponse({
    maker,
    rfq: rfq.address,
    response: rfqResponse.address,
  });

  const refreshedResponse = await cvg.rfqs().refreshResponse(rfqResponse);

  spok(t, refreshedResponse, {
    $topic: 'Cancelled response',
    model: 'response',
    state: StoredResponseState.Canceled,
  });
});

// RFQ UTILS

test('[rfqModule] it can find RFQs by addresses', async (t: Test) => {
  const { rfq: rfq1 } = await cvg.rfqs().create({
    instruments: [
      new SpotInstrument(cvg, btcMint, {
        amount: 1,
        side: Side.Bid,
      }),
    ],
    orderType: OrderType.Sell,
    taker,
    fixedSize: { __kind: 'QuoteAsset', quoteAmount: 1 },
    quoteAsset: cvg
      .instrument(new SpotInstrument(cvg, usdcMint))
      .toQuoteAsset(),
  });
  const { rfq: rfq2 } = await cvg.rfqs().create({
    instruments: [
      new SpotInstrument(cvg, btcMint, {
        amount: 1,
        side: Side.Bid,
      }),
    ],
    taker,
    orderType: OrderType.Sell,
    fixedSize: { __kind: 'QuoteAsset', quoteAmount: 1 },
    quoteAsset: cvg
      .instrument(new SpotInstrument(cvg, usdcMint))
      .toQuoteAsset(),
  });
  const { rfq: rfq3 } = await cvg.rfqs().create({
    instruments: [
      new SpotInstrument(cvg, btcMint, {
        amount: 1,
        side: Side.Bid,
      }),
    ],
    orderType: OrderType.Sell,
    taker,
    fixedSize: { __kind: 'QuoteAsset', quoteAmount: 1 },
    quoteAsset: cvg
      .instrument(new SpotInstrument(cvg, usdcMint))
      .toQuoteAsset(),
  });

  const [foundRfq1, foundRfq2, foundRfq3] = await cvg
    .rfqs()
    .findRfqsByAddresses({
      addresses: [rfq1.address, rfq2.address, rfq3.address],
    });
  spok(t, rfq1, {
    $topic: 'Created RFQ',
    model: 'rfq',
    address: spokSamePubkey(foundRfq1.address),
  });
  spok(t, rfq2, {
    $topic: 'Created RFQ',
    model: 'rfq',
    address: spokSamePubkey(foundRfq2.address),
  });
  spok(t, rfq3, {
    $topic: 'Created RFQ',
    model: 'rfq',
    address: spokSamePubkey(foundRfq3.address),
  });
});

test('[rfqModule] it can find RFQs by instrument', async () => {
  const instruments = await cvg.rfqs().findByInstrument({
    instrumentProgram: cvg.programs().getSpotInstrument(),
  });
  console.error(instruments);
});

test('[rfqModule] it can find RFQs by owner', async (t: Test) => {
  const { rfq } = await cvg.rfqs().create({
    instruments: [
      new SpotInstrument(cvg, btcMint, {
        amount: 1,
        side: Side.Bid,
      }),
    ],
    taker,
    orderType: OrderType.Sell,
    fixedSize: { __kind: 'QuoteAsset', quoteAmount: 1 },
    quoteAsset: cvg
      .instrument(new SpotInstrument(cvg, usdcMint))
      .toQuoteAsset(),
  });

  const foundRfqs = await cvg.rfqs().findAllByOwner({ owner: taker.publicKey });

  spok(t, rfq, {
    $topic: 'Created RFQ',
    taker: spokSamePubkey(foundRfqs[0].taker),
  });
  spok(t, rfq, {
    $topic: 'Created RFQ',
    taker: spokSamePubkey(foundRfqs[1].taker),
  });
});

// RISK ENGINE UTILS

test('[riskEngineModule] it can calculate collateral for RFQ', async (t: Test) => {
  const { rfq } = await cvg.rfqs().createAndFinalize({
    instruments: [
      new SpotInstrument(cvg, btcMint, {
        amount: 1,
        side: Side.Bid,
      }),
    ],
    taker,
    orderType: OrderType.Sell,
    fixedSize: { __kind: 'QuoteAsset', quoteAmount: 1 },
    quoteAsset: cvg
      .instrument(new SpotInstrument(cvg, usdcMint))
      .toQuoteAsset(),
  });
  const { rfqResponse } = await cvg.rfqs().respond({
    maker,
    rfq: rfq.address,
    bid: {
      __kind: 'FixedSize',
      priceQuote: { __kind: 'AbsolutePrice', amountBps: 1_000 },
    },
    ask: null,
    keypair: Keypair.generate(),
  });

  await cvg.rfqs().confirmResponse({
    taker,
    rfq: rfq.address,
    response: rfqResponse.address,
    side: Side.Bid,
    overrideLegMultiplierBps: null,
  });

  const collateralForRfqAmount = await cvg
    .riskEngine()
    .calculateCollateralForRfq({ rfq: rfq.address });
  console.log(collateralForRfqAmount.collateralForRfqAmount.toString());
  spok(t, rfq, {
    $topic: 'Calculated Collateral for Rfq',
    model: 'rfq',
    address: spokSamePubkey(rfq.address),
  });
});

test('[riskEngineModule] it can calculate collateral for response', async (t: Test) => {
  const { rfq } = await cvg.rfqs().createAndFinalize({
    instruments: [
      new SpotInstrument(cvg, btcMint, {
        amount: 5,
        side: Side.Ask,
      }),
    ],
    taker,
    orderType: OrderType.TwoWay,
    fixedSize: { __kind: 'BaseAsset', legsMultiplierBps: 1_000_000_000 },
    quoteAsset: cvg
      .instrument(new SpotInstrument(cvg, usdcMint))
      .toQuoteAsset(),
  });
  const { rfqResponse } = await cvg.rfqs().respond({
    maker,
    rfq: rfq.address,
    bid: {
      __kind: 'FixedSize',
      priceQuote: { __kind: 'AbsolutePrice', amountBps: 1_000 },
    },
    ask: null,
    keypair: Keypair.generate(),
  });

  const collateralForResponse = await cvg
    .riskEngine()
    .calculateCollateralForResponse({
      rfq: rfq.address,
      response: rfqResponse.address,
    });
  console.log(collateralForResponse.collateralForResponseAmount.toString());
  spok(t, rfqResponse, {
    $topic: 'calculate collateral for response',
    model: 'response',
    address: spokSamePubkey(rfqResponse.address),
  });
});

test('[riskEngineModule] it can calculate collateral for confirm response', async (t: Test) => {
  const { rfq } = await cvg.rfqs().createAndFinalize({
    instruments: [
      new SpotInstrument(cvg, btcMint, {
        amount: 5,
        side: Side.Ask,
      }),
    ],
    taker,
    orderType: OrderType.TwoWay,
    fixedSize: { __kind: 'BaseAsset', legsMultiplierBps: 1_000_000_000 },
    quoteAsset: cvg
      .instrument(new SpotInstrument(cvg, usdcMint))
      .toQuoteAsset(),
    activeWindow: 5_000,
    settlingWindow: 1_000,
  });

  const { rfqResponse } = await cvg.rfqs().respond({
    maker,
    rfq: rfq.address,
    bid: {
      __kind: 'FixedSize',
      priceQuote: { __kind: 'AbsolutePrice', amountBps: 1_000 },
    },
    ask: null,
    keypair: Keypair.generate(),
  });

  const respondedToRfq = await cvg.rfqs().refreshRfq(rfq.address);
  t.same(
    rfq.address.toString(),
    respondedToRfq.address.toString(),
    'same address'
  );
  spok(t, rfq, {
    $topic: 'rfq model',
    model: 'rfq',
  });
  spok(t, rfqResponse, {
    $topic: 'rfq model',
    model: 'response',
    state: StoredResponseState.Active,
  });

  await cvg.rfqs().confirmResponse({
    taker,
    rfq: rfq.address,
    response: rfqResponse.address,
    side: Side.Bid,
    overrideLegMultiplierBps: null,
  });

  const collateralForConfirmResponse = await cvg
    .riskEngine()
    .calculateCollateralForConfirmation({
      rfq: rfq.address,
      response: rfqResponse.address,
    });

  console.log(
    collateralForConfirmResponse.collateralForConfirmResponseAmount.toString()
  );
});

// PSYOPTIONS EUROPEANS

test('[psyoptionsEuropeanInstrumentModule] it can create and finalize RFQ w/ PsyOptions Euro, respond, confirm, prepare, settle', async (t: Test) => {
  const { euroMeta, euroMetaKey } = await initializeNewOptionMeta(
    cvg,
    btcMint,
    usdcMint,
    17_500,
    1_000_000,
    3_600
  );

<<<<<<< HEAD
  const { rfq } = await cvg.rfqs().createAndFinalize({
    instruments: [
      new PsyoptionsEuropeanInstrument(
        cvg,
        btcMint,
        OptionType.PUT,
        euroMeta,
        euroMetaKey,
        {
          amount: 1,
          side: Side.Bid,
        }
      ),
    ],
    orderType: OrderType.Sell,
=======
  const instrument1 = new PsyoptionsEuropeanInstrument(
    cvg,
    btcMint,
    OptionType.PUT,
    euroMeta,
    euroMetaKey,
    {
      amount: 1,
      side: Side.Bid,
    }
  );
  const instrument2 = new SpotInstrument(cvg, btcMint, {
    amount: 5,
    side: Side.Ask,
  });
  const instrument3 = new SpotInstrument(cvg, btcMint, {
    amount: 11,
    side: Side.Bid,
  });

  const { rfq } = await cvg.rfqs().create({
>>>>>>> 98decdfe
    taker,
    instruments: [instrument1, instrument2, instrument3],
    orderType: OrderType.Sell,
    fixedSize: { __kind: 'QuoteAsset', quoteAmount: 1 },
    quoteAsset: cvg
      .instrument(new SpotInstrument(cvg, usdcMint))
      .toQuoteAsset(),
    activeWindow: 5_000,
    settlingWindow: 1_000,
  });

  await cvg.rfqs().finalizeRfqConstruction({
    rfq: rfq.address,
    taker,
  });
<<<<<<< HEAD
  const { rfqResponse } = await cvg.rfqs().respond({
    maker,
    rfq: rfq.address,
    bid: {
      __kind: 'FixedSize',
      priceQuote: { __kind: 'AbsolutePrice', amountBps: 1_000 },
    },
    ask: null,
    keypair: Keypair.generate(),
  });
  console.log(rfqResponse.address.toBase58());
});

test('[psyoptionsAmericanInstrumentModule] it can mint options to taker', async () => {
  const { op, optionMarketKey, optionMint } =
    await initializePsyoptionsAmerican(
      cvg,
      btcMint,
      usdcMint,
      taker,
      maker,
      new anchor.BN(100),
      new anchor.BN(1),
      3_600
    );

  optionMarket = op;
  optionMarketPubkey = optionMarketKey;
  americanOptionMint = optionMint;
});

test('[psyoptionsAmericanInstrumentModule] it can create an RFQ with PsyOptions American, respond,confirm response , preparesettlement, settle', async (t: Test) => {
  const { rfq } = await cvg.rfqs().createAndFinalize({
    instruments: [
      new PsyoptionsAmericanInstrument(
        cvg,
        btcMint,
        OptionType.CALL,
        optionMarket as OptionMarketWithKey,
        optionMarketPubkey,
        {
          amount: 1,
          side: Side.Ask,
        }
      ),
    ],
    orderType: OrderType.Sell,
    taker,
    fixedSize: { __kind: 'BaseAsset', legsMultiplierBps: 1 },
    quoteAsset: cvg.instrument(new SpotInstrument(cvg, usdcMint)).toQuoteData(),
  });

  const foundRfq = await cvg.rfqs().findRfqByAddress({ address: rfq.address });
  t.same(foundRfq.address.toString(), rfq.address.toString(), 'same address');
  spok(t, rfq, {
    $topic: 'rfq model',
    model: 'rfq',
  });
  const { rfqResponse } = await cvg.rfqs().respond({
    maker,
    rfq: foundRfq.address,
    bid: {
      __kind: 'FixedSize',
      priceQuote: { __kind: 'AbsolutePrice', amountBps: 1 },
    },
    ask: null,
    keypair: Keypair.generate(),
  });

  await cvg.rfqs().confirmResponse({
    taker,
    rfq: foundRfq.address,
    response: rfqResponse.address,
    side: Side.Bid,
    overrideLegMultiplierBps: null,
  });

  await cvg.rfqs().prepareSettlement({
    caller: taker,
    rfq: foundRfq.address,
    response: rfqResponse.address,
    side: AuthoritySide.Taker,
    legAmountToPrepare: 1,
    baseAssetMints: [americanOptionMint],
    quoteMint: usdcMint,
  });

  await cvg.rfqs().prepareSettlement({
    caller: maker,
    rfq: foundRfq.address,
    response: rfqResponse.address,
    side: AuthoritySide.Maker,
    legAmountToPrepare: 1,
    baseAssetMints: [americanOptionMint],
    quoteMint: usdcMint,
  });

  await cvg.rfqs().settle({
    taker: taker.publicKey,
    maker: maker.publicKey,
    rfq: rfq.address,
    response: rfqResponse.address,
    quoteMint: usdcMint,
    baseAssetMints: [americanOptionMint],
  });
});
=======
>>>>>>> 98decdfe

  const { rfqResponse } = await cvg.rfqs().respond({
    maker,
    rfq: rfq.address,
    bid: {
      __kind: 'FixedSize',
      priceQuote: { __kind: 'AbsolutePrice', amountBps: 1_000 },
    },
    ask: null,
    keypair: Keypair.generate(),
  });

  await cvg.rfqs().confirmResponse({
    taker,
    rfq: rfq.address,
    response: rfqResponse.address,
    side: Side.Bid,
    overrideLegMultiplierBps: null,
  });

  await cvg.rfqs().prepareSettlement({
    caller: taker,
    rfq: rfq.address,
    response: rfqResponse.address,
    side: AuthoritySide.Taker,
    legAmountToPrepare: 3,
    quoteMint: usdcMint,
  });

  await cvg.rfqs().prepareSettlement({
    caller: maker,
    rfq: rfq.address,
    response: rfqResponse.address,
    side: AuthoritySide.Maker,
    legAmountToPrepare: 3,
    quoteMint: usdcMint,
  });

  await cvg.rfqs().settle({
    maker: maker.publicKey,
    taker: taker.publicKey,
    rfq: rfq.address,
    response: rfqResponse.address,
    quoteMint: usdcMint,
  });

  const foundRfq = await cvg.rfqs().findRfqByAddress({ address: rfq.address });
  t.same(foundRfq.address.toString(), rfq.address.toString(), 'same address');
  spok(t, rfq, {
    $topic: 'rfq model',
    model: 'rfq',
  });

  const refreshedResponse = await cvg.rfqs().refreshResponse(rfqResponse);

  spok(t, refreshedResponse, {
    $topic: 'Settled',
    model: 'response',
    state: StoredResponseState.Settled,
  });
});

// test('[psyoptionsEuropeanInstrumentModule] it can create an RFQ with PsyOptions Europeans', async (t: Test) => {
//   const { euroMeta, euroMetaKey } = await initializeNewOptionMeta(
//     cvg,
//     btcMint,
//     usdcMint,
//     18_500,
//     1_100_000,
//     3_400,
//     takerUSDCWallet,
//     makerUSDCWallet
//   );

//   const { rfq } = await cvg.rfqs().create({
//     instruments: [
//       new PsyoptionsEuropeanInstrument(
//         cvg,
//         btcMint,
//         OptionType.PUT,
//         euroMeta,
//         euroMetaKey,
//         {
//           amount: 1,
//           side: Side.Bid,
//         }
//       ),
//     ],
//     orderType: OrderType.Sell,
//     taker,
//     fixedSize: { __kind: 'QuoteAsset', quoteAmount: 1 },
//     quoteAsset: cvg
//       .instrument(new SpotInstrument(cvg, usdcMint))
//       .toQuoteAsset(),
//   });

//   const foundRfq = await cvg.rfqs().findRfqByAddress({ address: rfq.address });
//   t.same(foundRfq.address.toString(), rfq.address.toString(), 'same address');
//   spok(t, rfq, {
//     $topic: 'rfq model',
//     model: 'rfq',
//   });
// });

test('[rfqModule] it can add legs to rfq', async (t: Test) => {
  // const { europeanProgram, euroMeta, euroMetaKey } =
  //   await initializeNewOptionMeta(
  //     cvg,
  //     btcMint,
  //     usdcMint,
  //     17_500,
  //     1_000_000,
  //     3_600,
  //     takerUSDCWallet,
  //     makerUSDCWallet
  //   );
  // const instrument1 = new PsyoptionsEuropeanInstrument(
  //   cvg,
  //   btcMint,
  //   OptionType.PUT,
  //   euroMeta,
  //   euroMetaKey,
  //   {
  //     amount: 1,
  //     side: Side.Bid,
  //   }
  // );
  const instruments: (SpotInstrument | PsyoptionsEuropeanInstrument)[] = [];
  instruments.push(
    new SpotInstrument(cvg, btcMint, {
      amount: 5,
      side: Side.Ask,
    })
  );
  // instruments.push(instrument1);
  instruments.push(
    new SpotInstrument(cvg, solMint, {
      amount: 10,
      side: Side.Bid,
    })
  );
  instruments.push(
    new SpotInstrument(cvg, btcMint, {
      amount: 10,
      side: Side.Ask,
    })
  );
  instruments.push(
    new SpotInstrument(cvg, btcMint, {
      amount: 10,
      side: Side.Ask,
    })
  );
  instruments.push(
    new SpotInstrument(cvg, btcMint, {
      amount: 10,
      side: Side.Ask,
    })
  );
  instruments.push(
    new SpotInstrument(cvg, btcMint, {
      amount: 10,
      side: Side.Ask,
    })
  );
  instruments.push(
    new SpotInstrument(cvg, btcMint, {
      amount: 10,
      side: Side.Ask,
    })
  );
  instruments.push(
    new SpotInstrument(cvg, btcMint, {
      amount: 10,
      side: Side.Ask,
    })
  );
  instruments.push(
    new SpotInstrument(cvg, btcMint, {
      amount: 10,
      side: Side.Ask,
    })
  );
  instruments.push(
    new SpotInstrument(cvg, btcMint, {
      amount: 10,
      side: Side.Ask,
    })
  );
  instruments.push(
    new SpotInstrument(cvg, btcMint, {
      amount: 10,
      side: Side.Ask,
    })
  );
  instruments.push(
    new SpotInstrument(cvg, btcMint, {
      amount: 10,
      side: Side.Ask,
    })
  );
  instruments.push(
    new SpotInstrument(cvg, btcMint, {
      amount: 10,
      side: Side.Ask,
    })
  );
  instruments.push(
    new SpotInstrument(cvg, btcMint, {
      amount: 10,
      side: Side.Ask,
    })
  );
  instruments.push(
    new SpotInstrument(cvg, btcMint, {
      amount: 10,
      side: Side.Ask,
    })
  );
  instruments.push(
    new SpotInstrument(cvg, btcMint, {
      amount: 10,
      side: Side.Ask,
    })
  );
  instruments.push(
    new SpotInstrument(cvg, btcMint, {
      amount: 10,
      side: Side.Ask,
    })
  );
  instruments.push(
    new SpotInstrument(cvg, btcMint, {
      amount: 10,
      side: Side.Ask,
    })
  );
  instruments.push(
    new SpotInstrument(cvg, btcMint, {
      amount: 10,
      side: Side.Ask,
    })
  );
  instruments.push(
    new SpotInstrument(cvg, btcMint, {
      amount: 10,
      side: Side.Ask,
    })
  );
  instruments.push(
    new SpotInstrument(cvg, btcMint, {
      amount: 10,
      side: Side.Ask,
    })
  );
  instruments.push(
    new SpotInstrument(cvg, btcMint, {
      amount: 10,
      side: Side.Ask,
    })
  );
  instruments.push(
    new SpotInstrument(cvg, btcMint, {
      amount: 1,
      side: Side.Bid,
    })
  );
  instruments.push(
    new SpotInstrument(cvg, btcMint, {
      amount: 1,
      side: Side.Bid,
    })
  );
  //@ts-ignore
  let expLegSize = 4;

  let sizes: number[] = [];

  // for (const instrument of instruments) {
  for (const instrument of instruments.slice(0, 12)) {
    const instrumentClient = cvg.instrument(instrument, instrument.legInfo);
    expLegSize += await instrumentClient.getLegDataSize();

    sizes.push(await instrumentClient.getLegDataSize());
  }

  /*
  TODO: in createRfq (and prob other operations) when we get the tx size
    in the process of serialization, it throws ERR_OUT_OF_RANGE if too many legs.

    we need a way to get the tx size without causing that error

    //RangeError [ERR_OUT_OF_RANGE]: The value of "offset" is out of range.
    //It must be >= 0 and <= 1231. Received 1232
    // from Buffer.writeUIntLE
  */

  // 7
  //@ts-ignore
  const { rfq } = await cvg.rfqs().createAndFinalize({
    instruments: instruments.slice(0, 12),
    // instruments,
    taker,
    legSize: expLegSize,
    orderType: OrderType.TwoWay,
    // fixedSize: { __kind: 'BaseAsset', legsMultiplierBps: 1_000_000_000 },
    fixedSize: { __kind: 'QuoteAsset', quoteAmount: 1 },
    quoteAsset: cvg
      .instrument(new SpotInstrument(cvg, usdcMint))
      .toQuoteAsset(),
  });

  // const { rfq } = await cvg.rfqs().createAndFinalize({
  //   instruments: [
  //     new SpotInstrument(cvg, btcMint, {
  //       amount: 5,
  //       side: Side.Bid,
  //     }),
  //     new SpotInstrument(cvg, btcMint, {
  //       amount: 3,
  //       side: Side.Ask,
  //     }),
  //   ],
  //   taker,
  //   orderType: OrderType.TwoWay,
  //   fixedSize: { __kind: 'QuoteAsset', quoteAmount: 1 },
  //   quoteAsset: cvg
  //     .instrument(new SpotInstrument(cvg, usdcMint))
  //     .toQuoteAsset(),
  //   activeWindow: 5_000,
  //   settlingWindow: 1_000,
  // });
  // const { rfqResponse } = await cvg.rfqs().respond({
  //   maker,
  //   rfq: rfq.address,
  //   bid: {
  //     __kind: 'FixedSize',
  //     priceQuote: { __kind: 'AbsolutePrice', amountBps: 10 },
  //   },
  //   ask: null,
  //   keypair: Keypair.generate(),
  // });

  // await cvg.rfqs().finalizeRfqConstruction({
  //   taker,
  //   rfq: rfq.address,
  // });

  const { rfqResponse } = await cvg.rfqs().respond({
    maker,
    rfq: rfq.address,
    bid: {
      __kind: 'FixedSize',
      priceQuote: { __kind: 'AbsolutePrice', amountBps: 1_000 },
    },
    ask: null,
    keypair: Keypair.generate(),
  });

  await cvg.rfqs().confirmResponse({
    taker,
    rfq: rfq.address,
    response: rfqResponse.address,
    side: Side.Bid,
    overrideLegMultiplierBps: null,
  });

  await cvg.rfqs().prepareSettlement({
    caller: taker,
    rfq: rfq.address,
    response: rfqResponse.address,
    side: AuthoritySide.Taker,
    legAmountToPrepare: instruments.slice(0, 12).length,
    quoteMint: usdcMint,
  });
  //@ts-ignore
  const firstToPrepare = taker.publicKey;

  await cvg.rfqs().prepareSettlement({
    caller: maker,
    rfq: rfq.address,
    response: rfqResponse.address,
    side: AuthoritySide.Maker,
    legAmountToPrepare: instruments.slice(0, 12).length,
    quoteMint: usdcMint,
  });

  let refreshedResponse = await cvg.rfqs().refreshResponse(rfqResponse);

  spok(t, refreshedResponse, {
    $topic: 'Prepared Settlement',
    model: 'response',
    state: StoredResponseState.ReadyForSettling,
  });

  await cvg.rfqs().settle({
    maker: maker.publicKey,
    taker: taker.publicKey,
    rfq: rfq.address,
    response: rfqResponse.address,
    quoteMint: usdcMint,
  });

  refreshedResponse = await cvg.rfqs().refreshResponse(rfqResponse);

  spok(t, refreshedResponse, {
    $topic: 'Settled',
    model: 'response',
    state: StoredResponseState.Settled,
  });
});

// RFQ HELPERS

test('[rfqModule] it can convert RFQ legs to instruments', async (t: Test) => {
  // We do this after creating options so that we can test this method
  // on all instruments
  const rfqs = await cvg.rfqs().findAllByOwner({
    owner: taker.publicKey,
  });
  const instruments = await Promise.all(
    rfqs.map(async (rfq) => legsToInstruments(cvg, rfq.legs))
  );
  spok(t, instruments[0][0], {
    $topic: 'Convert RFQ Legs to Instruments',
    model: 'spotInstrument',
  });
});

test('[rfqModule] it can convert RFQ quote assets to instruments', async (t: Test) => {
  const rfqs = await cvg.rfqs().findAllByOwner({
    owner: taker.publicKey,
  });
  const instruments = await Promise.all(
    rfqs.map(async (rfq) => quoteAssetToInstrument(cvg, rfq.quoteAsset))
  );
  spok(t, instruments[0], {
    $topic: 'Convert RFQ Legs to Instruments',
    model: 'spotInstrument',
  });
});

// //RISK ENGINE UTILS

test('[riskEngineModule] it can calculate collateral for RFQ', async (t: Test) => {
  const { rfq } = await cvg.rfqs().create({
    instruments: [
      new SpotInstrument(cvg, btcMint, {
        amount: 1,
        side: Side.Bid,
      }),
    ],
    taker,
    orderType: OrderType.Sell,
    fixedSize: { __kind: 'QuoteAsset', quoteAmount: 1 },
    quoteAsset: cvg
      .instrument(new SpotInstrument(cvg, usdcMint))
      .toQuoteAsset(),
  });

  await cvg.riskEngine().calculateCollateralForRfq({ rfq: rfq.address });

  spok(t, rfq, {
    $topic: 'Calculated Collateral for Rfq',
    model: 'rfq',
    address: spokSamePubkey(rfq.address),
  });
});

test('[rfqModule] it can create and finalize RFQ, respond, confirm response, revert settlemt prep', async (t: Test) => {
  const { rfq } = await cvg.rfqs().createAndFinalize({
    instruments: [
      new SpotInstrument(cvg, btcMint, {
        amount: 5,
        side: Side.Bid,
      }),
      new SpotInstrument(cvg, solMint, {
        amount: 87,
        side: Side.Ask,
      }),
    ],
    taker,
    orderType: OrderType.TwoWay,
    fixedSize: { __kind: 'BaseAsset', legsMultiplierBps: 1_000_000_000 },
    quoteAsset: cvg
      .instrument(new SpotInstrument(cvg, usdcMint))
      .toQuoteAsset(),
    activeWindow: 2,
    settlingWindow: 1,
  });
  const { rfqResponse } = await cvg.rfqs().respond({
    maker,
    rfq: rfq.address,
    bid: {
      __kind: 'FixedSize',
      priceQuote: { __kind: 'AbsolutePrice', amountBps: 1_000 },
    },
    ask: null,
    keypair: Keypair.generate(),
  });

  await cvg.rfqs().confirmResponse({
    taker,
    rfq: rfq.address,
    response: rfqResponse.address,
    side: Side.Bid,
    overrideLegMultiplierBps: null,
  });

  await cvg.rfqs().prepareSettlement({
    caller: maker,
    rfq: rfq.address,
    response: rfqResponse.address,
    side: AuthoritySide.Maker,
    legAmountToPrepare: 2,
    quoteMint: usdcMint,
  });

  sleep(3_001).then(async () => {
    await cvg.rfqs().revertSettlementPreparation({
      rfq: rfq.address,
      response: rfqResponse.address,
      quoteMint: usdcMint,
      side: AuthoritySide.Maker,
    });
  });

  let refreshedResponse = await cvg.rfqs().refreshResponse(rfqResponse);

  sleep(3001).then(() => {
    spok(t, refreshedResponse, {
      $topic: 'Revert settlement preparations',
      model: 'response',
      makerPreparedLegs: spokSameBignum(0),
    });
  });
});

test('[rfqModule] it can create and finalize RFQ, respond, confirm response, partly revert settlemt prep', async (t: Test) => {
  const { rfq } = await cvg.rfqs().createAndFinalize({
    instruments: [
      new SpotInstrument(cvg, btcMint, {
        amount: 5,
        side: Side.Bid,
      }),
      new SpotInstrument(cvg, btcMint, {
        amount: 7,
        side: Side.Ask,
      }),
    ],
    taker,
    orderType: OrderType.TwoWay,
    fixedSize: { __kind: 'BaseAsset', legsMultiplierBps: 1_000_000_000 },
    quoteAsset: cvg
      .instrument(new SpotInstrument(cvg, usdcMint))
      .toQuoteAsset(),
    activeWindow: 2,
    settlingWindow: 1,
  });
  const { rfqResponse } = await cvg.rfqs().respond({
    maker,
    rfq: rfq.address,
    bid: {
      __kind: 'FixedSize',
      priceQuote: { __kind: 'AbsolutePrice', amountBps: 1_000 },
    },
    ask: null,
    keypair: Keypair.generate(),
  });

  await cvg.rfqs().confirmResponse({
    taker,
    rfq: rfq.address,
    response: rfqResponse.address,
    side: Side.Bid,
    overrideLegMultiplierBps: null,
  });

  await cvg.rfqs().prepareSettlement({
    caller: maker,
    rfq: rfq.address,
    response: rfqResponse.address,
    side: AuthoritySide.Maker,
    legAmountToPrepare: 2,
    quoteMint: usdcMint,
  });

  await sleep(3_001).then(async () => {
    await cvg.rfqs().partlyRevertSettlementPreparation({
      rfq: rfq.address,
      response: rfqResponse.address,
      side: AuthoritySide.Maker,
      legAmountToRevert: 1,
    });
  });

  // const refreshedResponse = await cvg.rfqs().refreshResponse(rfqResponse);

  // const makerPreparedLegs = parseInt(
  //   refreshedResponse.makerPreparedLegs.toString()
  // );

  // await sleep(3_001);
  // spok(t, refreshedResponse, {
  //   $topic: 'Partly revert settlement preparations',
  //   model: 'response',
  //   makerPreparedLegs: spokSameBignum(makerPreparedLegs - 1),
  // });
});

test('[rfqModule] it can create and finalize RFQ, respond, confirm response, taker prepare settlement, settle 1 party default', async (t: Test) => {
  const { rfq } = await cvg.rfqs().createAndFinalize({
    instruments: [
      new SpotInstrument(cvg, btcMint, {
        amount: 5,
        side: Side.Bid,
      }),
    ],
    taker,
    orderType: OrderType.TwoWay,
    fixedSize: { __kind: 'BaseAsset', legsMultiplierBps: 1_000_000_000 },
    quoteAsset: cvg
      .instrument(new SpotInstrument(cvg, usdcMint))
      .toQuoteAsset(),
    activeWindow: 2,
    settlingWindow: 1,
  });
  const { rfqResponse } = await cvg.rfqs().respond({
    maker,
    rfq: rfq.address,
    bid: {
      __kind: 'FixedSize',
      priceQuote: { __kind: 'AbsolutePrice', amountBps: 1_000 },
    },
    ask: null,
    keypair: Keypair.generate(),
  });

  await cvg.rfqs().confirmResponse({
    taker,
    rfq: rfq.address,
    response: rfqResponse.address,
    side: Side.Bid,
    overrideLegMultiplierBps: null,
  });

  await cvg.rfqs().prepareSettlement({
    caller: taker,
    rfq: rfq.address,
    response: rfqResponse.address,
    side: AuthoritySide.Taker,
    legAmountToPrepare: 1,
    quoteMint: usdcMint,
  });

  sleep(3_001).then(async () => {
    await cvg.rfqs().settleOnePartyDefault({
      rfq: rfq.address,
      response: rfqResponse.address,
    });
  });

  // const refreshedResponse = await cvg.rfqs().refreshResponse(rfqResponse);

  // await sleep(3_001);
  // spok(t, refreshedResponse, {
  //   $topic: 'Settle 1 party default',
  //   model: 'response',
  //   makerCollateralLocked: spokSameBignum(0),
  // });
});

test('[rfqModule] it can create and finalize RFQ, respond, confirm response, settle 2 party default', async (t: Test) => {
  const { rfq } = await cvg.rfqs().createAndFinalize({
    instruments: [
      new SpotInstrument(cvg, btcMint, {
        amount: 5,
        side: Side.Bid,
      }),
      new SpotInstrument(cvg, btcMint, {
        amount: 5,
        side: Side.Ask,
      }),
    ],
    taker,
    orderType: OrderType.TwoWay,
    fixedSize: { __kind: 'BaseAsset', legsMultiplierBps: 1_000_000_000 },
    quoteAsset: cvg
      .instrument(new SpotInstrument(cvg, usdcMint))
      .toQuoteAsset(),
    activeWindow: 2,
    settlingWindow: 1,
  });
  const { rfqResponse } = await cvg.rfqs().respond({
    maker,
    rfq: rfq.address,
    bid: {
      __kind: 'FixedSize',
      priceQuote: { __kind: 'AbsolutePrice', amountBps: 1_000 },
    },
    ask: null,
    keypair: Keypair.generate(),
  });

  await cvg.rfqs().confirmResponse({
    taker,
    rfq: rfq.address,
    response: rfqResponse.address,
    side: Side.Bid,
    overrideLegMultiplierBps: null,
  });

  sleep(3_001).then(async () => {
    await cvg.rfqs().settleTwoPartyDefault({
      rfq: rfq.address,
      response: rfqResponse.address,
    });
  });

  // const refreshedResponse = await cvg.rfqs().refreshResponse(rfqResponse);

<<<<<<< HEAD
  await sleep(3_001);
  spok(t, refreshedResponse, {
    $topic: 'Settle 2 party default',
    model: 'response',
    takerCollateralLocked: spokSameBignum(0),
    makerCollateralLocked: spokSameBignum(0),
  });
});

test('[rfq module] it can find all rfqs by instrument as leg', async () => {
  const spotInstrument = cvg.programs().getSpotInstrument();

  const Rfqs = await cvg
    .rfqs()
    .findByInstrument({ instrumentProgram: spotInstrument });
  Rfqs.forEach((rfq) => {
    console.log('Rfq Pubkey', rfq.address.toBase58());
  });
});

test('[rfq module] it can find all rfqs which are active', async () => {
  const Rfqs = await cvg.rfqs().findRfqsByActive({});
  Rfqs.forEach((rfq) => {
    console.log('Rfq state', rfq.state);
    console.log('Rfq address', rfq.address.toBase58());
  });
=======
  // await sleep(3_001);
  // spok(t, refreshedResponse, {
  //   $topic: 'Settle 2 party default',
  //   model: 'response',
  //   takerCollateralLocked: spokSameBignum(0),
  //   makerCollateralLocked: spokSameBignum(0),
  // });
>>>>>>> 98decdfe
});<|MERGE_RESOLUTION|>--- conflicted
+++ resolved
@@ -1422,6 +1422,16 @@
     ask: null,
     keypair: Keypair.generate(),
   });
+  const { rfqResponse } = await cvg.rfqs().respond({
+    maker,
+    rfq: rfq.address,
+    bid: {
+      __kind: 'FixedSize',
+      priceQuote: { __kind: 'AbsolutePrice', amountBps: 1_000 },
+    },
+    ask: null,
+    keypair: Keypair.generate(),
+  });
 
   await cvg.rfqs().confirmResponse({
     taker,
@@ -1559,23 +1569,6 @@
     3_600
   );
 
-<<<<<<< HEAD
-  const { rfq } = await cvg.rfqs().createAndFinalize({
-    instruments: [
-      new PsyoptionsEuropeanInstrument(
-        cvg,
-        btcMint,
-        OptionType.PUT,
-        euroMeta,
-        euroMetaKey,
-        {
-          amount: 1,
-          side: Side.Bid,
-        }
-      ),
-    ],
-    orderType: OrderType.Sell,
-=======
   const instrument1 = new PsyoptionsEuropeanInstrument(
     cvg,
     btcMint,
@@ -1597,7 +1590,6 @@
   });
 
   const { rfq } = await cvg.rfqs().create({
->>>>>>> 98decdfe
     taker,
     instruments: [instrument1, instrument2, instrument3],
     orderType: OrderType.Sell,
@@ -1613,7 +1605,66 @@
     rfq: rfq.address,
     taker,
   });
-<<<<<<< HEAD
+
+  const { rfqResponse } = await cvg.rfqs().respond({
+    maker,
+    rfq: rfq.address,
+    bid: {
+      __kind: 'FixedSize',
+      priceQuote: { __kind: 'AbsolutePrice', amountBps: 1_000 },
+    },
+    ask: null,
+    keypair: Keypair.generate(),
+  });
+
+  await cvg.rfqs().confirmResponse({
+    taker,
+    rfq: rfq.address,
+    response: rfqResponse.address,
+    side: Side.Bid,
+    overrideLegMultiplierBps: null,
+  });
+
+  await cvg.rfqs().prepareSettlement({
+    caller: taker,
+    rfq: rfq.address,
+    response: rfqResponse.address,
+    side: AuthoritySide.Taker,
+    legAmountToPrepare: 3,
+    quoteMint: usdcMint,
+  });
+
+  await cvg.rfqs().prepareSettlement({
+    caller: maker,
+    rfq: rfq.address,
+    response: rfqResponse.address,
+    side: AuthoritySide.Maker,
+    legAmountToPrepare: 3,
+    quoteMint: usdcMint,
+  });
+
+  await cvg.rfqs().settle({
+    maker: maker.publicKey,
+    taker: taker.publicKey,
+    rfq: rfq.address,
+    response: rfqResponse.address,
+    quoteMint: usdcMint,
+  });
+
+  const foundRfq = await cvg.rfqs().findRfqByAddress({ address: rfq.address });
+  t.same(foundRfq.address.toString(), rfq.address.toString(), 'same address');
+  spok(t, rfq, {
+    $topic: 'rfq model',
+    model: 'rfq',
+  });
+
+  const refreshedResponse = await cvg.rfqs().refreshResponse(rfqResponse);
+
+  spok(t, refreshedResponse, {
+    $topic: 'Settled',
+    model: 'response',
+    state: StoredResponseState.Settled,
+  });
   const { rfqResponse } = await cvg.rfqs().respond({
     maker,
     rfq: rfq.address,
@@ -1718,69 +1769,6 @@
     response: rfqResponse.address,
     quoteMint: usdcMint,
     baseAssetMints: [americanOptionMint],
-  });
-});
-=======
->>>>>>> 98decdfe
-
-  const { rfqResponse } = await cvg.rfqs().respond({
-    maker,
-    rfq: rfq.address,
-    bid: {
-      __kind: 'FixedSize',
-      priceQuote: { __kind: 'AbsolutePrice', amountBps: 1_000 },
-    },
-    ask: null,
-    keypair: Keypair.generate(),
-  });
-
-  await cvg.rfqs().confirmResponse({
-    taker,
-    rfq: rfq.address,
-    response: rfqResponse.address,
-    side: Side.Bid,
-    overrideLegMultiplierBps: null,
-  });
-
-  await cvg.rfqs().prepareSettlement({
-    caller: taker,
-    rfq: rfq.address,
-    response: rfqResponse.address,
-    side: AuthoritySide.Taker,
-    legAmountToPrepare: 3,
-    quoteMint: usdcMint,
-  });
-
-  await cvg.rfqs().prepareSettlement({
-    caller: maker,
-    rfq: rfq.address,
-    response: rfqResponse.address,
-    side: AuthoritySide.Maker,
-    legAmountToPrepare: 3,
-    quoteMint: usdcMint,
-  });
-
-  await cvg.rfqs().settle({
-    maker: maker.publicKey,
-    taker: taker.publicKey,
-    rfq: rfq.address,
-    response: rfqResponse.address,
-    quoteMint: usdcMint,
-  });
-
-  const foundRfq = await cvg.rfqs().findRfqByAddress({ address: rfq.address });
-  t.same(foundRfq.address.toString(), rfq.address.toString(), 'same address');
-  spok(t, rfq, {
-    $topic: 'rfq model',
-    model: 'rfq',
-  });
-
-  const refreshedResponse = await cvg.rfqs().refreshResponse(rfqResponse);
-
-  spok(t, refreshedResponse, {
-    $topic: 'Settled',
-    model: 'response',
-    state: StoredResponseState.Settled,
   });
 });
 
@@ -2443,34 +2431,6 @@
 
   // const refreshedResponse = await cvg.rfqs().refreshResponse(rfqResponse);
 
-<<<<<<< HEAD
-  await sleep(3_001);
-  spok(t, refreshedResponse, {
-    $topic: 'Settle 2 party default',
-    model: 'response',
-    takerCollateralLocked: spokSameBignum(0),
-    makerCollateralLocked: spokSameBignum(0),
-  });
-});
-
-test('[rfq module] it can find all rfqs by instrument as leg', async () => {
-  const spotInstrument = cvg.programs().getSpotInstrument();
-
-  const Rfqs = await cvg
-    .rfqs()
-    .findByInstrument({ instrumentProgram: spotInstrument });
-  Rfqs.forEach((rfq) => {
-    console.log('Rfq Pubkey', rfq.address.toBase58());
-  });
-});
-
-test('[rfq module] it can find all rfqs which are active', async () => {
-  const Rfqs = await cvg.rfqs().findRfqsByActive({});
-  Rfqs.forEach((rfq) => {
-    console.log('Rfq state', rfq.state);
-    console.log('Rfq address', rfq.address.toBase58());
-  });
-=======
   // await sleep(3_001);
   // spok(t, refreshedResponse, {
   //   $topic: 'Settle 2 party default',
@@ -2478,5 +2438,4 @@
   //   takerCollateralLocked: spokSameBignum(0),
   //   makerCollateralLocked: spokSameBignum(0),
   // });
->>>>>>> 98decdfe
 });