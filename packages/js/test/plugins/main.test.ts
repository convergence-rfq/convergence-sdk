import test, { Test } from 'tape';
//import {
//  createProgram,
//  instructions,
//  parseTranactionError,
//  ExpirationData,
//  EuroPrimitive,
//} from '@mithraic-labs/tokenized-euros';
import spok from 'spok';
import { PublicKey, Keypair } from '@solana/web3.js';
import {
  SWITCHBOARD_BTC_ORACLE,
  convergence,
  killStuckProcess,
  spokSamePubkey,
  BTC_DECIMALS,
  USDC_DECIMALS,
} from '../helpers';
import { Convergence } from '@/Convergence';
import {
  Mint,
  token,
  Side,
  RiskCategory,
  SPOT_INSTRUMENT_PROGRAM_ADDRESS,
  PSYOPTIONS_EUROPEAN_INSTRUMENT_PROGRAM_ADDRESS,
  Token,
  SpotInstrument,
  //EuroMeta,
  OrderType,
  //PsyoptionsEuropeanInstrument,
  //OptionType,
  InstrumentType,
} from '@/index';
import { Rfq } from '@/index';

killStuckProcess();

let cvg: Convergence;

let usdcMint: Mint;
let btcMint: Mint;

let userTokens: Token;

let finalizedRfq: Rfq;

const mintAuthority = Keypair.generate();

test('[setup] it can create Convergence instance', async () => {
  cvg = await convergence();

  const { mint: newBTCMint } = await cvg.tokens().createMint({
    mintAuthority: mintAuthority.publicKey,
    decimals: BTC_DECIMALS,
  });

  btcMint = newBTCMint;

  const maker = Keypair.generate();

  const { mint: newUSDCMint } = await cvg.tokens().createMint({
    mintAuthority: mintAuthority.publicKey,
    decimals: USDC_DECIMALS,
  });

  usdcMint = newUSDCMint;

  const { token: toUSDCToken } = await cvg
    .tokens()
    .createToken({ mint: usdcMint.address, token: maker });

  await cvg.tokens().mint({
    mintAddress: usdcMint.address,
    amount: token(42),
    toToken: toUSDCToken.address,
    mintAuthority,
  });

  const taker = Keypair.generate();

  const { token: toBTCToken } = await cvg
    .tokens()
    .createToken({ mint: btcMint.address, token: taker });

  await cvg.tokens().mint({
    mintAddress: btcMint.address,
    amount: token(42),
    toToken: toBTCToken.address,
    mintAuthority,
  });
});

test('[protocolModule] it can initialize the protocol', async (t: Test) => {
  const { protocol } = await cvg.protocol().initialize({
    collateralMint: usdcMint.address,
  });

  spok(t, protocol, {
    $topic: 'Initialize Protocol',
    model: 'protocol',
    address: spokSamePubkey(protocol.address),
  });
});

test('[protocolModule] it can add the spot instrument', async (t: Test) => {
  const dao = cvg.rpc().getDefaultFeePayer();
  const protocol = await cvg.protocol().get();

  const validateDataAccountAmount = 1;
  const prepareToSettleAccountAmount = 7;
  const settleAccountAmount = 3;
  const revertPreparationAccountAmount = 3;
  const cleanUpAccountAmount = 4;
  const canBeUsedAsQuote = true;

  await cvg.protocol().addInstrument({
    authority: dao,
    protocol: protocol.address,
    instrumentProgram: new PublicKey(SPOT_INSTRUMENT_PROGRAM_ADDRESS),
    canBeUsedAsQuote,
    validateDataAccountAmount,
    prepareToSettleAccountAmount,
    settleAccountAmount,
    revertPreparationAccountAmount,
    cleanUpAccountAmount,
  });

  spok(t, protocol, {
    $topic: 'Add Instrument',
    model: 'protocol',
    address: spokSamePubkey(protocol.address),
  });
});

test('[protocolModule] it can add the PsyOptions instrument', async (t: Test) => {
  const dao = cvg.rpc().getDefaultFeePayer();
  const protocol = await cvg.protocol().get();

  const validateDataAccountAmount = 2;
  const prepareToSettleAccountAmount = 7;
  const settleAccountAmount = 3;
  const revertPreparationAccountAmount = 3;
  const cleanUpAccountAmount = 4;
  const canBeUsedAsQuote = true;

  await cvg.protocol().addInstrument({
    authority: dao,
    protocol: protocol.address,
    instrumentProgram: new PublicKey(
      PSYOPTIONS_EUROPEAN_INSTRUMENT_PROGRAM_ADDRESS
    ),
    canBeUsedAsQuote,
    validateDataAccountAmount,
    prepareToSettleAccountAmount,
    settleAccountAmount,
    revertPreparationAccountAmount,
    cleanUpAccountAmount,
  });

  spok(t, protocol, {
    $topic: 'Add Instrument',
    model: 'protocol',
    address: spokSamePubkey(protocol.address),
  });
});

test('[riskEngineModule] it can initialize the default risk engine config', async () => {
  await cvg.riskEngine().initializeConfig({});
});

test('[riskEngineModule] it can set spot and option instrument type', async () => {
  await cvg.riskEngine().setInstrumentType({
    instrumentProgram: new PublicKey(SPOT_INSTRUMENT_PROGRAM_ADDRESS),
    instrumentType: InstrumentType.Spot,
  });

  await cvg.riskEngine().setInstrumentType({
    instrumentProgram: new PublicKey(
      PSYOPTIONS_EUROPEAN_INSTRUMENT_PROGRAM_ADDRESS
    ),
    instrumentType: InstrumentType.Option,
  });
});

test('[protocolModule] it can add a BTC base asset', async () => {
  const dao = cvg.rpc().getDefaultFeePayer();
  const protocol = await cvg.protocol().get();

  await cvg.protocol().addBaseAsset({
    authority: dao,
    protocol: protocol.address,
    index: { value: 0 },
    ticker: 'BTC',
    riskCategory: RiskCategory.VeryLow,
    priceOracle: { __kind: 'Switchboard', address: SWITCHBOARD_BTC_ORACLE },
  });
});

test('[protocolModule] it can register BTC mint', async () => {
  await cvg.protocol().registerMint({
    baseAssetIndex: 0,
    mint: btcMint.address,
  });
});

test('[protocolModule] it can register USDC mint', async () => {
  await cvg.protocol().registerMint({
    mint: usdcMint.address,
  });
});

/*
 * COLLATERAL
 */

test('[collateralModule] it can initialize collateral', async (t: Test) => {
  const protocol = await cvg.protocol().get();

  const collateralMint = await cvg
    .tokens()
    .findMintByAddress({ address: protocol.collateralMint });

  const { collateral } = await cvg.collateral().initializeCollateral({
    collateralMint: collateralMint.address,
  });

  const collateralAccount = await cvg
    .collateral()
    .findByAddress({ address: collateral.address });

  spok(t, collateral, {
    $topic: 'Initialize Collateral',
    model: 'collateral',
    address: spokSamePubkey(collateralAccount.address),
  });
});

test('[collateralModule] it can fund collateral', async (t: Test) => {
  const AMOUNT = 2000000010;

  const protocol = await cvg.protocol().get();

  const collateralMint = await cvg
    .tokens()
    .findMintByAddress({ address: protocol.collateralMint });

  const { token: newUserTokens } = await cvg.tokens().createToken({
    mint: collateralMint.address,
  });

  userTokens = newUserTokens;

  await cvg.tokens().mint({
    mintAddress: collateralMint.address,
    amount: token(AMOUNT),
    toToken: newUserTokens.address,
    mintAuthority,
  });

  await cvg.collateral().fundCollateral({
    userTokens: newUserTokens.address,
    amount: AMOUNT,
  });

  const rfqProgram = cvg.programs().getRfq();
  const [collateralTokenPda] = PublicKey.findProgramAddressSync(
    [Buffer.from('collateral_token'), cvg.identity().publicKey.toBuffer()],
    rfqProgram.address
  );

  const collateralTokenAccount = await cvg
    .tokens()
    .findTokenByAddress({ address: collateralTokenPda });

  spok(t, collateralTokenAccount, {
    $topic: 'Fund Collateral',
    model: 'token',
    mintAddress: spokSamePubkey(collateralMint.address),
    amount: token(AMOUNT),
  });
});

test('[collateralModule] it can withdraw collateral', async (t: Test) => {
  const FUND_AMOUNT = 2000000010;
  const WITHDRAW_AMOUNT = 10;

  const protocol = await cvg.protocol().get();

  const collateralMint = await cvg
    .tokens()
    .findMintByAddress({ address: protocol.collateralMint });

  await cvg.collateral().withdrawCollateral({
    userTokens: userTokens.address,
    amount: WITHDRAW_AMOUNT,
  });

  const userTokensAccountAfterWithdraw = await cvg
    .tokens()
    .refreshToken(userTokens);

  spok(t, userTokensAccountAfterWithdraw, {
    $topic: 'Withdraw Collateral',
    address: spokSamePubkey(userTokens.address),
    mintAddress: spokSamePubkey(collateralMint.address),
    amount: token(WITHDRAW_AMOUNT),
  });

  const rfqProgram = cvg.programs().getRfq();
  const [collateralTokenPda] = PublicKey.findProgramAddressSync(
    [Buffer.from('collateral_token'), cvg.identity().publicKey.toBuffer()],
    rfqProgram.address
  );

  const collateralTokenAccount = await cvg
    .tokens()
    .findTokenByAddress({ address: collateralTokenPda });

  spok(t, collateralTokenAccount, {
    $topic: 'Withdraw Collateral',
    address: spokSamePubkey(collateralTokenPda),
    mintAddress: spokSamePubkey(collateralMint.address),
    amount: token(FUND_AMOUNT - WITHDRAW_AMOUNT),
  });
});

/*
 * RFQ
 */

test('[rfqModule] it can create a RFQ', async (t: Test) => {
  const quoteInstrument = new SpotInstrument(cvg, usdcMint, {
    amount: 1,
    side: Side.Bid,
    baseAssetIndex: 0,
  });
  const spotInstrument = new SpotInstrument(cvg, btcMint, {
    amount: 1,
    side: Side.Bid,
    baseAssetIndex: 0,
  });

  const quoteAsset = cvg.instrument(quoteInstrument).toQuoteData();

  const { rfq } = await cvg.rfqs().create({
    instruments: [spotInstrument],
    orderType: OrderType.Sell,
    fixedSize: { __kind: 'BaseAsset', legsMultiplierBps: 1_000_000_000 },
    quoteAsset,
  });
  const foundRfq = await cvg.rfqs().findByAddress({ address: rfq.address });

  spok(t, rfq, {
    $topic: 'Created RFQ',
    model: 'rfq',
    address: spokSamePubkey(foundRfq.address),
  });
});

test('[rfqModule] it can finalize RFQ construction', async (t: Test) => {
  const quoteInstrument = new SpotInstrument(cvg, usdcMint, {
    amount: 1,
    side: Side.Bid,
    baseAssetIndex: 0,
  });
  const spotInstrument = new SpotInstrument(cvg, btcMint, {
    amount: 1,
    side: Side.Bid,
    baseAssetIndex: 0,
  });

  const quoteAsset = cvg.instrument(quoteInstrument).toQuoteData();
  
  const riskEngineProgram = cvg.programs().getRiskEngine();
  const rfqProgram = cvg.programs().getRfq();

  const [collateralInfoPda] = PublicKey.findProgramAddressSync(
    [Buffer.from('collateral_info'), cvg.identity().publicKey.toBuffer()],
    rfqProgram.address
  );
  const [collateralTokenPda] = PublicKey.findProgramAddressSync(
    [Buffer.from('collateral_token'), cvg.identity().publicKey.toBuffer()],
    rfqProgram.address
  );

  const { rfq } = await cvg.rfqs().create({
    instruments: [spotInstrument],
    orderType: OrderType.Sell,
    fixedSize: { __kind: 'QuoteAsset', quoteAmount: 1 },
    quoteAsset,
  });

  await cvg.rfqs().finalizeRfqConstruction({
    rfq: rfq.address,
    collateralInfo: collateralInfoPda,
    collateralToken: collateralTokenPda,
    riskEngine: riskEngineProgram.address,
    baseAssetIndex: { value: 0 },
  });

  finalizedRfq = rfq;
});

test('[rfqModule] it cancel an rfq', async () => {
  await cvg.rfqs().cancelRfq({
    rfq: finalizedRfq.address,
  });
});

test('[rfqModule] it can find RFQs by addresses', async (t: Test) => {
  const quoteInstrument = new SpotInstrument(cvg, usdcMint);
  const spotInstrument = new SpotInstrument(cvg, btcMint, {
    amount: 1,
    side: Side.Bid,
    baseAssetIndex: 0,
  });

  const quoteAsset = cvg.instrument(quoteInstrument).toQuoteData();

  const { rfq: rfq1 } = await cvg.rfqs().create({
    instruments: [spotInstrument],
    orderType: OrderType.Sell,
    fixedSize: { __kind: 'QuoteAsset', quoteAmount: 1 },
    quoteAsset,
  });
  const { rfq: rfq2 } = await cvg.rfqs().create({
    instruments: [spotInstrument],
    orderType: OrderType.Sell,
    fixedSize: { __kind: 'QuoteAsset', quoteAmount: 1 },
    quoteAsset,
  });
  const { rfq: rfq3 } = await cvg.rfqs().create({
    instruments: [spotInstrument],
    orderType: OrderType.Sell,
    fixedSize: { __kind: 'QuoteAsset', quoteAmount: 1 },
    quoteAsset,
  });

  const [foundRfq1, foundRfq2, foundRfq3] = await cvg
    .rfqs()
    .findByAddresses({ addresses: [rfq1.address, rfq2.address, rfq3.address] });

  spok(t, rfq1, {
    $topic: 'Found RFQ#1 by address',
    model: 'rfq',
    address: spokSamePubkey(foundRfq1.address),
  });
  spok(t, rfq2, {
    $topic: 'Found RFQ#2 by address',
    model: 'rfq',
    address: spokSamePubkey(foundRfq2.address),
  });
  spok(t, rfq3, {
    $topic: 'Found RFQ#3 by address',
    model: 'rfq',
    address: spokSamePubkey(foundRfq3.address),
  });
});

<<<<<<< HEAD
// test('[rfqModule] it can find RFQs by owner', async (t: Test) => {
//   const spotInstrumentClient = cvg.spotInstrument();
//   const spotInstrument = spotInstrumentClient.createInstrument(
//     btcMint.address,
//     btcMint.decimals,
//     Side.Bid,
//     1
//   );
//   const { rfq: rfq1 } = await cvg.rfqs().create({
//     instruments: [spotInstrument],
//     quoteAsset: usdcMint,
//   });
//   const { rfq: rfq2 } = await cvg.rfqs().create({
//     instruments: [spotInstrument],
//     quoteAsset: usdcMint,
//   });

//   const [foundRfq1, foundRfq2] = await cvg
//     .rfqs()
//     .findAllByOwner({ owner: cvg.identity().publicKey });

//   spok(t, rfq1, {
//     $topic: 'Found RFQ#1 by owner',
//     model: 'rfq',
//     address: spokSamePubkey(foundRfq1.address),
//   });
//   spok(t, rfq2, {
//     $topic: 'Found RFQ#2 by owner',
//     model: 'rfq',
//     address: spokSamePubkey(foundRfq2.address),
//   });
// });
=======
test('[rfqModule] it can find RFQs by owner', async () => {
  // const spotInstrumentClient = cvg.spotInstrument();
  // const spotInstrument = spotInstrumentClient.createInstrument(
  //  btcMint.address,
  //  btcMint.decimals,
  //  Side.Bid,
  //  1
  // );
  // const { rfq: rfq1 } = await cvg.rfqs().create({
  //  instruments: [spotInstrument],
  //  quoteAsset: usdcMint,
  // });
  // const { rfq: rfq2 } = await createRfq(cvg);
  // const [
  //  foundRfq1,
  //  // foundRfq2
  // ] = await cvg.rfqs().findAllByOwner({ owner: cvg.identity().publicKey });
  // spok(t, rfq1, {
  //  $topic: 'Created RFQ',
  //  model: 'rfq',
  //  address: spokSamePubkey(foundRfq1.address),
  // });
  // spok(t, rfq2, {
  //   $topic: 'Created RFQ',
  //   model: 'rfq',
  //   address: spokSamePubkey(foundRfq2.address),
  // });
});
>>>>>>> 1c047c7d

//test('[psyoptionsEuropeanInstrumentModule] it can create an RFQ with the PsyOptions European instrument', async (t: Test) => {
//  const meta: EuroMeta = {
//    underlyingMint: PublicKey.default,
//    underlyingDecimals: BTC_DECIMALS,
//    underlyingAmountPerContract: 1,
//    stableMint: usdcMint.address,
//    stableDecimals: USDC_DECIMALS,
//    strikePrice: 10_000,
//    stablePool: PublicKey.default,
//    oracle: PublicKey.default,
//    priceDecimals: USDC_DECIMALS,
//    callOptionMint: PublicKey.default,
//    callWriterMint: PublicKey.default,
//    putOptionMint: PublicKey.default,
//    putWriterMint: PublicKey.default,
//    underlyingPool: PublicKey.default,
//    expiration: 1,
//    bumpSeed: 1,
//    expirationData: PublicKey.default,
//    oracleProviderId: 1,
//  };
//  const metaKey = PublicKey.default;
//  const callMint = usdcMint;
//  const underlyingMint = btcMint; // TODO: Update
//  const callWriterMint = btcMint; // TODO: Update
//  const putMint = btcMint; // TODO: Update
//  const putWriterMint = btcMint; // TODO: Update
//  const optionType = OptionType.CALL;
//  const stableMint = usdcMint;
//
//  const psyoptionsEuropeanInstrument = new PsyoptionsEuropeanInstrument(
//    cvg,
//    btcMint,
//    optionType,
//    meta,
//    metaKey,
//    underlyingMint,
//    stableMint,
//    callMint,
//    callWriterMint,
//    putMint,
//    putWriterMint,
//    {
//      amount: 1,
//      side: Side.Bid,
//      baseAssetIndex: 0,
//    }
//  );
//
//  const quoteInstrument = new SpotInstrument(cvg, usdcMint, {
//    amount: 1,
//    side: Side.Bid,
//    baseAssetIndex: 0,
//  });
//  const quoteAsset = cvg.instrument(quoteInstrument).toQuoteData();
//
//  const { rfq } = await cvg.rfqs().create({
//    instruments: [psyoptionsEuropeanInstrument],
//    orderType: OrderType.Sell,
//    fixedSize: { __kind: 'QuoteAsset', quoteAmount: 1 },
//    quoteAsset,
//  });
//  const foundRfq = await cvg.rfqs().findByAddress({ address: rfq.address });
//
//  spok(t, rfq, {
//    $topic: 'Created RFQ',
//    model: 'rfq',
//    address: spokSamePubkey(foundRfq.address),
//  });
//});<|MERGE_RESOLUTION|>--- conflicted
+++ resolved
@@ -458,7 +458,6 @@
   });
 });
 
-<<<<<<< HEAD
 // test('[rfqModule] it can find RFQs by owner', async (t: Test) => {
 //   const spotInstrumentClient = cvg.spotInstrument();
 //   const spotInstrument = spotInstrumentClient.createInstrument(
@@ -491,36 +490,6 @@
 //     address: spokSamePubkey(foundRfq2.address),
 //   });
 // });
-=======
-test('[rfqModule] it can find RFQs by owner', async () => {
-  // const spotInstrumentClient = cvg.spotInstrument();
-  // const spotInstrument = spotInstrumentClient.createInstrument(
-  //  btcMint.address,
-  //  btcMint.decimals,
-  //  Side.Bid,
-  //  1
-  // );
-  // const { rfq: rfq1 } = await cvg.rfqs().create({
-  //  instruments: [spotInstrument],
-  //  quoteAsset: usdcMint,
-  // });
-  // const { rfq: rfq2 } = await createRfq(cvg);
-  // const [
-  //  foundRfq1,
-  //  // foundRfq2
-  // ] = await cvg.rfqs().findAllByOwner({ owner: cvg.identity().publicKey });
-  // spok(t, rfq1, {
-  //  $topic: 'Created RFQ',
-  //  model: 'rfq',
-  //  address: spokSamePubkey(foundRfq1.address),
-  // });
-  // spok(t, rfq2, {
-  //   $topic: 'Created RFQ',
-  //   model: 'rfq',
-  //   address: spokSamePubkey(foundRfq2.address),
-  // });
-});
->>>>>>> 1c047c7d
 
 //test('[psyoptionsEuropeanInstrumentModule] it can create an RFQ with the PsyOptions European instrument', async (t: Test) => {
 //  const meta: EuroMeta = {
