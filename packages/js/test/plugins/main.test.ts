import test, { Test } from 'tape';
import spok from 'spok';
import { Keypair, PublicKey } from '@solana/web3.js';
import { sleep } from '@bundlr-network/client/build/common/utils';
import * as anchor from '@project-serum/anchor';
import { OptionMarketWithKey } from '@mithraic-labs/psy-american';
import {
  SWITCHBOARD_BTC_ORACLE,
  SWITCHBOARD_SOL_ORACLE,
  SKIP_PREFLIGHT,
  convergenceCli,
  killStuckProcess,
  spokSamePubkey,
  initializeNewOptionMeta,
  setupAccounts,
<<<<<<< HEAD
=======
  BTC_DECIMALS,
  USDC_DECIMALS,
  // spokSameBignum,
>>>>>>> 70a0b9d0
} from '../helpers';

import { initializePsyoptionsAmerican } from '../helpers/setup';
import { Convergence } from '@/Convergence';

import {
  Mint,
  token,
  Side,
  RiskCategory,
  SpotInstrument,
  OrderType,
  PsyoptionsEuropeanInstrument,
  PsyoptionsAmericanInstrument,
  OptionType,
  InstrumentType,
  Token,
  StoredResponseState,
  AuthoritySide,
  StoredRfqState,
  legsToInstruments,
  Signer,
} from '@/index';

killStuckProcess();

let cvg: Convergence;

let usdcMint: Mint;
let btcMint: Mint;
let solMint: Mint;

let dao: Signer;

let maker: Keypair; // LxnEKWoRhZizxg4nZJG8zhjQhCLYxcTjvLp9ATDUqNS
let taker: Keypair; // BDiiVDF1aLJsxV6BDnP3sSVkCEm9rBt7n1T1Auq1r4Ux

let daoBTCWallet: Token;
let daoUSDCWallet: Token;

let makerUSDCWallet: Token;
let makerBTCWallet: Token;

let takerUSDCWallet: Token;
let takerBTCWallet: Token;
let takerSOLWallet: Token;
let americanOptionMint: Mint;
const WALLET_AMOUNT = 9_000 * 10 ** BTC_DECIMALS;
const COLLATERAL_AMOUNT = 1_000_000 * 10 ** USDC_DECIMALS;

// SETUP

let optionMarket: OptionMarketWithKey | null;
let optionMarketPubkey: PublicKey;

let europeanOptionPutMint: PublicKey;
test('[setup] it can create Convergence instance', async (t: Test) => {
  cvg = await convergenceCli(SKIP_PREFLIGHT);

  dao = cvg.rpc().getDefaultFeePayer();

  const context = await setupAccounts(cvg, WALLET_AMOUNT, dao.publicKey);
  maker = context.maker;
  taker = context.taker;

  usdcMint = context.usdcMint;
  btcMint = context.btcMint;
  solMint = context.solMint;

  daoUSDCWallet = context.daoUSDCWallet;
  daoBTCWallet = context.daoBTCWallet;

  makerUSDCWallet = context.makerUSDCWallet;
  makerBTCWallet = context.makerBTCWallet;

  takerUSDCWallet = context.takerUSDCWallet;
  takerBTCWallet = context.takerBTCWallet;
  takerSOLWallet = context.takerSOLWallet;

  t.same(
    daoBTCWallet.ownerAddress.toString(),
    dao.publicKey.toString(),
    'same owner'
  );
  spok(t, daoBTCWallet, {
    $topic: 'token model',
    model: 'token',
  });

  t.same(
    daoUSDCWallet.ownerAddress.toString(),
    dao.publicKey.toString(),
    'same owner'
  );
  spok(t, daoUSDCWallet, {
    $topic: 'token model',
    model: 'token',
  });

  t.same(
    makerBTCWallet.ownerAddress.toString(),
    maker.publicKey.toString(),
    'same owner'
  );
  spok(t, makerBTCWallet, {
    $topic: 'token model',
    model: 'token',
  });

  t.same(
    takerBTCWallet.ownerAddress.toString(),
    taker.publicKey.toString(),
    'same owner'
  );
  spok(t, takerBTCWallet, {
    $topic: 'token model',
    model: 'token',
  });

  t.same(
    takerSOLWallet.ownerAddress.toString(),
    taker.publicKey.toString(),
    'same owner'
  );
  spok(t, takerSOLWallet, {
    $topic: 'token model',
    model: 'token',
  });
});

// // PROTOCOL

test('[protocolModule] it can initialize the protocol', async (t: Test) => {
  const { protocol } = await cvg.protocol().initialize({
    collateralMint: usdcMint.address,
  });
  t.same(
    cvg.protocol().pdas().protocol().toString(),
    protocol.address.toString(),
    'same address'
  );
  spok(t, protocol, {
    $topic: 'protocol model',
    model: 'protocol',
  });
});

test('[protocolModule] it can add instruments', async () => {
  await cvg.protocol().addInstrument({
    authority: dao,
    instrumentProgram: cvg.programs().getSpotInstrument().address,
    canBeUsedAsQuote: true,
    validateDataAccountAmount: 1,
    prepareToSettleAccountAmount: 7,
    settleAccountAmount: 3,
    revertPreparationAccountAmount: 3,
    cleanUpAccountAmount: 4,
  });
  await cvg.protocol().addInstrument({
    authority: dao,
    instrumentProgram: cvg.programs().getPsyoptionsEuropeanInstrument().address,
    canBeUsedAsQuote: true,
    validateDataAccountAmount: 2,
    prepareToSettleAccountAmount: 7,
    settleAccountAmount: 3,
    revertPreparationAccountAmount: 3,
    cleanUpAccountAmount: 4,
  });
  await cvg.protocol().addInstrument({
    authority: dao,
    instrumentProgram: cvg.programs().getPsyoptionsAmericanInstrument().address,
    canBeUsedAsQuote: true,
    validateDataAccountAmount: 2,
    prepareToSettleAccountAmount: 7,
    settleAccountAmount: 3,
    revertPreparationAccountAmount: 3,
    cleanUpAccountAmount: 4,
  });
});

test('[protocolModule] it can add BTC and SOL base assets', async (t: Test) => {
  const { baseAsset: baseBTCAsset } = await cvg.protocol().addBaseAsset({
    authority: dao,
    index: { value: 0 },
    ticker: 'BTC',
    riskCategory: RiskCategory.VeryLow,
    priceOracle: { __kind: 'Switchboard', address: SWITCHBOARD_BTC_ORACLE },
  });
  spok(t, baseBTCAsset, {
    $topic: 'baseAsset model',
    model: 'baseAsset',
    index: { value: 0 },
    ticker: 'BTC',
  });

  const { baseAsset: baseSOLAsset } = await cvg.protocol().addBaseAsset({
    authority: dao,
    index: { value: 1 },
    ticker: 'SOL',
    riskCategory: RiskCategory.VeryLow,
    priceOracle: { __kind: 'Switchboard', address: SWITCHBOARD_SOL_ORACLE },
  });
  spok(t, baseSOLAsset, {
    $topic: 'baseAsset model',
    model: 'baseAsset',
    index: { value: 1 },
    ticker: 'SOL',
  });
});

test('[protocolModule] it can register mints', async (t: Test) => {
  const { registeredMint: btcRegisteredMint } = await cvg
    .protocol()
    .registerMint({
      baseAssetIndex: 0,
      mint: btcMint.address,
    });
  t.same(
    btcRegisteredMint.mintAddress.toString(),
    btcMint.address.toString(),
    'same address'
  );
  spok(t, btcRegisteredMint, {
    $topic: 'registeredMint model',
    model: 'registeredMint',
  });

  const { registeredMint: solRegisteredMint } = await cvg
    .protocol()
    .registerMint({
      baseAssetIndex: 1,
      mint: solMint.address,
    });
  t.same(
    solRegisteredMint.mintAddress.toString(),
    solMint.address.toString(),
    'same address'
  );
  spok(t, solRegisteredMint, {
    $topic: 'registeredMint model',
    model: 'registeredMint',
  });

  const { registeredMint: usdcRegisteredMint } = await cvg
    .protocol()
    .registerMint({
      mint: usdcMint.address,
    });
  t.same(
    usdcRegisteredMint.mintAddress.toString(),
    usdcMint.address.toString(),
    'same address'
  );
  spok(t, usdcRegisteredMint, {
    $topic: 'registeredMint model',
    model: 'registeredMint',
  });
});

// PROTOCOL UTILS

test('[protocolModule] it can get base assets', async (t: Test) => {
  const baseAssets = await cvg.protocol().getBaseAssets();
  spok(t, baseAssets[0], {
    $topic: 'Get Base Assets',
    model: 'baseAsset',
    index: {
      value: 0,
    },
    ticker: 'BTC',
    riskCategory: 0,
  });
  spok(t, baseAssets[1], {
    $topic: 'Get Base Assets',
    model: 'baseAsset',
    index: {
      value: 1,
    },
    ticker: 'SOL',
    riskCategory: 0,
  });
});

// RISK ENGINE

test('[riskEngineModule] it can initialize the default risk engine config', async () => {
  await cvg.riskEngine().initializeConfig();
});

test('[riskEngineModule] it can set spot, American and European option instrument types', async () => {
  await cvg.riskEngine().setInstrumentType({
    instrumentProgram: cvg.programs().getSpotInstrument().address,
    instrumentType: InstrumentType.Spot,
  });
  await cvg.riskEngine().setInstrumentType({
    instrumentProgram: cvg.programs().getPsyoptionsAmericanInstrument().address,
    instrumentType: InstrumentType.Option,
  });
  await cvg.riskEngine().setInstrumentType({
    instrumentProgram: cvg.programs().getPsyoptionsEuropeanInstrument().address,
    instrumentType: InstrumentType.Option,
  });
});

// // COLLATERAL

test('[collateralModule] it can initialize collateral', async (t: Test) => {
  const { collateral: takerCollateral } = await cvg.collateral().initialize({
    user: taker,
  });
  const { collateral: makerCollateral } = await cvg.collateral().initialize({
    user: maker,
  });

  const foundTakercollateral = await cvg
    .collateral()
    .findByAddress({ address: takerCollateral.address });
  t.same(
    foundTakercollateral.address.toString(),
    takerCollateral.address.toString(),
    'same address'
  );
  spok(t, takerCollateral, {
    $topic: 'collateral model',
    model: 'collateral',
  });

  const foundMakercollateral = await cvg
    .collateral()
    .findByAddress({ address: makerCollateral.address });
  t.same(
    foundMakercollateral.address.toString(),
    makerCollateral.address.toString(),
    'same address'
  );
  spok(t, makerCollateral, {
    $topic: 'Initialize Collateral',
    model: 'collateral',
  });
});

test('[collateralModule] it can fund collateral', async (t: Test) => {
  await cvg.collateral().fund({
    userTokens: takerUSDCWallet.address,
    user: taker,
    amount: COLLATERAL_AMOUNT,
  });
  await cvg.collateral().fund({
    userTokens: makerUSDCWallet.address,
    user: maker,
    amount: COLLATERAL_AMOUNT,
  });

  const takerCollateralTokenPda = cvg
    .collateral()
    .pdas()
    .collateralToken({ user: taker.publicKey });
  const makerCollateralTokenPda = cvg
    .collateral()
    .pdas()
    .collateralToken({ user: maker.publicKey });

  const protocol = await cvg.protocol().get();
  const collateralMint = await cvg
    .tokens()
    .findMintByAddress({ address: protocol.collateralMint });

  const takerCollateralTokenAccount = await cvg
    .tokens()
    .findTokenByAddress({ address: takerCollateralTokenPda });
  const makerCollateralTokenAccount = await cvg
    .tokens()
    .findTokenByAddress({ address: makerCollateralTokenPda });

  t.same(
    takerCollateralTokenAccount.mintAddress.toString(),
    collateralMint.address.toString(),
    'same address'
  );
  spok(t, takerCollateralTokenAccount, {
    $topic: 'collateral model',
    model: 'token',
    amount: token(COLLATERAL_AMOUNT),
  });

  t.same(
    makerCollateralTokenAccount.mintAddress.toString(),
    collateralMint.address.toString(),
    'same address'
  );
  spok(t, makerCollateralTokenAccount, {
    $topic: 'collateral model',
    model: 'token',
    amount: token(COLLATERAL_AMOUNT),
  });
});

test('[collateralModule] it can withdraw collateral', async (t: Test) => {
  const amount = 10;

  const protocol = await cvg.protocol().get();
  const collateralMint = await cvg
    .tokens()
    .findMintByAddress({ address: protocol.collateralMint });

  await cvg.collateral().withdraw({
    userTokens: takerUSDCWallet.address,
    user: taker,
    amount,
  });
  await cvg.collateral().withdraw({
    userTokens: makerUSDCWallet.address,
    user: maker,
    amount,
  });

  const refreshedTakerUSDCWallet = await cvg
    .tokens()
    .refreshToken(takerUSDCWallet);
  const refreshedMakerUSDCWallet = await cvg
    .tokens()
    .refreshToken(makerUSDCWallet);

  t.same(
    takerUSDCWallet.mintAddress.toString(),
    collateralMint.address.toString(),
    'same address'
  );
  spok(t, refreshedTakerUSDCWallet, {
    $topic: 'same model',
    model: 'token',
  });

  t.same(
    makerUSDCWallet.mintAddress.toString(),
    collateralMint.address.toString(),
    'same address'
  );
  spok(t, refreshedMakerUSDCWallet, {
    $topic: 'same model',
    model: 'token',
  });

  const makerCollateral = cvg
    .collateral()
    .pdas()
    .collateralToken({ user: maker.publicKey });
  const makerCollateralInfo = await cvg
    .tokens()
    .findTokenByAddress({ address: makerCollateral });
  const takerCollateralInfo = await cvg
    .tokens()
    .findTokenByAddress({ address: makerCollateral });

  t.same(
    makerCollateralInfo.mintAddress.toString(),
    collateralMint.address.toString(),
    'same address'
  );
  spok(t, makerCollateralInfo, {
    $topic: 'same model',
    model: 'token',
  });

  t.same(
    takerCollateralInfo.mintAddress.toString(),
    collateralMint.address.toString(),
    'same address'
  );
  spok(t, takerCollateralInfo, {
    $topic: 'same model',
    model: 'token',
  });
});

test('[collateralModule] it can find collateral by user', async (t: Test) => {
  const makerCollateral = await cvg.collateral().findByUser({
    user: maker.publicKey,
  });
  t.same(
    makerCollateral.user.toString(),
    maker.publicKey.toString(),
    'same address'
  );
  spok(t, makerCollateral, {
    $topic: 'same model',
    model: 'collateral',
  });

  const takerCollateral = await cvg.collateral().findByUser({
    user: taker.publicKey,
  });
  t.same(
    takerCollateral.user.toString(),
    taker.publicKey.toString(),
    'same address'
  );
  spok(t, takerCollateral, {
    $topic: 'same model',
    model: 'collateral',
  });
});

// RFQ

<<<<<<< HEAD
const DEV = true;
if (!DEV) {
  test('[rfqModule] it can create and finalize RFQ construction', async (t: Test) => {
    const { rfq } = await cvg.rfqs().create({
      quoteAsset: cvg
        .instrument(new SpotInstrument(cvg, usdcMint))
        .toQuoteAsset(),
      instruments: [
        new SpotInstrument(cvg, btcMint, {
          amount: 1,
          side: Side.Bid,
        }),
        new SpotInstrument(cvg, btcMint, {
          amount: 1,
          side: Side.Bid,
        }),
      ],
      orderType: OrderType.Sell,
      fixedSize: { __kind: 'BaseAsset', legsMultiplierBps: 1_000_000_000 },
      activeWindow: 5_000,
      settlingWindow: 1_000,
      taker,
    });

    const { rfq: finalizedRfq } = await cvg.rfqs().finalizeRfqConstruction({
      taker,
      rfq: rfq.address,
    });

    spok(t, finalizedRfq, {
      $topic: 'Finalized RFQ',
      model: 'rfq',
      state: StoredRfqState.Active,
    });
=======
test('[rfqModule] it can create and finalize RFQ construction', async (t: Test) => {
  const { rfq } = await cvg.rfqs().create({
    quoteAsset: cvg
      .instrument(new SpotInstrument(cvg, usdcMint))
      .toQuoteAsset(),
    instruments: [
      new SpotInstrument(cvg, solMint, {
        amount: 1,
        side: Side.Bid,
      }),
    ],
    orderType: OrderType.Sell,
    fixedSize: { __kind: 'BaseAsset', legsMultiplierBps: 1_000_000_000 },
    activeWindow: 5_000,
    settlingWindow: 1_000,
    taker,
>>>>>>> 70a0b9d0
  });

  test('[rfqModule] it can create and finalize RFQ in single method', async (t: Test) => {
    const { rfq } = await cvg.rfqs().createAndFinalize({
      instruments: [
        new SpotInstrument(cvg, btcMint, {
          amount: 1,
          side: Side.Bid,
        }),
        new SpotInstrument(cvg, btcMint, {
          amount: 1,
          side: Side.Bid,
        }),
      ],
      taker,
      orderType: OrderType.Sell,
      fixedSize: { __kind: 'BaseAsset', legsMultiplierBps: 1_000_000_000 },
      quoteAsset: cvg
        .instrument(new SpotInstrument(cvg, usdcMint))
        .toQuoteAsset(),
      activeWindow: 5_000,
      settlingWindow: 1_000,
    });

    const foundRfq = await cvg
      .rfqs()
      .findRfqByAddress({ address: rfq.address });

    spok(t, rfq, {
      $topic: 'Created RFQ',
      model: 'rfq',
      address: spokSamePubkey(foundRfq.address),
      state: StoredRfqState.Active,
    });
  });

  test('[rfqModule] it can create and finalize, then respond to RFQ and confirm response', async (t: Test) => {
    const { rfq } = await cvg.rfqs().createAndFinalize({
      instruments: [
        new SpotInstrument(cvg, btcMint, {
          amount: 5,
          side: Side.Ask,
        }),
      ],
      taker,
      orderType: OrderType.TwoWay,
      fixedSize: { __kind: 'BaseAsset', legsMultiplierBps: 1_000_000_000 },
      quoteAsset: cvg
        .instrument(new SpotInstrument(cvg, usdcMint))
        .toQuoteAsset(),
    });
    const { rfqResponse } = await cvg.rfqs().respond({
      maker,
      rfq: rfq.address,
      bid: {
        __kind: 'FixedSize',
        priceQuote: { __kind: 'AbsolutePrice', amountBps: 1_000 },
      },
      ask: null,
      keypair: Keypair.generate(),
    });

    const respondedToRfq = await cvg.rfqs().refreshRfq(rfq.address);

    spok(t, rfq, {
      $topic: 'Finalized Rfq',
      model: 'rfq',
      address: spokSamePubkey(respondedToRfq.address),
    });
    spok(t, rfqResponse, {
      $topic: 'Responded to Rfq',
      model: 'response',
      state: StoredResponseState.Active,
    });

    await cvg.rfqs().confirmResponse({
      taker,
      rfq: rfq.address,
      response: rfqResponse.address,
      side: Side.Bid,
      overrideLegMultiplierBps: null,
    });
  });

<<<<<<< HEAD
  test('[rfqModule] it can create and finalize RFQ, cancel RFQ, unlock RFQ collateral, and clean up RFQ', async (t: Test) => {
    const { rfq } = await cvg.rfqs().create({
      taker,
      quoteAsset: cvg
        .instrument(new SpotInstrument(cvg, usdcMint))
        .toQuoteAsset(),
      instruments: [
        new SpotInstrument(cvg, btcMint, {
          amount: 1,
          side: Side.Bid,
        }),
      ],
      orderType: OrderType.Sell,
      fixedSize: { __kind: 'QuoteAsset', quoteAmount: 1 },
      activeWindow: 5_000,
      settlingWindow: 1_000,
    });

    await cvg.rfqs().finalizeRfqConstruction({
      taker,
      rfq: rfq.address,
    });

    await cvg.rfqs().cancelRfq({
      taker,
      rfq: rfq.address,
    });

    let refreshedRfq = await cvg.rfqs().refreshRfq(rfq);

    spok(t, refreshedRfq, {
      $topic: 'Cancelled RFQ',
      model: 'rfq',
      state: StoredRfqState.Canceled,
    });

    await cvg.rfqs().unlockRfqCollateral({
      rfq: rfq.address,
    });

    refreshedRfq = await cvg.rfqs().refreshRfq(rfq);

    spok(t, refreshedRfq, {
      $topic: 'Unlocked rfq collateral',
      model: 'rfq',
      // nonResponseTakerCollateralLocked: new BN(0),
    });

    await cvg.rfqs().cleanUpRfq({
      rfq: rfq.address,
      taker: taker.publicKey,
    });
=======
test('[rfqModule] it can create and finalize RFQ in single method', async (t: Test) => {
  const { rfq } = await cvg.rfqs().createAndFinalize({
    instruments: [
      new SpotInstrument(cvg, btcMint, {
        amount: 1,
        side: Side.Bid,
      }),
      new SpotInstrument(cvg, btcMint, {
        amount: 2,
        side: Side.Bid,
      }),
      new SpotInstrument(cvg, btcMint, {
        amount: 5,
        side: Side.Bid,
      }),
    ],
    taker,
    orderType: OrderType.Sell,
    fixedSize: { __kind: 'BaseAsset', legsMultiplierBps: 1_000_000_000 },
    quoteAsset: cvg
      .instrument(new SpotInstrument(cvg, usdcMint))
      .toQuoteAsset(),
>>>>>>> 70a0b9d0
  });

  test('[rfqModule] it can create and finalize RFQ, respond, confirm response, prepare settlement, prepare more legs settlement, settle', async (t: Test) => {
    const { rfq } = await cvg.rfqs().createAndFinalize({
      instruments: [
        new SpotInstrument(cvg, btcMint, {
          amount: 5,
          side: Side.Bid,
        }),
        new SpotInstrument(cvg, btcMint, {
          amount: 5,
          side: Side.Ask,
        }),
        new SpotInstrument(cvg, btcMint, {
          amount: 2,
          side: Side.Ask,
        }),
      ],
      taker,
      orderType: OrderType.TwoWay,
      fixedSize: { __kind: 'BaseAsset', legsMultiplierBps: 1_000_000_000 },
      quoteAsset: cvg
        .instrument(new SpotInstrument(cvg, usdcMint))
        .toQuoteAsset(),
    });
    const { rfqResponse } = await cvg.rfqs().respond({
      maker,
      rfq: rfq.address,
      bid: {
        __kind: 'FixedSize',
        priceQuote: { __kind: 'AbsolutePrice', amountBps: 1_000 },
      },
      ask: null,
      keypair: Keypair.generate(),
    });

    await cvg.rfqs().confirmResponse({
      taker,
      rfq: rfq.address,
      response: rfqResponse.address,
      side: Side.Bid,
      overrideLegMultiplierBps: null,
    });

    await cvg.rfqs().prepareSettlement({
      caller: taker,
      rfq: rfq.address,
      response: rfqResponse.address,
      side: AuthoritySide.Taker,
      legAmountToPrepare: 2,
      quoteMint: usdcMint,
    });

    await cvg.rfqs().prepareSettlement({
      caller: maker,
      rfq: rfq.address,
      response: rfqResponse.address,
      side: AuthoritySide.Maker,
      legAmountToPrepare: 2,
      quoteMint: usdcMint,
    });

    await cvg.rfqs().prepareMoreLegsSettlement({
      caller: taker,
      rfq: rfq.address,
      response: rfqResponse.address,
      side: AuthoritySide.Taker,
      legAmountToPrepare: 1,
    });

    await cvg.rfqs().prepareMoreLegsSettlement({
      caller: maker,
      rfq: rfq.address,
      response: rfqResponse.address,
      side: AuthoritySide.Maker,
      legAmountToPrepare: 1,
    });

    let refreshedResponse = await cvg.rfqs().refreshResponse(rfqResponse);

    spok(t, refreshedResponse, {
      $topic: 'Prepared Settlement',
      model: 'response',
      state: StoredResponseState.ReadyForSettling,
    });

    await cvg.rfqs().settle({
      maker: maker.publicKey,
      taker: taker.publicKey,
      rfq: rfq.address,
      response: rfqResponse.address,
      quoteMint: usdcMint,
    });

    refreshedResponse = await cvg.rfqs().refreshResponse(refreshedResponse);

    spok(t, refreshedResponse, {
      $topic: 'Settled',
      model: 'response',
      state: StoredResponseState.Settled,
    });
  });

  test('[rfqModule] it can create/finalize Rfq, respond, confirm resp, prepare settlemt, partially settle legs', async (t: Test) => {
    const { rfq } = await cvg.rfqs().createAndFinalize({
      instruments: [
        new SpotInstrument(cvg, btcMint, {
          amount: 5,
          side: Side.Bid,
        }),
        new SpotInstrument(cvg, btcMint, {
          amount: 3,
          side: Side.Ask,
        }),
      ],
      taker,
      orderType: OrderType.TwoWay,
      fixedSize: { __kind: 'BaseAsset', legsMultiplierBps: 1_000_000_000 },
      quoteAsset: cvg
        .instrument(new SpotInstrument(cvg, usdcMint))
        .toQuoteAsset(),
      activeWindow: 5_000,
      settlingWindow: 1_000,
    });
    const { rfqResponse } = await cvg.rfqs().respond({
      maker,
      rfq: rfq.address,
      bid: {
        __kind: 'FixedSize',
        priceQuote: { __kind: 'AbsolutePrice', amountBps: 1_000 },
      },
      ask: null,
      keypair: Keypair.generate(),
    });

    await cvg.rfqs().confirmResponse({
      taker,
      rfq: rfq.address,
      response: rfqResponse.address,
      side: Side.Bid,
      overrideLegMultiplierBps: null,
    });

    await cvg.rfqs().prepareSettlement({
      caller: taker,
      rfq: rfq.address,
      response: rfqResponse.address,
      side: AuthoritySide.Taker,
      legAmountToPrepare: 2,
      quoteMint: usdcMint,
    });

    await cvg.rfqs().prepareSettlement({
      caller: maker,
      rfq: rfq.address,
      response: rfqResponse.address,
      side: AuthoritySide.Maker,
      legAmountToPrepare: 2,
      quoteMint: usdcMint,
    });

    let refreshedResponse = await cvg.rfqs().refreshResponse(rfqResponse);

    spok(t, refreshedResponse, {
      $topic: 'Prepared Settlement',
      model: 'response',
      state: StoredResponseState.ReadyForSettling,
    });

    await cvg.rfqs().partiallySettleLegs({
      rfq: rfq.address,
      response: rfqResponse.address,
      maker: maker.publicKey,
      taker: taker.publicKey,
      legAmountToSettle: 1,
    });

    await cvg.rfqs().settle({
      maker: maker.publicKey,
      taker: taker.publicKey,
      rfq: rfq.address,
      response: rfqResponse.address,
      quoteMint: usdcMint,
    });

    refreshedResponse = await cvg.rfqs().refreshResponse(rfqResponse);

    spok(t, refreshedResponse, {
      $topic: 'Settled',
      model: 'response',
      state: StoredResponseState.Settled,
    });
  });

  test('[rfqModule] it can unlock RFQ collateral and clean up', async (t: Test) => {
    const { rfq } = await cvg.rfqs().create({
      taker,
      quoteAsset: cvg
        .instrument(new SpotInstrument(cvg, usdcMint))
        .toQuoteAsset(),
      instruments: [
        new SpotInstrument(cvg, btcMint, {
          amount: 1,
          side: Side.Bid,
        }),
      ],
      orderType: OrderType.Sell,
      fixedSize: { __kind: 'QuoteAsset', quoteAmount: 1 },
      activeWindow: 5_000,
      settlingWindow: 1_000,
    });

    await cvg.rfqs().finalizeRfqConstruction({
      taker,
      rfq: rfq.address,
    });

    await cvg.rfqs().cancelRfq({
      taker,
      rfq: rfq.address,
    });

    let refreshedRfq = await cvg.rfqs().refreshRfq(rfq);

    spok(t, refreshedRfq, {
      $topic: 'rfq model',
      model: 'rfq',
      state: StoredRfqState.Canceled,
    });

    await cvg.rfqs().unlockRfqCollateral({
      rfq: rfq.address,
    });

    refreshedRfq = await cvg.rfqs().refreshRfq(rfq);

    spok(t, refreshedRfq, {
      $topic: 'Unlocked rfq collateral',
      model: 'rfq',
      // nonResponseTakerCollateralLocked: new BN(0),
    });

    await cvg.rfqs().cleanUpRfq({
      rfq: rfq.address,
      taker: taker.publicKey,
    });
  });

  test('[rfqModule] it can create and finalize RFQ, respond, confirm response, prepare settlement, prepare more legs settlement, settle', async (t: Test) => {
    const { rfq } = await cvg.rfqs().createAndFinalize({
      instruments: [
        new SpotInstrument(cvg, btcMint, {
          amount: 5,
          side: Side.Bid,
        }),
        new SpotInstrument(cvg, btcMint, {
          amount: 5,
          side: Side.Ask,
        }),
        new SpotInstrument(cvg, btcMint, {
          amount: 2,
          side: Side.Ask,
        }),
      ],
      taker,
      orderType: OrderType.TwoWay,
      fixedSize: { __kind: 'BaseAsset', legsMultiplierBps: 1_000_000_000 },
      quoteAsset: cvg
        .instrument(new SpotInstrument(cvg, usdcMint))
        .toQuoteAsset(),
    });
    const { rfqResponse } = await cvg.rfqs().respond({
      maker,
      rfq: rfq.address,
      bid: {
        __kind: 'FixedSize',
        priceQuote: { __kind: 'AbsolutePrice', amountBps: 1_000 },
      },
      keypair: Keypair.generate(),
    });

    await cvg.rfqs().confirmResponse({
      taker,
      rfq: rfq.address,
      response: rfqResponse.address,
      side: Side.Bid,
      overrideLegMultiplierBps: null,
    });

    await cvg.rfqs().prepareSettlement({
      caller: taker,
      rfq: rfq.address,
      response: rfqResponse.address,
      side: AuthoritySide.Taker,
      legAmountToPrepare: 2,
      quoteMint: usdcMint,
    });

    await cvg.rfqs().prepareSettlement({
      caller: maker,
      rfq: rfq.address,
      response: rfqResponse.address,
      side: AuthoritySide.Maker,
      legAmountToPrepare: 2,
      quoteMint: usdcMint,
    });

    await cvg.rfqs().prepareMoreLegsSettlement({
      caller: taker,
      rfq: rfq.address,
      response: rfqResponse.address,
      side: AuthoritySide.Taker,
      legAmountToPrepare: 1,
    });

    await cvg.rfqs().prepareMoreLegsSettlement({
      caller: maker,
      rfq: rfq.address,
      response: rfqResponse.address,
      side: AuthoritySide.Maker,
      legAmountToPrepare: 1,
    });

    let refreshedResponse = await cvg.rfqs().refreshResponse(rfqResponse);

    spok(t, refreshedResponse, {
      $topic: 'Prepared Settlement',
      model: 'response',
      state: StoredResponseState.ReadyForSettling,
    });

    await cvg.rfqs().settle({
      maker: maker.publicKey,
      taker: taker.publicKey,
      rfq: rfq.address,
      response: rfqResponse.address,
      quoteMint: usdcMint,
    });

    refreshedResponse = await cvg.rfqs().refreshResponse(refreshedResponse);

    spok(t, refreshedResponse, {
      $topic: 'Settled',
      model: 'response',
      state: StoredResponseState.Settled,
    });
  });
}

test('[rfqModule] it can perform an full RFQ', async (t: Test) => {
  const { rfq } = await cvg.rfqs().createAndFinalize({
    instruments: [
      new SpotInstrument(cvg, btcMint, {
        amount: 1_000_000_000,
        side: Side.Bid,
      }),
    ],
    taker,
    orderType: OrderType.TwoWay,
    fixedSize: { __kind: 'None', padding: 0 },
    quoteAsset: cvg
      .instrument(new SpotInstrument(cvg, usdcMint))
      .toQuoteAsset(),
    activeWindow: 2_000,
    settlingWindow: 1_000,
  });

  const { rfqResponse } = await cvg.rfqs().respond({
    maker,
    rfq: rfq.address,
    ask: {
      __kind: 'Standard',
      priceQuote: {
        __kind: 'AbsolutePrice',
        amountBps: 23_500_000_000,
      },
      legsMultiplierBps: 2_000_000_000,
    },
    bid: {
      __kind: 'Standard',
      priceQuote: {
        __kind: 'AbsolutePrice',
        amountBps: 22_500_000_000,
      },
      legsMultiplierBps: 5_000_000_000,
    },
  });
<<<<<<< HEAD

  await cvg.rfqs().confirmResponse({
    taker,
    rfq: rfq.address,
    response: rfqResponse.address,
    side: Side.Bid,
    overrideLegMultiplierBps: 1_000_000_000,
  });
=======
});
>>>>>>> 70a0b9d0

  let refreshedResponse = await cvg.rfqs().refreshResponse(rfqResponse);

  await cvg.rfqs().prepareSettlement({
    caller: taker,
    rfq: rfq.address,
    response: rfqResponse.address,
    side: AuthoritySide.Taker,
    legAmountToPrepare: 1,
    quoteMint: usdcMint,
  });

  await cvg.rfqs().prepareSettlement({
    caller: maker,
    rfq: rfq.address,
    response: rfqResponse.address,
    side: AuthoritySide.Maker,
    legAmountToPrepare: 1,
    quoteMint: usdcMint,
  });

  //refreshedResponse = await cvg.rfqs().refreshResponse(rfqResponse);

  //spok(t, refreshedResponse, {
  //  $topic: 'Prepared Settlement',
  //  model: 'response',
  //  state: StoredResponseState.ReadyForSettling,
  //});

<<<<<<< HEAD
  await cvg.rfqs().settle({
    maker: maker.publicKey,
    taker: taker.publicKey,
    rfq: rfq.address,
    response: rfqResponse.address,
    quoteMint: usdcMint,
  });

  //const refreshedResponse = await cvg.rfqs().refreshResponse(rfqResponse);

  //spok(t, refreshedResponse, {
  //  $topic: 'Settled',
  //  model: 'response',
  //  state: StoredResponseState.Settled,
  //});

  //console.log('refreshedResponse', refreshedResponse);
  //console.log(
  //  'refreshedResponse.bid.priceQuote.amountBps',
  //  refreshedResponse.bid?.priceQuote.amountBps.toString()
  //);
  //console.log(
  //  'refreshedResponse.makerCollateralLocked',
  //  refreshedResponse.makerCollateralLocked.toString()
  //);

  //spok(t, refreshedResponse, {
  //  $topic: 'Unlocked response collateral',
  //  model: 'response',
  //  // makerCollateralLocked: new BN(0),
  //  // takerCollateralLocked: new BN(0),
  //});

  console.log(
    'rfqResponse.makerCollateralLocked',
    refreshedResponse.makerCollateralLocked.toString()
  );
  console.log(
    'rfq.totalTakerCollateralLocked',
    rfq.totalTakerCollateralLocked.toString()
  );

  const refreshedRfq = await cvg.rfqs().refreshRfq(rfq);
  console.log('refreshedRfq.state', refreshedRfq.state);

  //sleep(5_000).then(async () => {
  //  const refreshedRfq = await cvg.rfqs().refreshRfq(rfq);
  //  console.log('refreshedRfq.state', refreshedRfq.state);
  //});
=======
  // await cvg.rfqs().unlockRfqCollateral({
  //   rfq: rfq.address,
  // });

  // refreshedRfq = await cvg.rfqs().refreshRfq(rfq);

  // spok(t, refreshedRfq, {
  //   $topic: 'Unlocked rfq collateral',
  //   model: 'rfq',
  //   // nonResponseTakerCollateralLocked: new BN(0),
  // });

  // await cvg.rfqs().cleanUpRfq({
  //   rfq: rfq.address,
  //   taker: taker.publicKey,
  // });
});
>>>>>>> 70a0b9d0

  //await cvg.rfqs().unlockRfqCollateral({
  //  rfq: rfq.address,
  //});

  // 6028 error w no collateral locked
  await cvg.rfqs().unlockResponseCollateral({
    response: rfqResponse.address,
  });

  await cvg.rfqs().cleanUpResponseLegs({
    dao: dao.publicKey,
    rfq: rfq.address,
    response: rfqResponse.address,
    firstToPrepare: taker.publicKey,
    legAmountToClear: 1,
  });
});

if (!DEV) {
  test('[rfqModule] it can create/finalize Rfq, respond, confirm resp, prepare settlemt, settle, unlock resp collat, and clean up response', async (t: Test) => {
    const { rfq } = await cvg.rfqs().createAndFinalize({
      instruments: [
        new SpotInstrument(cvg, btcMint, {
          amount: 5,
          side: Side.Bid,
        }),
      ],
      taker,
      orderType: OrderType.TwoWay,
      fixedSize: { __kind: 'BaseAsset', legsMultiplierBps: 1_000_000_000 },
      quoteAsset: cvg
        .instrument(new SpotInstrument(cvg, usdcMint))
        .toQuoteAsset(),
      activeWindow: 5_000,
      settlingWindow: 1_000,
    });
    const { rfqResponse } = await cvg.rfqs().respond({
      maker,
      rfq: rfq.address,
      bid: {
        __kind: 'FixedSize',
        priceQuote: { __kind: 'AbsolutePrice', amountBps: 1_000 },
      },
      ask: null,
      keypair: Keypair.generate(),
    });

    await cvg.rfqs().confirmResponse({
      taker,
      rfq: rfq.address,
      response: rfqResponse.address,
      side: Side.Bid,
      overrideLegMultiplierBps: null,
    });

    await cvg.rfqs().prepareSettlement({
      caller: taker,
      rfq: rfq.address,
      response: rfqResponse.address,
      side: AuthoritySide.Taker,
      legAmountToPrepare: 1,
      quoteMint: usdcMint,
    });
    const firstToPrepare = taker.publicKey;

    await cvg.rfqs().prepareSettlement({
      caller: maker,
      rfq: rfq.address,
      response: rfqResponse.address,
      side: AuthoritySide.Maker,
      legAmountToPrepare: 1,
      quoteMint: usdcMint,
    });

    let refreshedResponse = await cvg.rfqs().refreshResponse(rfqResponse);

<<<<<<< HEAD
    spok(t, refreshedResponse, {
      $topic: 'Prepared Settlement',
      model: 'response',
      state: StoredResponseState.ReadyForSettling,
    });
=======
  await cvg.rfqs().settle({
    maker: maker.publicKey,
    taker: taker.publicKey,
    rfq: rfq.address,
    response: rfqResponse.address,

    quoteMint: usdcMint,
  });
>>>>>>> 70a0b9d0

    await cvg.rfqs().settle({
      maker: maker.publicKey,
      taker: taker.publicKey,
      rfq: rfq.address,
      response: rfqResponse.address,
      quoteMint: usdcMint,
    });

    refreshedResponse = await cvg.rfqs().refreshResponse(rfqResponse);

<<<<<<< HEAD
    spok(t, refreshedResponse, {
      $topic: 'Settled',
      model: 'response',
      state: StoredResponseState.Settled,
    });
=======
test('[rfqModule] it can create/finalize Rfq, respond, confirm resp, prepare settlemt, settle, unlock resp collat, and clean up resp legs', async (t: Test) => {
  const { rfq } = await cvg.rfqs().createAndFinalize({
    instruments: [
      new SpotInstrument(cvg, btcMint, {
        amount: 5,
        side: Side.Bid,
      }),
      new SpotInstrument(cvg, btcMint, {
        amount: 3,
        side: Side.Ask,
      }),
    ],
    taker,
    orderType: OrderType.TwoWay,
    fixedSize: { __kind: 'BaseAsset', legsMultiplierBps: 1_000_000_000 },
    quoteAsset: cvg
      .instrument(new SpotInstrument(cvg, usdcMint))
      .toQuoteAsset(),
    activeWindow: 5_000,
    settlingWindow: 1_000,
  });
  const { rfqResponse } = await cvg.rfqs().respond({
    maker,
    rfq: rfq.address,
    bid: {
      __kind: 'FixedSize',
      priceQuote: { __kind: 'AbsolutePrice', amountBps: 1_000 },
    },
    ask: null,
    keypair: Keypair.generate(),
  });
>>>>>>> 70a0b9d0

    // TODO: 6028 error
    const { response } = await cvg.rfqs().unlockResponseCollateral({
      response: rfqResponse.address,
    });
    console.log('response', response);
    //t.assert(response.signature.length > 0, 'signature should be present');

    //TODO: fix BN types (test currently passes, value is 0 on both sides)
    spok(t, refreshedResponse, {
      $topic: 'Unlocked response collateral',
      model: 'response',
      // makerCollateralLocked: new BN(0),
      // takerCollateralLocked: new BN(0),
    });

<<<<<<< HEAD
    refreshedResponse = await cvg.rfqs().refreshResponse(rfqResponse);
=======
  // TODO: we have to pass the baseAssetMints manually
  // we need a method with type (baseAssetIndex) -> Mint or MintPubkey
  // then the baseAssetMints could be extracted from the rfq's legs
  await cvg.rfqs().prepareSettlement({
    caller: taker,
    rfq: rfq.address,
    response: rfqResponse.address,
    side: AuthoritySide.Taker,
    legAmountToPrepare: 2,
    quoteMint: usdcMint,
  });
  // const firstToPrepare = taker.publicKey;
>>>>>>> 70a0b9d0

    await cvg.rfqs().cleanUpResponse({
      maker: maker.publicKey,
      dao: dao.publicKey,
      rfq: rfq.address,
      response: rfqResponse.address,
      firstToPrepare,
      quoteMint: usdcMint,
    });
  });

  test('[rfqModule] it can create and finalize Rfq, respond, and cancel response', async (t: Test) => {
    const { rfq } = await cvg.rfqs().createAndFinalize({
      instruments: [
        new SpotInstrument(cvg, btcMint, {
          amount: 5,
          side: Side.Bid,
        }),
      ],
      taker,
      orderType: OrderType.TwoWay,
      fixedSize: { __kind: 'BaseAsset', legsMultiplierBps: 1_000_000_000 },
      quoteAsset: cvg
        .instrument(new SpotInstrument(cvg, usdcMint))
        .toQuoteAsset(),
    });
    const { rfqResponse } = await cvg.rfqs().respond({
      maker,
      rfq: rfq.address,
      bid: {
        __kind: 'FixedSize',
        priceQuote: { __kind: 'AbsolutePrice', amountBps: 1_000 },
      },
      ask: null,
      keypair: Keypair.generate(),
    });

    await cvg.rfqs().cancelResponse({
      maker,
      rfq: rfq.address,
      response: rfqResponse.address,
    });

<<<<<<< HEAD
    const refreshedResponse = await cvg.rfqs().refreshResponse(rfqResponse);

    spok(t, refreshedResponse, {
      $topic: 'Cancelled response',
      model: 'response',
      state: StoredResponseState.Canceled,
    });
=======
  await cvg.rfqs().settle({
    maker: maker.publicKey,
    taker: taker.publicKey,
    rfq: rfq.address,
    response: rfqResponse.address,

    quoteMint: usdcMint,
>>>>>>> 70a0b9d0
  });

  // RFQ UTILS

  test('[rfqModule] it can find RFQs by addresses', async (t: Test) => {
    const { rfq: rfq1 } = await cvg.rfqs().create({
      instruments: [
        new SpotInstrument(cvg, btcMint, {
          amount: 1,
          side: Side.Bid,
        }),
      ],
      orderType: OrderType.Sell,
      taker,
      fixedSize: { __kind: 'QuoteAsset', quoteAmount: 1 },
      quoteAsset: cvg
        .instrument(new SpotInstrument(cvg, usdcMint))
        .toQuoteAsset(),
    });
    const { rfq: rfq2 } = await cvg.rfqs().create({
      instruments: [
        new SpotInstrument(cvg, btcMint, {
          amount: 1,
          side: Side.Bid,
        }),
      ],
      taker,
      orderType: OrderType.Sell,
      fixedSize: { __kind: 'QuoteAsset', quoteAmount: 1 },
      quoteAsset: cvg
        .instrument(new SpotInstrument(cvg, usdcMint))
        .toQuoteAsset(),
    });
    const { rfq: rfq3 } = await cvg.rfqs().create({
      instruments: [
        new SpotInstrument(cvg, btcMint, {
          amount: 1,
          side: Side.Bid,
        }),
      ],
      orderType: OrderType.Sell,
      taker,
      fixedSize: { __kind: 'QuoteAsset', quoteAmount: 1 },
      quoteAsset: cvg
        .instrument(new SpotInstrument(cvg, usdcMint))
        .toQuoteAsset(),
    });

<<<<<<< HEAD
    const [foundRfq1, foundRfq2, foundRfq3] = await cvg
      .rfqs()
      .findRfqsByAddresses({
        addresses: [rfq1.address, rfq2.address, rfq3.address],
      });

    spok(t, rfq1, {
      $topic: 'Created RFQ',
      model: 'rfq',
      address: spokSamePubkey(foundRfq1.address),
    });
    spok(t, rfq2, {
      $topic: 'Created RFQ',
      model: 'rfq',
      address: spokSamePubkey(foundRfq2.address),
    });
    spok(t, rfq3, {
      $topic: 'Created RFQ',
      model: 'rfq',
      address: spokSamePubkey(foundRfq3.address),
    });
  });

  test('[rfqModule] it can find RFQs by instrument', async () => {
    const instruments = await cvg.rfqs().findByInstrument({
      instrumentProgram: cvg.programs().getSpotInstrument(),
    });
    console.error(instruments);
  });

  test('[rfqModule] it can find RFQs by owner', async (t: Test) => {
    const { rfq } = await cvg.rfqs().create({
      instruments: [
        new SpotInstrument(cvg, btcMint, {
          amount: 1,
          side: Side.Bid,
        }),
      ],
      taker,
      orderType: OrderType.Sell,
      fixedSize: { __kind: 'QuoteAsset', quoteAmount: 1 },
      quoteAsset: cvg
        .instrument(new SpotInstrument(cvg, usdcMint))
        .toQuoteAsset(),
    });

    const foundRfqs = await cvg
      .rfqs()
      .findAllByOwner({ owner: taker.publicKey });

    spok(t, rfq, {
      $topic: 'Created RFQ',
      taker: spokSamePubkey(foundRfqs[0].taker),
    });
    spok(t, rfq, {
      $topic: 'Created RFQ',
      taker: spokSamePubkey(foundRfqs[1].taker),
    });
  });

  // RISK ENGINE UTILS

  test('[riskEngineModule] it can calculate collateral for RFQ', async (t: Test) => {
    const { rfq } = await cvg.rfqs().create({
      instruments: [
        new SpotInstrument(cvg, btcMint, {
          amount: 1,
          side: Side.Bid,
        }),
      ],
      taker,
      orderType: OrderType.Sell,
      fixedSize: { __kind: 'QuoteAsset', quoteAmount: 1 },
      quoteAsset: cvg
        .instrument(new SpotInstrument(cvg, usdcMint))
        .toQuoteAsset(),
    });

    await cvg.riskEngine().calculateCollateralForRfq({ rfq: rfq.address });

    spok(t, rfq, {
      $topic: 'Calculated Collateral for Rfq',
      model: 'rfq',
      address: spokSamePubkey(rfq.address),
    });
  });

  test('[riskEngineModule] it can calculate collateral for response', async (t: Test) => {
    const { rfq } = await cvg.rfqs().createAndFinalize({
      instruments: [
        new SpotInstrument(cvg, btcMint, {
          amount: 5,
          side: Side.Ask,
        }),
      ],
      taker,
      orderType: OrderType.TwoWay,
      fixedSize: { __kind: 'BaseAsset', legsMultiplierBps: 1_000_000_000 },
      quoteAsset: cvg
        .instrument(new SpotInstrument(cvg, usdcMint))
        .toQuoteAsset(),
    });
    const { rfqResponse } = await cvg.rfqs().respond({
      maker,
      rfq: rfq.address,
      bid: {
        __kind: 'FixedSize',
        priceQuote: { __kind: 'AbsolutePrice', amountBps: 1_000 },
      },
      ask: null,
      keypair: Keypair.generate(),
    });

    await cvg.riskEngine().calculateCollateralForResponse({
      rfq: rfq.address,
      response: rfqResponse.address,
    });
    spok(t, rfqResponse, {
      $topic: 'calculate collateral for response',
      model: 'response',
      address: spokSamePubkey(rfqResponse.address),
    });
  });

  test('[riskEngineModule] it can calculate collateral for confirm response', async (t: Test) => {
    const { rfq } = await cvg.rfqs().createAndFinalize({
      instruments: [
        new SpotInstrument(cvg, btcMint, {
          amount: 5,
          side: Side.Ask,
        }),
      ],
      taker,
      orderType: OrderType.TwoWay,
      fixedSize: { __kind: 'BaseAsset', legsMultiplierBps: 1_000_000_000 },
      quoteAsset: cvg
        .instrument(new SpotInstrument(cvg, usdcMint))
        .toQuoteAsset(),
      activeWindow: 5_000,
      settlingWindow: 1_000,
    });

    const { rfqResponse } = await cvg.rfqs().respond({
      maker,
      rfq: rfq.address,
      bid: {
        __kind: 'FixedSize',
        priceQuote: { __kind: 'AbsolutePrice', amountBps: 1_000 },
      },
      ask: null,
      keypair: Keypair.generate(),
    });
=======
  spok(t, refreshedResponse, {
    $topic: 'Settled',
    model: 'response',
    state: StoredResponseState.Settled,
  });

  //unlockResponseCollateral

  // await cvg.rfqs().unlockResponseCollateral({
  //   rfq: rfq.address,
  //   response: rfqResponse.address,
  // });

  // //TODO: fix BN types (test currently passes, value is 0 on both sides)
  // spok(t, refreshedResponse, {
  //   $topic: 'Unlocked response collateral',
  //   model: 'response',
  //   // makerCollateralLocked: new BN(0),
  //   // takerCollateralLocked: new BN(0),
  // });

  // await cvg.rfqs().cleanUpResponseLegs({
  //   dao: dao.publicKey,
  //   rfq: rfq.address,
  //   response: rfqResponse.address,
  //   firstToPrepare,

  //   legAmountToClear: 1,
  // });
});

test('[rfqModule] it can create/finalize Rfq, respond, confirm resp, prepare settlemt, partially settle legs', async (t: Test) => {
  const { rfq } = await cvg.rfqs().createAndFinalize({
    instruments: [
      new SpotInstrument(cvg, btcMint, {
        amount: 5,
        side: Side.Bid,
      }),
      new SpotInstrument(cvg, btcMint, {
        amount: 3,
        side: Side.Ask,
      }),
    ],
    taker,
    orderType: OrderType.TwoWay,
    fixedSize: { __kind: 'BaseAsset', legsMultiplierBps: 1_000_000_000 },
    quoteAsset: cvg
      .instrument(new SpotInstrument(cvg, usdcMint))
      .toQuoteAsset(),
    activeWindow: 5_000,
    settlingWindow: 1_000,
  });
  const { rfqResponse } = await cvg.rfqs().respond({
    maker,
    rfq: rfq.address,
    bid: {
      __kind: 'FixedSize',
      priceQuote: { __kind: 'AbsolutePrice', amountBps: 1_000 },
    },
    ask: null,
    keypair: Keypair.generate(),
  });
>>>>>>> 70a0b9d0

    const respondedToRfq = await cvg.rfqs().refreshRfq(rfq.address);
    t.same(
      rfq.address.toString(),
      respondedToRfq.address.toString(),
      'same address'
    );
    spok(t, rfq, {
      $topic: 'rfq model',
      model: 'rfq',
    });
    spok(t, rfqResponse, {
      $topic: 'rfq model',
      model: 'response',
      state: StoredResponseState.Active,
    });

    await cvg.rfqs().confirmResponse({
      taker,
      rfq: rfq.address,
      response: rfqResponse.address,
      side: Side.Bid,
      overrideLegMultiplierBps: null,
    });

    await cvg.riskEngine().calculateCollateralForConfirmation({
      rfq: rfq.address,
      response: rfqResponse.address,
    });
  });

<<<<<<< HEAD
  // PSYOPTIONS EUROPEANS

  test('[psyoptionsEuropeanInstrumentModule] it can create and finalize RFQ w/ PsyOptions Euro, respond, confirm, prepare, settle', async (t: Test) => {
    const { euroMeta, euroMetaKey } = await initializeNewOptionMeta(
      cvg,
      btcMint,
      usdcMint,
      17_500,
      1_000_000,
      3_600
    );

    const instrument1 = new PsyoptionsEuropeanInstrument(
      cvg,
      btcMint,
      OptionType.PUT,
      euroMeta,
      euroMetaKey,
      {
        amount: 1,
        side: Side.Bid,
      }
    );
    const instrument2 = new SpotInstrument(cvg, btcMint, {
      amount: 5,
      side: Side.Ask,
    });
    const instrument3 = new SpotInstrument(cvg, btcMint, {
      amount: 11,
      side: Side.Bid,
    });

    const { rfq } = await cvg.rfqs().create({
      taker,
      instruments: [instrument1, instrument2, instrument3],
      orderType: OrderType.Sell,
      fixedSize: { __kind: 'QuoteAsset', quoteAmount: 1 },
      quoteAsset: cvg
        .instrument(new SpotInstrument(cvg, usdcMint))
        .toQuoteAsset(),
      activeWindow: 5_000,
      settlingWindow: 1_000,
    });

    await cvg.rfqs().finalizeRfqConstruction({
      rfq: rfq.address,
      taker,
    });

    const { rfqResponse } = await cvg.rfqs().respond({
      maker,
      rfq: rfq.address,
      bid: {
        __kind: 'FixedSize',
        priceQuote: { __kind: 'AbsolutePrice', amountBps: 1_000 },
      },
      ask: null,
      keypair: Keypair.generate(),
    });

    await cvg.rfqs().confirmResponse({
      taker,
      rfq: rfq.address,
      response: rfqResponse.address,
      side: Side.Bid,
      overrideLegMultiplierBps: null,
    });

    await cvg.rfqs().prepareSettlement({
      caller: taker,
      rfq: rfq.address,
      response: rfqResponse.address,
      side: AuthoritySide.Taker,
      legAmountToPrepare: 3,
      quoteMint: usdcMint,
    });

    await cvg.rfqs().prepareSettlement({
      caller: maker,
      rfq: rfq.address,
      response: rfqResponse.address,
      side: AuthoritySide.Maker,
      legAmountToPrepare: 3,
      quoteMint: usdcMint,
    });

    await cvg.rfqs().settle({
      maker: maker.publicKey,
      taker: taker.publicKey,
      rfq: rfq.address,
      response: rfqResponse.address,
      quoteMint: usdcMint,
    });

    const foundRfq = await cvg
      .rfqs()
      .findRfqByAddress({ address: rfq.address });
    t.same(foundRfq.address.toString(), rfq.address.toString(), 'same address');
    spok(t, rfq, {
      $topic: 'rfq model',
      model: 'rfq',
    });

    const refreshedResponse = await cvg.rfqs().refreshResponse(rfqResponse);

    spok(t, refreshedResponse, {
      $topic: 'Settled',
      model: 'response',
      state: StoredResponseState.Settled,
    });
  });

  // test('[psyoptionsEuropeanInstrumentModule] it can create an RFQ with PsyOptions Europeans', async (t: Test) => {
  //   const { euroMeta, euroMetaKey } = await initializeNewOptionMeta(
  //     cvg,
  //     btcMint,
  //     usdcMint,
  //     18_500,
  //     1_100_000,
  //     3_400,
  //     takerUSDCWallet,
  //     makerUSDCWallet
  //   );

  //   const { rfq } = await cvg.rfqs().create({
  //     instruments: [
  //       new PsyoptionsEuropeanInstrument(
  //         cvg,
  //         btcMint,
  //         OptionType.PUT,
  //         euroMeta,
  //         euroMetaKey,
  //         {
  //           amount: 1,
  //           side: Side.Bid,
  //         }
  //       ),
  //     ],
  //     orderType: OrderType.Sell,
  //     taker,
  //     fixedSize: { __kind: 'QuoteAsset', quoteAmount: 1 },
  //     quoteAsset: cvg
  //       .instrument(new SpotInstrument(cvg, usdcMint))
  //       .toQuoteAsset(),
  //   });

  //   const foundRfq = await cvg.rfqs().findRfqByAddress({ address: rfq.address });
  //   t.same(foundRfq.address.toString(), rfq.address.toString(), 'same address');
  //   spok(t, rfq, {
  //     $topic: 'rfq model',
  //     model: 'rfq',
  //   });
  // });

  test('[rfqModule] it can add legs to rfq', async (t: Test) => {
    // const { europeanProgram, euroMeta, euroMetaKey } =
    //   await initializeNewOptionMeta(
    //     cvg,
    //     btcMint,
    //     usdcMint,
    //     17_500,
    //     1_000_000,
    //     3_600,
    //     takerUSDCWallet,
    //     makerUSDCWallet
    //   );
    // const instrument1 = new PsyoptionsEuropeanInstrument(
    //   cvg,
    //   btcMint,
    //   OptionType.PUT,
    //   euroMeta,
    //   euroMetaKey,
    //   {
    //     amount: 1,
    //     side: Side.Bid,
    //   }
    // );
    const instruments: (SpotInstrument | PsyoptionsEuropeanInstrument)[] = [];
    instruments.push(
      new SpotInstrument(cvg, btcMint, {
        amount: 5,
        side: Side.Ask,
      })
    );
    // instruments.push(instrument1);
    instruments.push(
      new SpotInstrument(cvg, solMint, {
        amount: 10,
        side: Side.Bid,
      })
    );
    instruments.push(
      new SpotInstrument(cvg, btcMint, {
        amount: 10,
        side: Side.Ask,
      })
    );
    instruments.push(
      new SpotInstrument(cvg, btcMint, {
        amount: 10,
        side: Side.Ask,
      })
    );
    instruments.push(
      new SpotInstrument(cvg, btcMint, {
        amount: 10,
        side: Side.Ask,
      })
    );
    instruments.push(
      new SpotInstrument(cvg, btcMint, {
        amount: 10,
        side: Side.Ask,
      })
    );
    instruments.push(
      new SpotInstrument(cvg, btcMint, {
        amount: 10,
        side: Side.Ask,
      })
    );
    instruments.push(
      new SpotInstrument(cvg, btcMint, {
        amount: 10,
        side: Side.Ask,
      })
    );
    instruments.push(
      new SpotInstrument(cvg, btcMint, {
        amount: 10,
        side: Side.Ask,
      })
    );
    instruments.push(
      new SpotInstrument(cvg, btcMint, {
        amount: 10,
        side: Side.Ask,
      })
    );
    instruments.push(
      new SpotInstrument(cvg, btcMint, {
        amount: 10,
        side: Side.Ask,
      })
    );
    instruments.push(
      new SpotInstrument(cvg, btcMint, {
        amount: 10,
        side: Side.Ask,
      })
    );
    instruments.push(
      new SpotInstrument(cvg, btcMint, {
        amount: 10,
        side: Side.Ask,
      })
    );
    instruments.push(
      new SpotInstrument(cvg, btcMint, {
        amount: 10,
        side: Side.Ask,
      })
    );
    instruments.push(
      new SpotInstrument(cvg, btcMint, {
        amount: 10,
        side: Side.Ask,
      })
    );
    instruments.push(
      new SpotInstrument(cvg, btcMint, {
        amount: 10,
        side: Side.Ask,
      })
    );
    instruments.push(
      new SpotInstrument(cvg, btcMint, {
        amount: 10,
        side: Side.Ask,
      })
    );
    instruments.push(
      new SpotInstrument(cvg, btcMint, {
        amount: 10,
        side: Side.Ask,
      })
    );
    instruments.push(
      new SpotInstrument(cvg, btcMint, {
        amount: 10,
        side: Side.Ask,
      })
    );
    instruments.push(
      new SpotInstrument(cvg, btcMint, {
        amount: 10,
        side: Side.Ask,
      })
    );
    instruments.push(
      new SpotInstrument(cvg, btcMint, {
        amount: 10,
        side: Side.Ask,
      })
    );
    instruments.push(
      new SpotInstrument(cvg, btcMint, {
        amount: 10,
        side: Side.Ask,
      })
    );
    instruments.push(
      new SpotInstrument(cvg, btcMint, {
        amount: 1,
        side: Side.Bid,
      })
    );
    instruments.push(
      new SpotInstrument(cvg, btcMint, {
        amount: 1,
        side: Side.Bid,
      })
    );
    //@ts-ignore
    let expLegSize = 4;

    let sizes: number[] = [];

    // for (const instrument of instruments) {
    for (const instrument of instruments.slice(0, 12)) {
      const instrumentClient = cvg.instrument(instrument, instrument.legInfo);
      expLegSize += await instrumentClient.getLegDataSize();

      sizes.push(await instrumentClient.getLegDataSize());
    }
=======
  // TODO: we have to pass the baseAssetMints manually
  // we need a method with type (baseAssetIndex) -> Mint or MintPubkey
  // then the baseAssetMints could be extracted from the rfq's legs
  await cvg.rfqs().prepareSettlement({
    caller: taker,
    rfq: rfq.address,
    response: rfqResponse.address,
    side: AuthoritySide.Taker,
    legAmountToPrepare: 2,
    quoteMint: usdcMint,
  });
  // const firstToPrepare = taker.publicKey;

  await cvg.rfqs().prepareSettlement({
    caller: maker,
    rfq: rfq.address,
    response: rfqResponse.address,
    side: AuthoritySide.Maker,
    legAmountToPrepare: 2,
    quoteMint: usdcMint,
  });

  let refreshedResponse = await cvg.rfqs().refreshResponse(rfqResponse);

  spok(t, refreshedResponse, {
    $topic: 'Prepared Settlement',
    model: 'response',
    state: StoredResponseState.ReadyForSettling,
  });

  await cvg.rfqs().partiallySettleLegs({
    rfq: rfq.address,
    response: rfqResponse.address,
    maker: maker.publicKey,
    taker: taker.publicKey,
    legAmountToSettle: 1,
  });

  await cvg.rfqs().settle({
    maker: maker.publicKey,
    taker: taker.publicKey,
    rfq: rfq.address,
    response: rfqResponse.address,

    quoteMint: usdcMint,
  });

  refreshedResponse = await cvg.rfqs().refreshResponse(rfqResponse);

  spok(t, refreshedResponse, {
    $topic: 'Settled',
    model: 'response',
    state: StoredResponseState.Settled,
  });
});

test('[rfqModule] it can create/finalize Rfq, respond, confirm resp, prepare settlemt, settle, unlock resp collat, and clean up response', async (t: Test) => {
  const { rfq } = await cvg.rfqs().createAndFinalize({
    instruments: [
      new SpotInstrument(cvg, btcMint, {
        amount: 5,
        side: Side.Bid,
      }),
    ],
    taker,
    orderType: OrderType.TwoWay,
    fixedSize: { __kind: 'BaseAsset', legsMultiplierBps: 1_000_000_000 },
    quoteAsset: cvg
      .instrument(new SpotInstrument(cvg, usdcMint))
      .toQuoteAsset(),
    activeWindow: 5_000,
    settlingWindow: 1_000,
  });
  const { rfqResponse } = await cvg.rfqs().respond({
    maker,
    rfq: rfq.address,
    bid: {
      __kind: 'FixedSize',
      priceQuote: { __kind: 'AbsolutePrice', amountBps: 1_000 },
    },
    ask: null,
    keypair: Keypair.generate(),
  });

  await cvg.rfqs().confirmResponse({
    taker,
    rfq: rfq.address,
    response: rfqResponse.address,
    side: Side.Bid,
    overrideLegMultiplierBps: null,
  });

  // TODO: we have to pass the baseAssetMints manually
  // we need a method with type (baseAssetIndex) -> Mint or MintPubkey
  // then the baseAssetMints could be extracted from the rfq's legs
  await cvg.rfqs().prepareSettlement({
    caller: taker,
    rfq: rfq.address,
    response: rfqResponse.address,
    side: AuthoritySide.Taker,
    legAmountToPrepare: 1,
    quoteMint: usdcMint,
  });
  // const firstToPrepare = taker.publicKey;

  await cvg.rfqs().prepareSettlement({
    caller: maker,
    rfq: rfq.address,
    response: rfqResponse.address,
    side: AuthoritySide.Maker,
    legAmountToPrepare: 1,
    quoteMint: usdcMint,
  });

  let refreshedResponse = await cvg.rfqs().refreshResponse(rfqResponse);

  spok(t, refreshedResponse, {
    $topic: 'Prepared Settlement',
    model: 'response',
    state: StoredResponseState.ReadyForSettling,
  });

  await cvg.rfqs().settle({
    maker: maker.publicKey,
    taker: taker.publicKey,
    rfq: rfq.address,
    response: rfqResponse.address,

    quoteMint: usdcMint,
  });

  refreshedResponse = await cvg.rfqs().refreshResponse(rfqResponse);

  spok(t, refreshedResponse, {
    $topic: 'Settled',
    model: 'response',
    state: StoredResponseState.Settled,
  });

  // await cvg.rfqs().unlockResponseCollateral({
  //   rfq: rfq.address,
  //   response: rfqResponse.address,
  // });

  // //TODO: fix BN types (test currently passes, value is 0 on both sides)
  // spok(t, refreshedResponse, {
  //   $topic: 'Unlocked response collateral',
  //   model: 'response',
  //   // makerCollateralLocked: new BN(0),
  //   // takerCollateralLocked: new BN(0),
  // });

  // refreshedResponse = await cvg.rfqs().refreshResponse(rfqResponse);

  // await cvg.rfqs().cleanUpResponse({
  //   maker: maker.publicKey,
  //   dao: dao.publicKey,
  //   rfq: rfq.address,
  //   response: rfqResponse.address,
  //   firstToPrepare,

  //   quoteMint: usdcMint,
  // });
});

test('[rfqModule] it can create and finalize Rfq, respond, and cancel response', async (t: Test) => {
  const { rfq } = await cvg.rfqs().createAndFinalize({
    instruments: [
      new SpotInstrument(cvg, btcMint, {
        amount: 5,
        side: Side.Bid,
      }),
    ],
    taker,
    orderType: OrderType.TwoWay,
    fixedSize: { __kind: 'BaseAsset', legsMultiplierBps: 1_000_000_000 },
    quoteAsset: cvg
      .instrument(new SpotInstrument(cvg, usdcMint))
      .toQuoteAsset(),
  });
  const { rfqResponse } = await cvg.rfqs().respond({
    maker,
    rfq: rfq.address,
    bid: {
      __kind: 'FixedSize',
      priceQuote: { __kind: 'AbsolutePrice', amountBps: 1_000 },
    },
    ask: null,
    keypair: Keypair.generate(),
  });

  await cvg.rfqs().cancelResponse({
    maker,
    rfq: rfq.address,
    response: rfqResponse.address,
  });

  const refreshedResponse = await cvg.rfqs().refreshResponse(rfqResponse);

  spok(t, refreshedResponse, {
    $topic: 'Cancelled response',
    model: 'response',
    state: StoredResponseState.Canceled,
  });
});

// RFQ UTILS

test('[rfqModule] it can find RFQs by addresses', async (t: Test) => {
  const { rfq: rfq1 } = await cvg.rfqs().create({
    instruments: [
      new SpotInstrument(cvg, btcMint, {
        amount: 1,
        side: Side.Bid,
      }),
    ],
    orderType: OrderType.Sell,
    taker,
    fixedSize: { __kind: 'QuoteAsset', quoteAmount: 1 },
    quoteAsset: cvg
      .instrument(new SpotInstrument(cvg, usdcMint))
      .toQuoteAsset(),
  });
  const { rfq: rfq2 } = await cvg.rfqs().create({
    instruments: [
      new SpotInstrument(cvg, btcMint, {
        amount: 1,
        side: Side.Bid,
      }),
    ],
    taker,
    orderType: OrderType.Sell,
    fixedSize: { __kind: 'QuoteAsset', quoteAmount: 1 },
    quoteAsset: cvg
      .instrument(new SpotInstrument(cvg, usdcMint))
      .toQuoteAsset(),
  });
  const { rfq: rfq3 } = await cvg.rfqs().create({
    instruments: [
      new SpotInstrument(cvg, btcMint, {
        amount: 1,
        side: Side.Bid,
      }),
    ],
    orderType: OrderType.Sell,
    taker,
    fixedSize: { __kind: 'QuoteAsset', quoteAmount: 1 },
    quoteAsset: cvg
      .instrument(new SpotInstrument(cvg, usdcMint))
      .toQuoteAsset(),
  });

  const [foundRfq1, foundRfq2, foundRfq3] = await cvg
    .rfqs()
    .findRfqsByAddresses({
      addresses: [rfq1.address, rfq2.address, rfq3.address],
    });
  spok(t, rfq1, {
    $topic: 'Created RFQ',
    model: 'rfq',
    address: spokSamePubkey(foundRfq1.address),
  });
  spok(t, rfq2, {
    $topic: 'Created RFQ',
    model: 'rfq',
    address: spokSamePubkey(foundRfq2.address),
  });
  spok(t, rfq3, {
    $topic: 'Created RFQ',
    model: 'rfq',
    address: spokSamePubkey(foundRfq3.address),
  });
});

test('[rfqModule] it can find RFQs by owner', async (t: Test) => {
  const { rfq } = await cvg.rfqs().create({
    instruments: [
      new SpotInstrument(cvg, btcMint, {
        amount: 1,
        side: Side.Bid,
      }),
    ],
    taker,
    orderType: OrderType.Sell,
    fixedSize: { __kind: 'QuoteAsset', quoteAmount: 1 },
    quoteAsset: cvg
      .instrument(new SpotInstrument(cvg, usdcMint))
      .toQuoteAsset(),
  });

  const foundRfqs = await cvg.rfqs().findAllByOwner({ owner: taker.publicKey });

  spok(t, rfq, {
    $topic: 'Created RFQ',
    taker: spokSamePubkey(foundRfqs[0].taker),
  });
  spok(t, rfq, {
    $topic: 'Created RFQ',
    taker: spokSamePubkey(foundRfqs[1].taker),
  });
});

// RISK ENGINE UTILS

test('[riskEngineModule] it can calculate collateral for RFQ', async (t: Test) => {
  const { rfq } = await cvg.rfqs().createAndFinalize({
    instruments: [
      new SpotInstrument(cvg, btcMint, {
        amount: 1,
        side: Side.Bid,
      }),
    ],
    taker,
    orderType: OrderType.Sell,
    fixedSize: { __kind: 'QuoteAsset', quoteAmount: 1 },
    quoteAsset: cvg
      .instrument(new SpotInstrument(cvg, usdcMint))
      .toQuoteAsset(),
  });
  const { rfqResponse } = await cvg.rfqs().respond({
    maker,
    rfq: rfq.address,
    bid: {
      __kind: 'FixedSize',
      priceQuote: { __kind: 'AbsolutePrice', amountBps: 1_000 },
    },
    ask: null,
    keypair: Keypair.generate(),
  });

  await cvg.rfqs().confirmResponse({
    taker,
    rfq: rfq.address,
    response: rfqResponse.address,
    side: Side.Bid,
    overrideLegMultiplierBps: null,
  });

  const collateralForRfqAmount = await cvg
    .riskEngine()
    .calculateCollateralForRfq({ rfq: rfq.address });
  console.log(collateralForRfqAmount.collateralForRfqAmount.toString());
  spok(t, rfq, {
    $topic: 'Calculated Collateral for Rfq',
    model: 'rfq',
    address: spokSamePubkey(rfq.address),
  });
});

test('[riskEngineModule] it can calculate collateral for response', async (t: Test) => {
  const { rfq } = await cvg.rfqs().createAndFinalize({
    instruments: [
      new SpotInstrument(cvg, btcMint, {
        amount: 5,
        side: Side.Ask,
      }),
    ],
    taker,
    orderType: OrderType.TwoWay,
    fixedSize: { __kind: 'BaseAsset', legsMultiplierBps: 1_000_000_000 },
    quoteAsset: cvg
      .instrument(new SpotInstrument(cvg, usdcMint))
      .toQuoteAsset(),
  });
  const { rfqResponse } = await cvg.rfqs().respond({
    maker,
    rfq: rfq.address,
    bid: {
      __kind: 'FixedSize',
      priceQuote: { __kind: 'AbsolutePrice', amountBps: 1_000 },
    },
    ask: null,
    keypair: Keypair.generate(),
  });

  const collateralForResponse = await cvg
    .riskEngine()
    .calculateCollateralForResponse({
      rfq: rfq.address,
      response: rfqResponse.address,
    });
  console.log(collateralForResponse.collateralForResponseAmount.toString());
  spok(t, rfqResponse, {
    $topic: 'calculate collateral for response',
    model: 'response',
    address: spokSamePubkey(rfqResponse.address),
  });
});

test('[riskEngineModule] it can calculate collateral for confirm response', async (t: Test) => {
  const { rfq } = await cvg.rfqs().createAndFinalize({
    instruments: [
      new SpotInstrument(cvg, btcMint, {
        amount: 5,
        side: Side.Ask,
      }),
    ],
    taker,
    orderType: OrderType.TwoWay,
    fixedSize: { __kind: 'BaseAsset', legsMultiplierBps: 1_000_000_000 },
    quoteAsset: cvg
      .instrument(new SpotInstrument(cvg, usdcMint))
      .toQuoteAsset(),
    activeWindow: 5_000,
    settlingWindow: 1_000,
  });

  const { rfqResponse } = await cvg.rfqs().respond({
    maker,
    rfq: rfq.address,
    bid: {
      __kind: 'FixedSize',
      priceQuote: { __kind: 'AbsolutePrice', amountBps: 1_000 },
    },
    ask: null,
    keypair: Keypair.generate(),
  });

  const respondedToRfq = await cvg.rfqs().refreshRfq(rfq.address);
  t.same(
    rfq.address.toString(),
    respondedToRfq.address.toString(),
    'same address'
  );
  spok(t, rfq, {
    $topic: 'rfq model',
    model: 'rfq',
  });
  spok(t, rfqResponse, {
    $topic: 'rfq model',
    model: 'response',
    state: StoredResponseState.Active,
  });

  await cvg.rfqs().confirmResponse({
    taker,
    rfq: rfq.address,
    response: rfqResponse.address,
    side: Side.Bid,
    overrideLegMultiplierBps: null,
  });

  const collateralForConfirmResponse = await cvg
    .riskEngine()
    .calculateCollateralForConfirmation({
      rfq: rfq.address,
      response: rfqResponse.address,
    });

  console.log(
    collateralForConfirmResponse.collateralForConfirmResponseAmount.toString()
  );
});

// PSYOPTIONS EUROPEANS

test('[psyoptionsEuropeanInstrumentModule] it can create an RFQ with PsyOptions Europeans', async (t: Test) => {
  const { euroMeta, euroMetaKey } = await initializeNewOptionMeta(
    cvg,
    btcMint,
    usdcMint,
    17_500,
    1_000_000,
    3_600
  );
  europeanOptionPutMint = euroMeta.putOptionMint;

  const { rfq } = await cvg.rfqs().createAndFinalize({
    instruments: [
      new PsyoptionsEuropeanInstrument(
        cvg,
        btcMint,
        OptionType.PUT,
        euroMeta,
        euroMetaKey,
        {
          amount: 1,
          side: Side.Bid,
        }
      ),
    ],
    orderType: OrderType.Sell,
    taker,
    fixedSize: { __kind: 'QuoteAsset', quoteAmount: 1 },
    quoteAsset: cvg
      .instrument(new SpotInstrument(cvg, usdcMint))
      .toQuoteAsset(),
  });

  const foundRfq = await cvg.rfqs().findRfqByAddress({ address: rfq.address });
  t.same(foundRfq.address.toString(), rfq.address.toString(), 'same address');
  spok(t, rfq, {
    $topic: 'rfq model',
    model: 'rfq',
  });
  const { rfqResponse } = await cvg.rfqs().respond({
    maker,
    rfq: rfq.address,
    bid: {
      __kind: 'FixedSize',
      priceQuote: { __kind: 'AbsolutePrice', amountBps: 1_000 },
    },
    ask: null,
    keypair: Keypair.generate(),
  });
  console.log(rfqResponse.address.toBase58());
});

test('[psyoptionsAmericanInstrumentModule] it can mint options to taker', async () => {
  const { op, optionMarketKey, optionMint } =
    await initializePsyoptionsAmerican(
      cvg,
      btcMint,
      usdcMint,
      taker,
      maker,
      new anchor.BN(100),
      new anchor.BN(1),
      3_600
    );

  optionMarket = op;
  optionMarketPubkey = optionMarketKey;
  americanOptionMint = optionMint;
});

test('[psyoptionsAmericanInstrumentModule] it can create an RFQ with PsyOptions American, respond,confirm response , preparesettlement, settle', async (t: Test) => {
  const { rfq } = await cvg.rfqs().createAndFinalize({
    instruments: [
      new PsyoptionsAmericanInstrument(
        cvg,
        btcMint,
        OptionType.CALL,
        optionMarket as OptionMarketWithKey,
        optionMarketPubkey,
        {
          amount: 1,
          side: Side.Bid,
        }
      ),
    ],
    orderType: OrderType.Sell,
    taker,
    fixedSize: { __kind: 'BaseAsset', legsMultiplierBps: 1 },
    quoteAsset: cvg
      .instrument(new SpotInstrument(cvg, usdcMint))
      .toQuoteAsset(),
  });

  const foundRfq = await cvg.rfqs().findRfqByAddress({ address: rfq.address });
  t.same(foundRfq.address.toString(), rfq.address.toString(), 'same address');
  spok(t, rfq, {
    $topic: 'rfq model',
    model: 'rfq',
  });
  const { rfqResponse } = await cvg.rfqs().respond({
    maker,
    rfq: foundRfq.address,
    bid: {
      __kind: 'FixedSize',
      priceQuote: { __kind: 'AbsolutePrice', amountBps: 1 },
    },
    ask: null,
    keypair: Keypair.generate(),
  });

  await cvg.rfqs().confirmResponse({
    taker,
    rfq: foundRfq.address,
    response: rfqResponse.address,
    side: Side.Bid,
    overrideLegMultiplierBps: null,
  });

  await cvg.rfqs().prepareSettlement({
    caller: taker,
    rfq: foundRfq.address,
    response: rfqResponse.address,
    side: AuthoritySide.Taker,
    legAmountToPrepare: 1,
    quoteMint: usdcMint,
  });

  await cvg.rfqs().prepareSettlement({
    caller: maker,
    rfq: foundRfq.address,
    response: rfqResponse.address,
    side: AuthoritySide.Maker,
    legAmountToPrepare: 1,

    quoteMint: usdcMint,
  });

  await cvg.rfqs().settle({
    taker: taker.publicKey,
    maker: maker.publicKey,
    rfq: rfq.address,
    response: rfqResponse.address,
    quoteMint: usdcMint,
  });

  console.log(americanOptionMint.address.toBase58());
});

test('[rfqModule] it can add legs to  rfq', async (t: Test) => {
  const instruments: (SpotInstrument | PsyoptionsEuropeanInstrument)[] = [];

  instruments.push(
    new SpotInstrument(cvg, btcMint, {
      amount: 5,
      side: Side.Ask,
    })
  );
  instruments.push(
    new SpotInstrument(cvg, btcMint, {
      amount: 10,
      side: Side.Ask,
    })
  );
  instruments.push(
    new SpotInstrument(cvg, btcMint, {
      amount: 10,
      side: Side.Ask,
    })
  );

  let expLegSize = 4;

  for (const instrument of instruments) {
    const instrumentClient = cvg.instrument(instrument, instrument.legInfo);
    expLegSize += await instrumentClient.getLegDataSize();
  }

  const { rfq } = await cvg.rfqs().create({
    instruments: [
      new SpotInstrument(cvg, btcMint, {
        amount: 5,
        side: Side.Ask,
      }),
    ],
    taker,
    legSize: expLegSize,
    orderType: OrderType.TwoWay,
    fixedSize: { __kind: 'BaseAsset', legsMultiplierBps: 1_000_000_000 },
    quoteAsset: cvg
      .instrument(new SpotInstrument(cvg, usdcMint))
      .toQuoteAsset(),
  });

  await cvg.rfqs().addLegsToRfq({
    taker,
    rfq: rfq.address,
    instruments: [
      new SpotInstrument(cvg, btcMint, {
        amount: 10,
        side: Side.Ask,
      }),
      new SpotInstrument(cvg, btcMint, {
        amount: 10,
        side: Side.Ask,
      }),
    ],
  });

  spok(t, rfq, {
    $topic: 'Added leg to Rfq',
    model: 'rfq',
    address: spokSamePubkey(rfq.address),
  });
});
>>>>>>> 70a0b9d0

    /*
  TODO: in createRfq (and prob other operations) when we get the tx size
    in the process of serialization, it throws ERR_OUT_OF_RANGE if too many legs.

<<<<<<< HEAD
    we need a way to get the tx size without causing that error

    //RangeError [ERR_OUT_OF_RANGE]: The value of "offset" is out of range.
    //It must be >= 0 and <= 1231. Received 1232
    // from Buffer.writeUIntLE
  */

    // 7
    //@ts-ignore
    const { rfq } = await cvg.rfqs().createAndFinalize({
      instruments: instruments.slice(0, 12),
      // instruments,
      taker,
      legSize: expLegSize,
      orderType: OrderType.TwoWay,
      // fixedSize: { __kind: 'BaseAsset', legsMultiplierBps: 1_000_000_000 },
      fixedSize: { __kind: 'QuoteAsset', quoteAmount: 1 },
      quoteAsset: cvg
        .instrument(new SpotInstrument(cvg, usdcMint))
        .toQuoteAsset(),
    });

    // const { rfq } = await cvg.rfqs().createAndFinalize({
    //   instruments: [
    //     new SpotInstrument(cvg, btcMint, {
    //       amount: 5,
    //       side: Side.Bid,
    //     }),
    //     new SpotInstrument(cvg, btcMint, {
    //       amount: 3,
    //       side: Side.Ask,
    //     }),
    //   ],
    //   taker,
    //   orderType: OrderType.TwoWay,
    //   fixedSize: { __kind: 'QuoteAsset', quoteAmount: 1 },
    //   quoteAsset: cvg
    //     .instrument(new SpotInstrument(cvg, usdcMint))
    //     .toQuoteAsset(),
    //   activeWindow: 5_000,
    //   settlingWindow: 1_000,
    // });
    // const { rfqResponse } = await cvg.rfqs().respond({
    //   maker,
    //   rfq: rfq.address,
    //   bid: {
    //     __kind: 'FixedSize',
    //     priceQuote: { __kind: 'AbsolutePrice', amountBps: 10 },
    //   },
    //   ask: null,
    //   keypair: Keypair.generate(),
    // });

    // await cvg.rfqs().finalizeRfqConstruction({
    //   taker,
    //   rfq: rfq.address,
    // });

    const { rfqResponse } = await cvg.rfqs().respond({
      maker,
      rfq: rfq.address,
      bid: {
        __kind: 'FixedSize',
        priceQuote: { __kind: 'AbsolutePrice', amountBps: 1_000 },
      },
      ask: null,
      keypair: Keypair.generate(),
    });

    await cvg.rfqs().confirmResponse({
      taker,
      rfq: rfq.address,
      response: rfqResponse.address,
      side: Side.Bid,
      overrideLegMultiplierBps: null,
    });

    await cvg.rfqs().prepareSettlement({
      caller: taker,
      rfq: rfq.address,
      response: rfqResponse.address,
      side: AuthoritySide.Taker,
      legAmountToPrepare: instruments.slice(0, 12).length,
      quoteMint: usdcMint,
    });
    //@ts-ignore
    const firstToPrepare = taker.publicKey;

    await cvg.rfqs().prepareSettlement({
      caller: maker,
      rfq: rfq.address,
      response: rfqResponse.address,
      side: AuthoritySide.Maker,
      legAmountToPrepare: instruments.slice(0, 12).length,
      quoteMint: usdcMint,
    });
=======
test('[rfqModule] it can convert RFQ legs to instruments', async (t: Test) => {
  // We we can to this after creating options so that we can test this method
  // on all instruments
  const rfqs = await cvg.rfqs().findAllByOwner({
    owner: taker.publicKey,
  });
  const instruments = await Promise.all(
    rfqs.map(async (rfq) => legsToInstruments(cvg, rfq.legs))
  );
  spok(t, instruments[0][0], {
    $topic: 'Convert RFQ Legs to Instruments',
    model: 'spotInstrument',
  });
});

test('[rfqModule] it can create and finalize RFQ, respond, confirm response, revert settlemt prep', async (t: Test) => {
  const { rfq } = await cvg.rfqs().createAndFinalize({
    instruments: [
      new SpotInstrument(cvg, btcMint, {
        amount: 5,
        side: Side.Bid,
      }),
    ],
    taker,
    orderType: OrderType.TwoWay,
    fixedSize: { __kind: 'BaseAsset', legsMultiplierBps: 1_000_000_000 },
    quoteAsset: cvg
      .instrument(new SpotInstrument(cvg, usdcMint))
      .toQuoteAsset(),
    activeWindow: 2,
    settlingWindow: 1,
  });
  const { rfqResponse } = await cvg.rfqs().respond({
    maker,
    rfq: rfq.address,
    bid: {
      __kind: 'FixedSize',
      priceQuote: { __kind: 'AbsolutePrice', amountBps: 1_000 },
    },
    ask: null,
    keypair: Keypair.generate(),
  });
>>>>>>> 70a0b9d0

    let refreshedResponse = await cvg.rfqs().refreshResponse(rfqResponse);

<<<<<<< HEAD
    spok(t, refreshedResponse, {
      $topic: 'Prepared Settlement',
      model: 'response',
      state: StoredResponseState.ReadyForSettling,
    });

    await cvg.rfqs().settle({
      maker: maker.publicKey,
      taker: taker.publicKey,
=======
  await cvg.rfqs().prepareSettlement({
    caller: maker,
    rfq: rfq.address,
    response: rfqResponse.address,
    side: AuthoritySide.Maker,
    legAmountToPrepare: 1,
    quoteMint: usdcMint,
  });
  sleep(3_001).then(async () => {
    await cvg.rfqs().revertSettlementPreparation({
>>>>>>> 70a0b9d0
      rfq: rfq.address,
      response: rfqResponse.address,
      quoteMint: usdcMint,
    });
<<<<<<< HEAD
=======
  });

  // const refreshedResponse = await cvg.rfqs().refreshResponse(rfqResponse);
>>>>>>> 70a0b9d0

    refreshedResponse = await cvg.rfqs().refreshResponse(rfqResponse);

    spok(t, refreshedResponse, {
      $topic: 'Settled',
      model: 'response',
      state: StoredResponseState.Settled,
    });
  });

  // RFQ HELPERS

  test('[rfqModule] it can convert RFQ legs to instruments', async (t: Test) => {
    // We do this after creating options so that we can test this method
    // on all instruments
    const rfqs = await cvg.rfqs().findAllByOwner({
      owner: taker.publicKey,
    });
    const instruments = await Promise.all(
      rfqs.map(async (rfq) => legsToInstruments(cvg, rfq.legs))
    );
    spok(t, instruments[0][0], {
      $topic: 'Convert RFQ Legs to Instruments',
      model: 'spotInstrument',
    });
  });

  test('[rfqModule] it can convert RFQ quote assets to instruments', async (t: Test) => {
    const rfqs = await cvg.rfqs().findAllByOwner({
      owner: taker.publicKey,
    });
    const instruments = await Promise.all(
      rfqs.map(async (rfq) => quoteAssetToInstrument(cvg, rfq.quoteAsset))
    );
    spok(t, instruments[0], {
      $topic: 'Convert RFQ Legs to Instruments',
      model: 'spotInstrument',
    });
  });

  // //RISK ENGINE UTILS

  test('[riskEngineModule] it can calculate collateral for RFQ', async (t: Test) => {
    const { rfq } = await cvg.rfqs().create({
      instruments: [
        new SpotInstrument(cvg, btcMint, {
          amount: 1,
          side: Side.Bid,
        }),
      ],
      taker,
      orderType: OrderType.Sell,
      fixedSize: { __kind: 'QuoteAsset', quoteAmount: 1 },
      quoteAsset: cvg
        .instrument(new SpotInstrument(cvg, usdcMint))
        .toQuoteAsset(),
    });

    await cvg.riskEngine().calculateCollateralForRfq({ rfq: rfq.address });

    spok(t, rfq, {
      $topic: 'Calculated Collateral for Rfq',
      model: 'rfq',
      address: spokSamePubkey(rfq.address),
    });
  });

  test('[rfqModule] it can create and finalize RFQ, respond, confirm response, revert settlemt prep', async (t: Test) => {
    const { rfq } = await cvg.rfqs().createAndFinalize({
      instruments: [
        new SpotInstrument(cvg, btcMint, {
          amount: 5,
          side: Side.Bid,
        }),
        new SpotInstrument(cvg, solMint, {
          amount: 87,
          side: Side.Ask,
        }),
      ],
      taker,
      orderType: OrderType.TwoWay,
      fixedSize: { __kind: 'BaseAsset', legsMultiplierBps: 1_000_000_000 },
      quoteAsset: cvg
        .instrument(new SpotInstrument(cvg, usdcMint))
        .toQuoteAsset(),
      activeWindow: 2,
      settlingWindow: 1,
    });
    const { rfqResponse } = await cvg.rfqs().respond({
      maker,
      rfq: rfq.address,
      bid: {
        __kind: 'FixedSize',
        priceQuote: { __kind: 'AbsolutePrice', amountBps: 1_000 },
      },
      ask: null,
      keypair: Keypair.generate(),
    });

    await cvg.rfqs().confirmResponse({
      taker,
      rfq: rfq.address,
      response: rfqResponse.address,
      side: Side.Bid,
      overrideLegMultiplierBps: null,
    });

    await cvg.rfqs().prepareSettlement({
      caller: maker,
      rfq: rfq.address,
      response: rfqResponse.address,
      side: AuthoritySide.Maker,
      legAmountToPrepare: 2,
      quoteMint: usdcMint,
    });

<<<<<<< HEAD
    sleep(3_001).then(async () => {
      await cvg.rfqs().revertSettlementPreparation({
        rfq: rfq.address,
        response: rfqResponse.address,
        quoteMint: usdcMint,
        side: AuthoritySide.Maker,
      });
    });

    // let refreshedResponse = await cvg.rfqs().refreshResponse(rfqResponse);

    // sleep(3001).then(() => {
    //   spok(t, refreshedResponse, {
    //     $topic: 'Revert settlement preparations',
    //     model: 'response',
    //     makerPreparedLegs: spokSameBignum(0),
    //   });
    // });
  });

  test('[rfqModule] it can create and finalize RFQ, respond, confirm response, partly revert settlemt prep', async (t: Test) => {
    const { rfq } = await cvg.rfqs().createAndFinalize({
      instruments: [
        new SpotInstrument(cvg, btcMint, {
          amount: 5,
          side: Side.Bid,
        }),
        new SpotInstrument(cvg, btcMint, {
          amount: 7,
          side: Side.Ask,
        }),
      ],
      taker,
      orderType: OrderType.TwoWay,
      fixedSize: { __kind: 'BaseAsset', legsMultiplierBps: 1_000_000_000 },
      quoteAsset: cvg
        .instrument(new SpotInstrument(cvg, usdcMint))
        .toQuoteAsset(),
      activeWindow: 2,
      settlingWindow: 1,
    });
    const { rfqResponse } = await cvg.rfqs().respond({
      maker,
      rfq: rfq.address,
      bid: {
        __kind: 'FixedSize',
        priceQuote: { __kind: 'AbsolutePrice', amountBps: 1_000 },
      },
      ask: null,
      keypair: Keypair.generate(),
    });

    await cvg.rfqs().confirmResponse({
      taker,
      rfq: rfq.address,
      response: rfqResponse.address,
      side: Side.Bid,
      overrideLegMultiplierBps: null,
    });
=======
  // await sleep(3_001);
  // spok(t, refreshedResponse, {
  //   $topic: 'Partly revert settlement preparations',
  //   model: 'response',
  //   makerPreparedLegs: spokSameBignum(makerPreparedLegs - 1),
  // });
});
>>>>>>> 70a0b9d0

    await cvg.rfqs().prepareSettlement({
      caller: maker,
      rfq: rfq.address,
      response: rfqResponse.address,
      side: AuthoritySide.Maker,
      legAmountToPrepare: 2,
      quoteMint: usdcMint,
    });

    await sleep(3_001).then(async () => {
      await cvg.rfqs().partlyRevertSettlementPreparation({
        rfq: rfq.address,
        response: rfqResponse.address,
        side: AuthoritySide.Maker,
        legAmountToRevert: 1,
      });
    });

    // const refreshedResponse = await cvg.rfqs().refreshResponse(rfqResponse);

    // const makerPreparedLegs = parseInt(
    //   refreshedResponse.makerPreparedLegs.toString()
    // );

    // await sleep(3_001);
    // spok(t, refreshedResponse, {
    //   $topic: 'Partly revert settlement preparations',
    //   model: 'response',
    //   makerPreparedLegs: spokSameBignum(makerPreparedLegs - 1),
    // });
  });

  test('[rfqModule] it can create and finalize RFQ, respond, confirm response, taker prepare settlement, settle 1 party default', async (t: Test) => {
    const { rfq } = await cvg.rfqs().createAndFinalize({
      instruments: [
        new SpotInstrument(cvg, btcMint, {
          amount: 5,
          side: Side.Bid,
        }),
      ],
      taker,
      orderType: OrderType.TwoWay,
      fixedSize: { __kind: 'BaseAsset', legsMultiplierBps: 1_000_000_000 },
      quoteAsset: cvg
        .instrument(new SpotInstrument(cvg, usdcMint))
        .toQuoteAsset(),
      activeWindow: 2,
      settlingWindow: 1,
    });
    const { rfqResponse } = await cvg.rfqs().respond({
      maker,
      rfq: rfq.address,
      bid: {
        __kind: 'FixedSize',
        priceQuote: { __kind: 'AbsolutePrice', amountBps: 1_000 },
      },
      ask: null,
      keypair: Keypair.generate(),
    });

    await cvg.rfqs().confirmResponse({
      taker,
      rfq: rfq.address,
      response: rfqResponse.address,
      side: Side.Bid,
      overrideLegMultiplierBps: null,
    });

    await cvg.rfqs().prepareSettlement({
      caller: taker,
      rfq: rfq.address,
      response: rfqResponse.address,
      side: AuthoritySide.Taker,
      legAmountToPrepare: 1,
      quoteMint: usdcMint,
    });

    sleep(3_001).then(async () => {
      await cvg.rfqs().settleOnePartyDefault({
        rfq: rfq.address,
        response: rfqResponse.address,
      });
    });

    // const refreshedResponse = await cvg.rfqs().refreshResponse(rfqResponse);

    // await sleep(3_001);
    // spok(t, refreshedResponse, {
    //   $topic: 'Settle 1 party default',
    //   model: 'response',
    //   makerCollateralLocked: spokSameBignum(0),
    // });
  });

  test('[rfqModule] it can create and finalize RFQ, respond, confirm response, settle 2 party default', async (t: Test) => {
    const { rfq } = await cvg.rfqs().createAndFinalize({
      instruments: [
        new SpotInstrument(cvg, btcMint, {
          amount: 5,
          side: Side.Bid,
        }),
        new SpotInstrument(cvg, btcMint, {
          amount: 5,
          side: Side.Ask,
        }),
      ],
      taker,
      orderType: OrderType.TwoWay,
      fixedSize: { __kind: 'BaseAsset', legsMultiplierBps: 1_000_000_000 },
      quoteAsset: cvg
        .instrument(new SpotInstrument(cvg, usdcMint))
        .toQuoteAsset(),
      activeWindow: 2,
      settlingWindow: 1,
    });
    const { rfqResponse } = await cvg.rfqs().respond({
      maker,
      rfq: rfq.address,
      bid: {
        __kind: 'FixedSize',
        priceQuote: { __kind: 'AbsolutePrice', amountBps: 1_000 },
      },
      ask: null,
      keypair: Keypair.generate(),
    });

    await cvg.rfqs().confirmResponse({
      taker,
      rfq: rfq.address,
      response: rfqResponse.address,
      side: Side.Bid,
      overrideLegMultiplierBps: null,
    });

    sleep(3_001).then(async () => {
      await cvg.rfqs().settleTwoPartyDefault({
        rfq: rfq.address,
        response: rfqResponse.address,
      });
    });

<<<<<<< HEAD
    // const refreshedResponse = await cvg.rfqs().refreshResponse(rfqResponse);

    // await sleep(3_001);
    // spok(t, refreshedResponse, {
    //   $topic: 'Settle 2 party default',
    //   model: 'response',
    //   takerCollateralLocked: spokSameBignum(0),
    //   makerCollateralLocked: spokSameBignum(0),
    // });
  });
}
=======
  // await sleep(3_0001);
  // spok(t, refreshedResponse, {
  //   $topic: 'Settle 2 party default',
  //   model: 'response',
  //   takerCollateralLocked: spokSameBignum(0),
  //   makerCollateralLocked: spokSameBignum(0),
  // });
});

test('[rfq module] it can find all rfqs by instrument as leg', async () => {
  const spotInstrument = cvg.programs().getSpotInstrument();

  const Rfqs = await cvg
    .rfqs()
    .findByInstrument({ instrumentProgram: spotInstrument });
  Rfqs.forEach((rfq) => {
    console.log('Rfq Pubkey', rfq.address.toBase58());
  });
});

test('[rfq module] it can find all rfqs which are active', async () => {
  const Rfqs = await cvg.rfqs().findRfqsByActive({});
  Rfqs.forEach((rfq) => {
    console.log('Rfq state', rfq.state);
    console.log('Rfq address', rfq.address.toBase58());
  });
});

test('[rfq module] it can find all rfqs by token mint address [EuropeanPut]', async () => {
  const Rfqs = await cvg
    .rfqs()
    .findByToken({ mintAddress: europeanOptionPutMint });
  Rfqs.forEach((rfq) => {
    console.log('Rfq address', rfq.address.toBase58());
  });
});

test('[rfq module] it can find all rfqs by token mint address [usdcMint]', async () => {
  const Rfqs = await cvg.rfqs().findByToken({ mintAddress: usdcMint.address });
  Rfqs.forEach((rfq) => {
    console.log('Rfq address', rfq.address.toBase58());
  });
});
>>>>>>> 70a0b9d0
<|MERGE_RESOLUTION|>--- conflicted
+++ resolved
@@ -2,8 +2,8 @@
 import spok from 'spok';
 import { Keypair, PublicKey } from '@solana/web3.js';
 import { sleep } from '@bundlr-network/client/build/common/utils';
+import { OptionMarketWithKey } from '@mithraic-labs/psy-american';
 import * as anchor from '@project-serum/anchor';
-import { OptionMarketWithKey } from '@mithraic-labs/psy-american';
 import {
   SWITCHBOARD_BTC_ORACLE,
   SWITCHBOARD_SOL_ORACLE,
@@ -12,18 +12,12 @@
   killStuckProcess,
   spokSamePubkey,
   initializeNewOptionMeta,
+  initializePsyoptionsAmerican,
   setupAccounts,
-<<<<<<< HEAD
-=======
   BTC_DECIMALS,
   USDC_DECIMALS,
-  // spokSameBignum,
->>>>>>> 70a0b9d0
 } from '../helpers';
-
-import { initializePsyoptionsAmerican } from '../helpers/setup';
 import { Convergence } from '@/Convergence';
-
 import {
   Mint,
   token,
@@ -65,7 +59,7 @@
 let takerUSDCWallet: Token;
 let takerBTCWallet: Token;
 let takerSOLWallet: Token;
-let americanOptionMint: Mint;
+
 const WALLET_AMOUNT = 9_000 * 10 ** BTC_DECIMALS;
 const COLLATERAL_AMOUNT = 1_000_000 * 10 ** USDC_DECIMALS;
 
@@ -524,42 +518,6 @@
 
 // RFQ
 
-<<<<<<< HEAD
-const DEV = true;
-if (!DEV) {
-  test('[rfqModule] it can create and finalize RFQ construction', async (t: Test) => {
-    const { rfq } = await cvg.rfqs().create({
-      quoteAsset: cvg
-        .instrument(new SpotInstrument(cvg, usdcMint))
-        .toQuoteAsset(),
-      instruments: [
-        new SpotInstrument(cvg, btcMint, {
-          amount: 1,
-          side: Side.Bid,
-        }),
-        new SpotInstrument(cvg, btcMint, {
-          amount: 1,
-          side: Side.Bid,
-        }),
-      ],
-      orderType: OrderType.Sell,
-      fixedSize: { __kind: 'BaseAsset', legsMultiplierBps: 1_000_000_000 },
-      activeWindow: 5_000,
-      settlingWindow: 1_000,
-      taker,
-    });
-
-    const { rfq: finalizedRfq } = await cvg.rfqs().finalizeRfqConstruction({
-      taker,
-      rfq: rfq.address,
-    });
-
-    spok(t, finalizedRfq, {
-      $topic: 'Finalized RFQ',
-      model: 'rfq',
-      state: StoredRfqState.Active,
-    });
-=======
 test('[rfqModule] it can create and finalize RFQ construction', async (t: Test) => {
   const { rfq } = await cvg.rfqs().create({
     quoteAsset: cvg
@@ -576,145 +534,20 @@
     activeWindow: 5_000,
     settlingWindow: 1_000,
     taker,
->>>>>>> 70a0b9d0
-  });
-
-  test('[rfqModule] it can create and finalize RFQ in single method', async (t: Test) => {
-    const { rfq } = await cvg.rfqs().createAndFinalize({
-      instruments: [
-        new SpotInstrument(cvg, btcMint, {
-          amount: 1,
-          side: Side.Bid,
-        }),
-        new SpotInstrument(cvg, btcMint, {
-          amount: 1,
-          side: Side.Bid,
-        }),
-      ],
-      taker,
-      orderType: OrderType.Sell,
-      fixedSize: { __kind: 'BaseAsset', legsMultiplierBps: 1_000_000_000 },
-      quoteAsset: cvg
-        .instrument(new SpotInstrument(cvg, usdcMint))
-        .toQuoteAsset(),
-      activeWindow: 5_000,
-      settlingWindow: 1_000,
-    });
-
-    const foundRfq = await cvg
-      .rfqs()
-      .findRfqByAddress({ address: rfq.address });
-
-    spok(t, rfq, {
-      $topic: 'Created RFQ',
-      model: 'rfq',
-      address: spokSamePubkey(foundRfq.address),
-      state: StoredRfqState.Active,
-    });
-  });
-
-  test('[rfqModule] it can create and finalize, then respond to RFQ and confirm response', async (t: Test) => {
-    const { rfq } = await cvg.rfqs().createAndFinalize({
-      instruments: [
-        new SpotInstrument(cvg, btcMint, {
-          amount: 5,
-          side: Side.Ask,
-        }),
-      ],
-      taker,
-      orderType: OrderType.TwoWay,
-      fixedSize: { __kind: 'BaseAsset', legsMultiplierBps: 1_000_000_000 },
-      quoteAsset: cvg
-        .instrument(new SpotInstrument(cvg, usdcMint))
-        .toQuoteAsset(),
-    });
-    const { rfqResponse } = await cvg.rfqs().respond({
-      maker,
-      rfq: rfq.address,
-      bid: {
-        __kind: 'FixedSize',
-        priceQuote: { __kind: 'AbsolutePrice', amountBps: 1_000 },
-      },
-      ask: null,
-      keypair: Keypair.generate(),
-    });
-
-    const respondedToRfq = await cvg.rfqs().refreshRfq(rfq.address);
-
-    spok(t, rfq, {
-      $topic: 'Finalized Rfq',
-      model: 'rfq',
-      address: spokSamePubkey(respondedToRfq.address),
-    });
-    spok(t, rfqResponse, {
-      $topic: 'Responded to Rfq',
-      model: 'response',
-      state: StoredResponseState.Active,
-    });
-
-    await cvg.rfqs().confirmResponse({
-      taker,
-      rfq: rfq.address,
-      response: rfqResponse.address,
-      side: Side.Bid,
-      overrideLegMultiplierBps: null,
-    });
-  });
-
-<<<<<<< HEAD
-  test('[rfqModule] it can create and finalize RFQ, cancel RFQ, unlock RFQ collateral, and clean up RFQ', async (t: Test) => {
-    const { rfq } = await cvg.rfqs().create({
-      taker,
-      quoteAsset: cvg
-        .instrument(new SpotInstrument(cvg, usdcMint))
-        .toQuoteAsset(),
-      instruments: [
-        new SpotInstrument(cvg, btcMint, {
-          amount: 1,
-          side: Side.Bid,
-        }),
-      ],
-      orderType: OrderType.Sell,
-      fixedSize: { __kind: 'QuoteAsset', quoteAmount: 1 },
-      activeWindow: 5_000,
-      settlingWindow: 1_000,
-    });
-
-    await cvg.rfqs().finalizeRfqConstruction({
-      taker,
-      rfq: rfq.address,
-    });
-
-    await cvg.rfqs().cancelRfq({
-      taker,
-      rfq: rfq.address,
-    });
-
-    let refreshedRfq = await cvg.rfqs().refreshRfq(rfq);
-
-    spok(t, refreshedRfq, {
-      $topic: 'Cancelled RFQ',
-      model: 'rfq',
-      state: StoredRfqState.Canceled,
-    });
-
-    await cvg.rfqs().unlockRfqCollateral({
-      rfq: rfq.address,
-    });
-
-    refreshedRfq = await cvg.rfqs().refreshRfq(rfq);
-
-    spok(t, refreshedRfq, {
-      $topic: 'Unlocked rfq collateral',
-      model: 'rfq',
-      // nonResponseTakerCollateralLocked: new BN(0),
-    });
-
-    await cvg.rfqs().cleanUpRfq({
-      rfq: rfq.address,
-      taker: taker.publicKey,
-    });
-=======
+  });
+
+  const { rfq: finalizedRfq } = await cvg.rfqs().finalizeRfqConstruction({
+    taker,
+    rfq: rfq.address,
+  });
+
+  spok(t, finalizedRfq, {
+    $topic: 'Finalized RFQ',
+    model: 'rfq',
+    state: StoredRfqState.Active,
+  });
+});
+
 test('[rfqModule] it can create and finalize RFQ in single method', async (t: Test) => {
   const { rfq } = await cvg.rfqs().createAndFinalize({
     instruments: [
@@ -737,624 +570,23 @@
     quoteAsset: cvg
       .instrument(new SpotInstrument(cvg, usdcMint))
       .toQuoteAsset(),
->>>>>>> 70a0b9d0
-  });
-
-  test('[rfqModule] it can create and finalize RFQ, respond, confirm response, prepare settlement, prepare more legs settlement, settle', async (t: Test) => {
-    const { rfq } = await cvg.rfqs().createAndFinalize({
-      instruments: [
-        new SpotInstrument(cvg, btcMint, {
-          amount: 5,
-          side: Side.Bid,
-        }),
-        new SpotInstrument(cvg, btcMint, {
-          amount: 5,
-          side: Side.Ask,
-        }),
-        new SpotInstrument(cvg, btcMint, {
-          amount: 2,
-          side: Side.Ask,
-        }),
-      ],
-      taker,
-      orderType: OrderType.TwoWay,
-      fixedSize: { __kind: 'BaseAsset', legsMultiplierBps: 1_000_000_000 },
-      quoteAsset: cvg
-        .instrument(new SpotInstrument(cvg, usdcMint))
-        .toQuoteAsset(),
-    });
-    const { rfqResponse } = await cvg.rfqs().respond({
-      maker,
-      rfq: rfq.address,
-      bid: {
-        __kind: 'FixedSize',
-        priceQuote: { __kind: 'AbsolutePrice', amountBps: 1_000 },
-      },
-      ask: null,
-      keypair: Keypair.generate(),
-    });
-
-    await cvg.rfqs().confirmResponse({
-      taker,
-      rfq: rfq.address,
-      response: rfqResponse.address,
-      side: Side.Bid,
-      overrideLegMultiplierBps: null,
-    });
-
-    await cvg.rfqs().prepareSettlement({
-      caller: taker,
-      rfq: rfq.address,
-      response: rfqResponse.address,
-      side: AuthoritySide.Taker,
-      legAmountToPrepare: 2,
-      quoteMint: usdcMint,
-    });
-
-    await cvg.rfqs().prepareSettlement({
-      caller: maker,
-      rfq: rfq.address,
-      response: rfqResponse.address,
-      side: AuthoritySide.Maker,
-      legAmountToPrepare: 2,
-      quoteMint: usdcMint,
-    });
-
-    await cvg.rfqs().prepareMoreLegsSettlement({
-      caller: taker,
-      rfq: rfq.address,
-      response: rfqResponse.address,
-      side: AuthoritySide.Taker,
-      legAmountToPrepare: 1,
-    });
-
-    await cvg.rfqs().prepareMoreLegsSettlement({
-      caller: maker,
-      rfq: rfq.address,
-      response: rfqResponse.address,
-      side: AuthoritySide.Maker,
-      legAmountToPrepare: 1,
-    });
-
-    let refreshedResponse = await cvg.rfqs().refreshResponse(rfqResponse);
-
-    spok(t, refreshedResponse, {
-      $topic: 'Prepared Settlement',
-      model: 'response',
-      state: StoredResponseState.ReadyForSettling,
-    });
-
-    await cvg.rfqs().settle({
-      maker: maker.publicKey,
-      taker: taker.publicKey,
-      rfq: rfq.address,
-      response: rfqResponse.address,
-      quoteMint: usdcMint,
-    });
-
-    refreshedResponse = await cvg.rfqs().refreshResponse(refreshedResponse);
-
-    spok(t, refreshedResponse, {
-      $topic: 'Settled',
-      model: 'response',
-      state: StoredResponseState.Settled,
-    });
-  });
-
-  test('[rfqModule] it can create/finalize Rfq, respond, confirm resp, prepare settlemt, partially settle legs', async (t: Test) => {
-    const { rfq } = await cvg.rfqs().createAndFinalize({
-      instruments: [
-        new SpotInstrument(cvg, btcMint, {
-          amount: 5,
-          side: Side.Bid,
-        }),
-        new SpotInstrument(cvg, btcMint, {
-          amount: 3,
-          side: Side.Ask,
-        }),
-      ],
-      taker,
-      orderType: OrderType.TwoWay,
-      fixedSize: { __kind: 'BaseAsset', legsMultiplierBps: 1_000_000_000 },
-      quoteAsset: cvg
-        .instrument(new SpotInstrument(cvg, usdcMint))
-        .toQuoteAsset(),
-      activeWindow: 5_000,
-      settlingWindow: 1_000,
-    });
-    const { rfqResponse } = await cvg.rfqs().respond({
-      maker,
-      rfq: rfq.address,
-      bid: {
-        __kind: 'FixedSize',
-        priceQuote: { __kind: 'AbsolutePrice', amountBps: 1_000 },
-      },
-      ask: null,
-      keypair: Keypair.generate(),
-    });
-
-    await cvg.rfqs().confirmResponse({
-      taker,
-      rfq: rfq.address,
-      response: rfqResponse.address,
-      side: Side.Bid,
-      overrideLegMultiplierBps: null,
-    });
-
-    await cvg.rfqs().prepareSettlement({
-      caller: taker,
-      rfq: rfq.address,
-      response: rfqResponse.address,
-      side: AuthoritySide.Taker,
-      legAmountToPrepare: 2,
-      quoteMint: usdcMint,
-    });
-
-    await cvg.rfqs().prepareSettlement({
-      caller: maker,
-      rfq: rfq.address,
-      response: rfqResponse.address,
-      side: AuthoritySide.Maker,
-      legAmountToPrepare: 2,
-      quoteMint: usdcMint,
-    });
-
-    let refreshedResponse = await cvg.rfqs().refreshResponse(rfqResponse);
-
-    spok(t, refreshedResponse, {
-      $topic: 'Prepared Settlement',
-      model: 'response',
-      state: StoredResponseState.ReadyForSettling,
-    });
-
-    await cvg.rfqs().partiallySettleLegs({
-      rfq: rfq.address,
-      response: rfqResponse.address,
-      maker: maker.publicKey,
-      taker: taker.publicKey,
-      legAmountToSettle: 1,
-    });
-
-    await cvg.rfqs().settle({
-      maker: maker.publicKey,
-      taker: taker.publicKey,
-      rfq: rfq.address,
-      response: rfqResponse.address,
-      quoteMint: usdcMint,
-    });
-
-    refreshedResponse = await cvg.rfqs().refreshResponse(rfqResponse);
-
-    spok(t, refreshedResponse, {
-      $topic: 'Settled',
-      model: 'response',
-      state: StoredResponseState.Settled,
-    });
-  });
-
-  test('[rfqModule] it can unlock RFQ collateral and clean up', async (t: Test) => {
-    const { rfq } = await cvg.rfqs().create({
-      taker,
-      quoteAsset: cvg
-        .instrument(new SpotInstrument(cvg, usdcMint))
-        .toQuoteAsset(),
-      instruments: [
-        new SpotInstrument(cvg, btcMint, {
-          amount: 1,
-          side: Side.Bid,
-        }),
-      ],
-      orderType: OrderType.Sell,
-      fixedSize: { __kind: 'QuoteAsset', quoteAmount: 1 },
-      activeWindow: 5_000,
-      settlingWindow: 1_000,
-    });
-
-    await cvg.rfqs().finalizeRfqConstruction({
-      taker,
-      rfq: rfq.address,
-    });
-
-    await cvg.rfqs().cancelRfq({
-      taker,
-      rfq: rfq.address,
-    });
-
-    let refreshedRfq = await cvg.rfqs().refreshRfq(rfq);
-
-    spok(t, refreshedRfq, {
-      $topic: 'rfq model',
-      model: 'rfq',
-      state: StoredRfqState.Canceled,
-    });
-
-    await cvg.rfqs().unlockRfqCollateral({
-      rfq: rfq.address,
-    });
-
-    refreshedRfq = await cvg.rfqs().refreshRfq(rfq);
-
-    spok(t, refreshedRfq, {
-      $topic: 'Unlocked rfq collateral',
-      model: 'rfq',
-      // nonResponseTakerCollateralLocked: new BN(0),
-    });
-
-    await cvg.rfqs().cleanUpRfq({
-      rfq: rfq.address,
-      taker: taker.publicKey,
-    });
-  });
-
-  test('[rfqModule] it can create and finalize RFQ, respond, confirm response, prepare settlement, prepare more legs settlement, settle', async (t: Test) => {
-    const { rfq } = await cvg.rfqs().createAndFinalize({
-      instruments: [
-        new SpotInstrument(cvg, btcMint, {
-          amount: 5,
-          side: Side.Bid,
-        }),
-        new SpotInstrument(cvg, btcMint, {
-          amount: 5,
-          side: Side.Ask,
-        }),
-        new SpotInstrument(cvg, btcMint, {
-          amount: 2,
-          side: Side.Ask,
-        }),
-      ],
-      taker,
-      orderType: OrderType.TwoWay,
-      fixedSize: { __kind: 'BaseAsset', legsMultiplierBps: 1_000_000_000 },
-      quoteAsset: cvg
-        .instrument(new SpotInstrument(cvg, usdcMint))
-        .toQuoteAsset(),
-    });
-    const { rfqResponse } = await cvg.rfqs().respond({
-      maker,
-      rfq: rfq.address,
-      bid: {
-        __kind: 'FixedSize',
-        priceQuote: { __kind: 'AbsolutePrice', amountBps: 1_000 },
-      },
-      keypair: Keypair.generate(),
-    });
-
-    await cvg.rfqs().confirmResponse({
-      taker,
-      rfq: rfq.address,
-      response: rfqResponse.address,
-      side: Side.Bid,
-      overrideLegMultiplierBps: null,
-    });
-
-    await cvg.rfqs().prepareSettlement({
-      caller: taker,
-      rfq: rfq.address,
-      response: rfqResponse.address,
-      side: AuthoritySide.Taker,
-      legAmountToPrepare: 2,
-      quoteMint: usdcMint,
-    });
-
-    await cvg.rfqs().prepareSettlement({
-      caller: maker,
-      rfq: rfq.address,
-      response: rfqResponse.address,
-      side: AuthoritySide.Maker,
-      legAmountToPrepare: 2,
-      quoteMint: usdcMint,
-    });
-
-    await cvg.rfqs().prepareMoreLegsSettlement({
-      caller: taker,
-      rfq: rfq.address,
-      response: rfqResponse.address,
-      side: AuthoritySide.Taker,
-      legAmountToPrepare: 1,
-    });
-
-    await cvg.rfqs().prepareMoreLegsSettlement({
-      caller: maker,
-      rfq: rfq.address,
-      response: rfqResponse.address,
-      side: AuthoritySide.Maker,
-      legAmountToPrepare: 1,
-    });
-
-    let refreshedResponse = await cvg.rfqs().refreshResponse(rfqResponse);
-
-    spok(t, refreshedResponse, {
-      $topic: 'Prepared Settlement',
-      model: 'response',
-      state: StoredResponseState.ReadyForSettling,
-    });
-
-    await cvg.rfqs().settle({
-      maker: maker.publicKey,
-      taker: taker.publicKey,
-      rfq: rfq.address,
-      response: rfqResponse.address,
-      quoteMint: usdcMint,
-    });
-
-    refreshedResponse = await cvg.rfqs().refreshResponse(refreshedResponse);
-
-    spok(t, refreshedResponse, {
-      $topic: 'Settled',
-      model: 'response',
-      state: StoredResponseState.Settled,
-    });
-  });
-}
-
-test('[rfqModule] it can perform an full RFQ', async (t: Test) => {
+  });
+
+  const foundRfq = await cvg.rfqs().findRfqByAddress({ address: rfq.address });
+
+  spok(t, rfq, {
+    $topic: 'Created RFQ',
+    model: 'rfq',
+    address: spokSamePubkey(foundRfq.address),
+    state: StoredRfqState.Active,
+  });
+});
+
+test('[rfqModule] it can create and finalize, then respond to RFQ and confirm response', async (t: Test) => {
   const { rfq } = await cvg.rfqs().createAndFinalize({
     instruments: [
       new SpotInstrument(cvg, btcMint, {
-        amount: 1_000_000_000,
-        side: Side.Bid,
-      }),
-    ],
-    taker,
-    orderType: OrderType.TwoWay,
-    fixedSize: { __kind: 'None', padding: 0 },
-    quoteAsset: cvg
-      .instrument(new SpotInstrument(cvg, usdcMint))
-      .toQuoteAsset(),
-    activeWindow: 2_000,
-    settlingWindow: 1_000,
-  });
-
-  const { rfqResponse } = await cvg.rfqs().respond({
-    maker,
-    rfq: rfq.address,
-    ask: {
-      __kind: 'Standard',
-      priceQuote: {
-        __kind: 'AbsolutePrice',
-        amountBps: 23_500_000_000,
-      },
-      legsMultiplierBps: 2_000_000_000,
-    },
-    bid: {
-      __kind: 'Standard',
-      priceQuote: {
-        __kind: 'AbsolutePrice',
-        amountBps: 22_500_000_000,
-      },
-      legsMultiplierBps: 5_000_000_000,
-    },
-  });
-<<<<<<< HEAD
-
-  await cvg.rfqs().confirmResponse({
-    taker,
-    rfq: rfq.address,
-    response: rfqResponse.address,
-    side: Side.Bid,
-    overrideLegMultiplierBps: 1_000_000_000,
-  });
-=======
-});
->>>>>>> 70a0b9d0
-
-  let refreshedResponse = await cvg.rfqs().refreshResponse(rfqResponse);
-
-  await cvg.rfqs().prepareSettlement({
-    caller: taker,
-    rfq: rfq.address,
-    response: rfqResponse.address,
-    side: AuthoritySide.Taker,
-    legAmountToPrepare: 1,
-    quoteMint: usdcMint,
-  });
-
-  await cvg.rfqs().prepareSettlement({
-    caller: maker,
-    rfq: rfq.address,
-    response: rfqResponse.address,
-    side: AuthoritySide.Maker,
-    legAmountToPrepare: 1,
-    quoteMint: usdcMint,
-  });
-
-  //refreshedResponse = await cvg.rfqs().refreshResponse(rfqResponse);
-
-  //spok(t, refreshedResponse, {
-  //  $topic: 'Prepared Settlement',
-  //  model: 'response',
-  //  state: StoredResponseState.ReadyForSettling,
-  //});
-
-<<<<<<< HEAD
-  await cvg.rfqs().settle({
-    maker: maker.publicKey,
-    taker: taker.publicKey,
-    rfq: rfq.address,
-    response: rfqResponse.address,
-    quoteMint: usdcMint,
-  });
-
-  //const refreshedResponse = await cvg.rfqs().refreshResponse(rfqResponse);
-
-  //spok(t, refreshedResponse, {
-  //  $topic: 'Settled',
-  //  model: 'response',
-  //  state: StoredResponseState.Settled,
-  //});
-
-  //console.log('refreshedResponse', refreshedResponse);
-  //console.log(
-  //  'refreshedResponse.bid.priceQuote.amountBps',
-  //  refreshedResponse.bid?.priceQuote.amountBps.toString()
-  //);
-  //console.log(
-  //  'refreshedResponse.makerCollateralLocked',
-  //  refreshedResponse.makerCollateralLocked.toString()
-  //);
-
-  //spok(t, refreshedResponse, {
-  //  $topic: 'Unlocked response collateral',
-  //  model: 'response',
-  //  // makerCollateralLocked: new BN(0),
-  //  // takerCollateralLocked: new BN(0),
-  //});
-
-  console.log(
-    'rfqResponse.makerCollateralLocked',
-    refreshedResponse.makerCollateralLocked.toString()
-  );
-  console.log(
-    'rfq.totalTakerCollateralLocked',
-    rfq.totalTakerCollateralLocked.toString()
-  );
-
-  const refreshedRfq = await cvg.rfqs().refreshRfq(rfq);
-  console.log('refreshedRfq.state', refreshedRfq.state);
-
-  //sleep(5_000).then(async () => {
-  //  const refreshedRfq = await cvg.rfqs().refreshRfq(rfq);
-  //  console.log('refreshedRfq.state', refreshedRfq.state);
-  //});
-=======
-  // await cvg.rfqs().unlockRfqCollateral({
-  //   rfq: rfq.address,
-  // });
-
-  // refreshedRfq = await cvg.rfqs().refreshRfq(rfq);
-
-  // spok(t, refreshedRfq, {
-  //   $topic: 'Unlocked rfq collateral',
-  //   model: 'rfq',
-  //   // nonResponseTakerCollateralLocked: new BN(0),
-  // });
-
-  // await cvg.rfqs().cleanUpRfq({
-  //   rfq: rfq.address,
-  //   taker: taker.publicKey,
-  // });
-});
->>>>>>> 70a0b9d0
-
-  //await cvg.rfqs().unlockRfqCollateral({
-  //  rfq: rfq.address,
-  //});
-
-  // 6028 error w no collateral locked
-  await cvg.rfqs().unlockResponseCollateral({
-    response: rfqResponse.address,
-  });
-
-  await cvg.rfqs().cleanUpResponseLegs({
-    dao: dao.publicKey,
-    rfq: rfq.address,
-    response: rfqResponse.address,
-    firstToPrepare: taker.publicKey,
-    legAmountToClear: 1,
-  });
-});
-
-if (!DEV) {
-  test('[rfqModule] it can create/finalize Rfq, respond, confirm resp, prepare settlemt, settle, unlock resp collat, and clean up response', async (t: Test) => {
-    const { rfq } = await cvg.rfqs().createAndFinalize({
-      instruments: [
-        new SpotInstrument(cvg, btcMint, {
-          amount: 5,
-          side: Side.Bid,
-        }),
-      ],
-      taker,
-      orderType: OrderType.TwoWay,
-      fixedSize: { __kind: 'BaseAsset', legsMultiplierBps: 1_000_000_000 },
-      quoteAsset: cvg
-        .instrument(new SpotInstrument(cvg, usdcMint))
-        .toQuoteAsset(),
-      activeWindow: 5_000,
-      settlingWindow: 1_000,
-    });
-    const { rfqResponse } = await cvg.rfqs().respond({
-      maker,
-      rfq: rfq.address,
-      bid: {
-        __kind: 'FixedSize',
-        priceQuote: { __kind: 'AbsolutePrice', amountBps: 1_000 },
-      },
-      ask: null,
-      keypair: Keypair.generate(),
-    });
-
-    await cvg.rfqs().confirmResponse({
-      taker,
-      rfq: rfq.address,
-      response: rfqResponse.address,
-      side: Side.Bid,
-      overrideLegMultiplierBps: null,
-    });
-
-    await cvg.rfqs().prepareSettlement({
-      caller: taker,
-      rfq: rfq.address,
-      response: rfqResponse.address,
-      side: AuthoritySide.Taker,
-      legAmountToPrepare: 1,
-      quoteMint: usdcMint,
-    });
-    const firstToPrepare = taker.publicKey;
-
-    await cvg.rfqs().prepareSettlement({
-      caller: maker,
-      rfq: rfq.address,
-      response: rfqResponse.address,
-      side: AuthoritySide.Maker,
-      legAmountToPrepare: 1,
-      quoteMint: usdcMint,
-    });
-
-    let refreshedResponse = await cvg.rfqs().refreshResponse(rfqResponse);
-
-<<<<<<< HEAD
-    spok(t, refreshedResponse, {
-      $topic: 'Prepared Settlement',
-      model: 'response',
-      state: StoredResponseState.ReadyForSettling,
-    });
-=======
-  await cvg.rfqs().settle({
-    maker: maker.publicKey,
-    taker: taker.publicKey,
-    rfq: rfq.address,
-    response: rfqResponse.address,
-
-    quoteMint: usdcMint,
-  });
->>>>>>> 70a0b9d0
-
-    await cvg.rfqs().settle({
-      maker: maker.publicKey,
-      taker: taker.publicKey,
-      rfq: rfq.address,
-      response: rfqResponse.address,
-      quoteMint: usdcMint,
-    });
-
-    refreshedResponse = await cvg.rfqs().refreshResponse(rfqResponse);
-
-<<<<<<< HEAD
-    spok(t, refreshedResponse, {
-      $topic: 'Settled',
-      model: 'response',
-      state: StoredResponseState.Settled,
-    });
-=======
-test('[rfqModule] it can create/finalize Rfq, respond, confirm resp, prepare settlemt, settle, unlock resp collat, and clean up resp legs', async (t: Test) => {
-  const { rfq } = await cvg.rfqs().createAndFinalize({
-    instruments: [
-      new SpotInstrument(cvg, btcMint, {
         amount: 5,
-        side: Side.Bid,
-      }),
-      new SpotInstrument(cvg, btcMint, {
-        amount: 3,
         side: Side.Ask,
       }),
     ],
@@ -1364,8 +596,6 @@
     quoteAsset: cvg
       .instrument(new SpotInstrument(cvg, usdcMint))
       .toQuoteAsset(),
-    activeWindow: 5_000,
-    settlingWindow: 1_000,
   });
   const { rfqResponse } = await cvg.rfqs().respond({
     maker,
@@ -1377,26 +607,217 @@
     ask: null,
     keypair: Keypair.generate(),
   });
->>>>>>> 70a0b9d0
-
-    // TODO: 6028 error
-    const { response } = await cvg.rfqs().unlockResponseCollateral({
-      response: rfqResponse.address,
-    });
-    console.log('response', response);
-    //t.assert(response.signature.length > 0, 'signature should be present');
-
-    //TODO: fix BN types (test currently passes, value is 0 on both sides)
-    spok(t, refreshedResponse, {
-      $topic: 'Unlocked response collateral',
-      model: 'response',
-      // makerCollateralLocked: new BN(0),
-      // takerCollateralLocked: new BN(0),
-    });
-
-<<<<<<< HEAD
-    refreshedResponse = await cvg.rfqs().refreshResponse(rfqResponse);
-=======
+
+  const respondedToRfq = await cvg.rfqs().refreshRfq(rfq.address);
+
+  spok(t, rfq, {
+    $topic: 'Finalized Rfq',
+    model: 'rfq',
+    address: spokSamePubkey(respondedToRfq.address),
+  });
+  spok(t, rfqResponse, {
+    $topic: 'Responded to Rfq',
+    model: 'response',
+    state: StoredResponseState.Active,
+  });
+});
+
+test('[rfqModule] it can create and finalize RFQ, cancel RFQ, unlock RFQ collateral, and clean up RFQ', async (t: Test) => {
+  const { rfq } = await cvg.rfqs().create({
+    taker,
+    quoteAsset: cvg
+      .instrument(new SpotInstrument(cvg, usdcMint))
+      .toQuoteAsset(),
+    instruments: [
+      new SpotInstrument(cvg, btcMint, {
+        amount: 1,
+        side: Side.Bid,
+      }),
+    ],
+    orderType: OrderType.Sell,
+    fixedSize: { __kind: 'QuoteAsset', quoteAmount: 1 },
+    activeWindow: 5_000,
+    settlingWindow: 1_000,
+  });
+
+  await cvg.rfqs().finalizeRfqConstruction({
+    taker,
+    rfq: rfq.address,
+  });
+
+  await cvg.rfqs().cancelRfq({
+    taker,
+    rfq: rfq.address,
+  });
+
+  const refreshedRfq = await cvg.rfqs().refreshRfq(rfq);
+
+  spok(t, refreshedRfq, {
+    $topic: 'Cancelled RFQ',
+    model: 'rfq',
+    state: StoredRfqState.Canceled,
+  });
+
+  // await cvg.rfqs().unlockRfqCollateral({
+  //   rfq: rfq.address,
+  // });
+
+  // refreshedRfq = await cvg.rfqs().refreshRfq(rfq);
+
+  // spok(t, refreshedRfq, {
+  //   $topic: 'Unlocked rfq collateral',
+  //   model: 'rfq',
+  //   // nonResponseTakerCollateralLocked: new BN(0),
+  // });
+
+  // await cvg.rfqs().cleanUpRfq({
+  //   rfq: rfq.address,
+  //   taker: taker.publicKey,
+  // });
+});
+
+test('[rfqModule] it can create and finalize RFQ, respond, confirm response, prepare settlement, prepare more legs settlement, settle', async (t: Test) => {
+  const { rfq } = await cvg.rfqs().createAndFinalize({
+    instruments: [
+      new SpotInstrument(cvg, btcMint, {
+        amount: 5,
+        side: Side.Bid,
+      }),
+      new SpotInstrument(cvg, btcMint, {
+        amount: 5,
+        side: Side.Ask,
+      }),
+      new SpotInstrument(cvg, btcMint, {
+        amount: 2,
+        side: Side.Ask,
+      }),
+    ],
+    taker,
+    orderType: OrderType.TwoWay,
+    fixedSize: { __kind: 'BaseAsset', legsMultiplierBps: 1_000_000_000 },
+    quoteAsset: cvg
+      .instrument(new SpotInstrument(cvg, usdcMint))
+      .toQuoteAsset(),
+  });
+  const { rfqResponse } = await cvg.rfqs().respond({
+    maker,
+    rfq: rfq.address,
+    bid: {
+      __kind: 'FixedSize',
+      priceQuote: { __kind: 'AbsolutePrice', amountBps: 1_000 },
+    },
+    ask: null,
+    keypair: Keypair.generate(),
+  });
+
+  await cvg.rfqs().confirmResponse({
+    taker,
+    rfq: rfq.address,
+    response: rfqResponse.address,
+    side: Side.Bid,
+    overrideLegMultiplierBps: null,
+  });
+
+  await cvg.rfqs().prepareSettlement({
+    caller: taker,
+    rfq: rfq.address,
+    response: rfqResponse.address,
+    side: AuthoritySide.Taker,
+    legAmountToPrepare: 2,
+    quoteMint: usdcMint,
+  });
+
+  await cvg.rfqs().prepareSettlement({
+    caller: maker,
+    rfq: rfq.address,
+    response: rfqResponse.address,
+    side: AuthoritySide.Maker,
+    legAmountToPrepare: 2,
+    quoteMint: usdcMint,
+  });
+
+  await cvg.rfqs().prepareMoreLegsSettlement({
+    caller: taker,
+    rfq: rfq.address,
+    response: rfqResponse.address,
+    side: AuthoritySide.Taker,
+    legAmountToPrepare: 1,
+  });
+
+  await cvg.rfqs().prepareMoreLegsSettlement({
+    caller: maker,
+    rfq: rfq.address,
+    response: rfqResponse.address,
+    side: AuthoritySide.Maker,
+    legAmountToPrepare: 1,
+  });
+
+  let refreshedResponse = await cvg.rfqs().refreshResponse(rfqResponse);
+
+  spok(t, refreshedResponse, {
+    $topic: 'Prepared Settlement',
+    model: 'response',
+    state: StoredResponseState.ReadyForSettling,
+  });
+
+  await cvg.rfqs().settle({
+    maker: maker.publicKey,
+    taker: taker.publicKey,
+    rfq: rfq.address,
+    response: rfqResponse.address,
+
+    quoteMint: usdcMint,
+  });
+
+  refreshedResponse = await cvg.rfqs().refreshResponse(refreshedResponse);
+
+  spok(t, refreshedResponse, {
+    $topic: 'Settled',
+    model: 'response',
+    state: StoredResponseState.Settled,
+  });
+});
+
+test('[rfqModule] it can create/finalize Rfq, respond, confirm resp, prepare settlemt, settle, unlock resp collat, and clean up resp legs', async (t: Test) => {
+  const { rfq } = await cvg.rfqs().createAndFinalize({
+    instruments: [
+      new SpotInstrument(cvg, btcMint, {
+        amount: 5,
+        side: Side.Bid,
+      }),
+      new SpotInstrument(cvg, btcMint, {
+        amount: 3,
+        side: Side.Ask,
+      }),
+    ],
+    taker,
+    orderType: OrderType.TwoWay,
+    fixedSize: { __kind: 'BaseAsset', legsMultiplierBps: 1_000_000_000 },
+    quoteAsset: cvg
+      .instrument(new SpotInstrument(cvg, usdcMint))
+      .toQuoteAsset(),
+    activeWindow: 5_000,
+    settlingWindow: 1_000,
+  });
+  const { rfqResponse } = await cvg.rfqs().respond({
+    maker,
+    rfq: rfq.address,
+    bid: {
+      __kind: 'FixedSize',
+      priceQuote: { __kind: 'AbsolutePrice', amountBps: 1_000 },
+    },
+    ask: null,
+    keypair: Keypair.generate(),
+  });
+
+  await cvg.rfqs().confirmResponse({
+    taker,
+    rfq: rfq.address,
+    response: rfqResponse.address,
+    side: Side.Bid,
+    overrideLegMultiplierBps: null,
+  });
+
   // TODO: we have to pass the baseAssetMints manually
   // we need a method with type (baseAssetIndex) -> Mint or MintPubkey
   // then the baseAssetMints could be extracted from the rfq's legs
@@ -1409,59 +830,24 @@
     quoteMint: usdcMint,
   });
   // const firstToPrepare = taker.publicKey;
->>>>>>> 70a0b9d0
-
-    await cvg.rfqs().cleanUpResponse({
-      maker: maker.publicKey,
-      dao: dao.publicKey,
-      rfq: rfq.address,
-      response: rfqResponse.address,
-      firstToPrepare,
-      quoteMint: usdcMint,
-    });
-  });
-
-  test('[rfqModule] it can create and finalize Rfq, respond, and cancel response', async (t: Test) => {
-    const { rfq } = await cvg.rfqs().createAndFinalize({
-      instruments: [
-        new SpotInstrument(cvg, btcMint, {
-          amount: 5,
-          side: Side.Bid,
-        }),
-      ],
-      taker,
-      orderType: OrderType.TwoWay,
-      fixedSize: { __kind: 'BaseAsset', legsMultiplierBps: 1_000_000_000 },
-      quoteAsset: cvg
-        .instrument(new SpotInstrument(cvg, usdcMint))
-        .toQuoteAsset(),
-    });
-    const { rfqResponse } = await cvg.rfqs().respond({
-      maker,
-      rfq: rfq.address,
-      bid: {
-        __kind: 'FixedSize',
-        priceQuote: { __kind: 'AbsolutePrice', amountBps: 1_000 },
-      },
-      ask: null,
-      keypair: Keypair.generate(),
-    });
-
-    await cvg.rfqs().cancelResponse({
-      maker,
-      rfq: rfq.address,
-      response: rfqResponse.address,
-    });
-
-<<<<<<< HEAD
-    const refreshedResponse = await cvg.rfqs().refreshResponse(rfqResponse);
-
-    spok(t, refreshedResponse, {
-      $topic: 'Cancelled response',
-      model: 'response',
-      state: StoredResponseState.Canceled,
-    });
-=======
+
+  await cvg.rfqs().prepareSettlement({
+    caller: maker,
+    rfq: rfq.address,
+    response: rfqResponse.address,
+    side: AuthoritySide.Maker,
+    legAmountToPrepare: 2,
+    quoteMint: usdcMint,
+  });
+
+  let refreshedResponse = await cvg.rfqs().refreshResponse(rfqResponse);
+
+  spok(t, refreshedResponse, {
+    $topic: 'Prepared Settlement',
+    model: 'response',
+    state: StoredResponseState.ReadyForSettling,
+  });
+
   await cvg.rfqs().settle({
     maker: maker.publicKey,
     taker: taker.publicKey,
@@ -1469,209 +855,10 @@
     response: rfqResponse.address,
 
     quoteMint: usdcMint,
->>>>>>> 70a0b9d0
-  });
-
-  // RFQ UTILS
-
-  test('[rfqModule] it can find RFQs by addresses', async (t: Test) => {
-    const { rfq: rfq1 } = await cvg.rfqs().create({
-      instruments: [
-        new SpotInstrument(cvg, btcMint, {
-          amount: 1,
-          side: Side.Bid,
-        }),
-      ],
-      orderType: OrderType.Sell,
-      taker,
-      fixedSize: { __kind: 'QuoteAsset', quoteAmount: 1 },
-      quoteAsset: cvg
-        .instrument(new SpotInstrument(cvg, usdcMint))
-        .toQuoteAsset(),
-    });
-    const { rfq: rfq2 } = await cvg.rfqs().create({
-      instruments: [
-        new SpotInstrument(cvg, btcMint, {
-          amount: 1,
-          side: Side.Bid,
-        }),
-      ],
-      taker,
-      orderType: OrderType.Sell,
-      fixedSize: { __kind: 'QuoteAsset', quoteAmount: 1 },
-      quoteAsset: cvg
-        .instrument(new SpotInstrument(cvg, usdcMint))
-        .toQuoteAsset(),
-    });
-    const { rfq: rfq3 } = await cvg.rfqs().create({
-      instruments: [
-        new SpotInstrument(cvg, btcMint, {
-          amount: 1,
-          side: Side.Bid,
-        }),
-      ],
-      orderType: OrderType.Sell,
-      taker,
-      fixedSize: { __kind: 'QuoteAsset', quoteAmount: 1 },
-      quoteAsset: cvg
-        .instrument(new SpotInstrument(cvg, usdcMint))
-        .toQuoteAsset(),
-    });
-
-<<<<<<< HEAD
-    const [foundRfq1, foundRfq2, foundRfq3] = await cvg
-      .rfqs()
-      .findRfqsByAddresses({
-        addresses: [rfq1.address, rfq2.address, rfq3.address],
-      });
-
-    spok(t, rfq1, {
-      $topic: 'Created RFQ',
-      model: 'rfq',
-      address: spokSamePubkey(foundRfq1.address),
-    });
-    spok(t, rfq2, {
-      $topic: 'Created RFQ',
-      model: 'rfq',
-      address: spokSamePubkey(foundRfq2.address),
-    });
-    spok(t, rfq3, {
-      $topic: 'Created RFQ',
-      model: 'rfq',
-      address: spokSamePubkey(foundRfq3.address),
-    });
-  });
-
-  test('[rfqModule] it can find RFQs by instrument', async () => {
-    const instruments = await cvg.rfqs().findByInstrument({
-      instrumentProgram: cvg.programs().getSpotInstrument(),
-    });
-    console.error(instruments);
-  });
-
-  test('[rfqModule] it can find RFQs by owner', async (t: Test) => {
-    const { rfq } = await cvg.rfqs().create({
-      instruments: [
-        new SpotInstrument(cvg, btcMint, {
-          amount: 1,
-          side: Side.Bid,
-        }),
-      ],
-      taker,
-      orderType: OrderType.Sell,
-      fixedSize: { __kind: 'QuoteAsset', quoteAmount: 1 },
-      quoteAsset: cvg
-        .instrument(new SpotInstrument(cvg, usdcMint))
-        .toQuoteAsset(),
-    });
-
-    const foundRfqs = await cvg
-      .rfqs()
-      .findAllByOwner({ owner: taker.publicKey });
-
-    spok(t, rfq, {
-      $topic: 'Created RFQ',
-      taker: spokSamePubkey(foundRfqs[0].taker),
-    });
-    spok(t, rfq, {
-      $topic: 'Created RFQ',
-      taker: spokSamePubkey(foundRfqs[1].taker),
-    });
-  });
-
-  // RISK ENGINE UTILS
-
-  test('[riskEngineModule] it can calculate collateral for RFQ', async (t: Test) => {
-    const { rfq } = await cvg.rfqs().create({
-      instruments: [
-        new SpotInstrument(cvg, btcMint, {
-          amount: 1,
-          side: Side.Bid,
-        }),
-      ],
-      taker,
-      orderType: OrderType.Sell,
-      fixedSize: { __kind: 'QuoteAsset', quoteAmount: 1 },
-      quoteAsset: cvg
-        .instrument(new SpotInstrument(cvg, usdcMint))
-        .toQuoteAsset(),
-    });
-
-    await cvg.riskEngine().calculateCollateralForRfq({ rfq: rfq.address });
-
-    spok(t, rfq, {
-      $topic: 'Calculated Collateral for Rfq',
-      model: 'rfq',
-      address: spokSamePubkey(rfq.address),
-    });
-  });
-
-  test('[riskEngineModule] it can calculate collateral for response', async (t: Test) => {
-    const { rfq } = await cvg.rfqs().createAndFinalize({
-      instruments: [
-        new SpotInstrument(cvg, btcMint, {
-          amount: 5,
-          side: Side.Ask,
-        }),
-      ],
-      taker,
-      orderType: OrderType.TwoWay,
-      fixedSize: { __kind: 'BaseAsset', legsMultiplierBps: 1_000_000_000 },
-      quoteAsset: cvg
-        .instrument(new SpotInstrument(cvg, usdcMint))
-        .toQuoteAsset(),
-    });
-    const { rfqResponse } = await cvg.rfqs().respond({
-      maker,
-      rfq: rfq.address,
-      bid: {
-        __kind: 'FixedSize',
-        priceQuote: { __kind: 'AbsolutePrice', amountBps: 1_000 },
-      },
-      ask: null,
-      keypair: Keypair.generate(),
-    });
-
-    await cvg.riskEngine().calculateCollateralForResponse({
-      rfq: rfq.address,
-      response: rfqResponse.address,
-    });
-    spok(t, rfqResponse, {
-      $topic: 'calculate collateral for response',
-      model: 'response',
-      address: spokSamePubkey(rfqResponse.address),
-    });
-  });
-
-  test('[riskEngineModule] it can calculate collateral for confirm response', async (t: Test) => {
-    const { rfq } = await cvg.rfqs().createAndFinalize({
-      instruments: [
-        new SpotInstrument(cvg, btcMint, {
-          amount: 5,
-          side: Side.Ask,
-        }),
-      ],
-      taker,
-      orderType: OrderType.TwoWay,
-      fixedSize: { __kind: 'BaseAsset', legsMultiplierBps: 1_000_000_000 },
-      quoteAsset: cvg
-        .instrument(new SpotInstrument(cvg, usdcMint))
-        .toQuoteAsset(),
-      activeWindow: 5_000,
-      settlingWindow: 1_000,
-    });
-
-    const { rfqResponse } = await cvg.rfqs().respond({
-      maker,
-      rfq: rfq.address,
-      bid: {
-        __kind: 'FixedSize',
-        priceQuote: { __kind: 'AbsolutePrice', amountBps: 1_000 },
-      },
-      ask: null,
-      keypair: Keypair.generate(),
-    });
-=======
+  });
+
+  refreshedResponse = await cvg.rfqs().refreshResponse(rfqResponse);
+
   spok(t, refreshedResponse, {
     $topic: 'Settled',
     model: 'response',
@@ -1734,375 +921,15 @@
     ask: null,
     keypair: Keypair.generate(),
   });
->>>>>>> 70a0b9d0
-
-    const respondedToRfq = await cvg.rfqs().refreshRfq(rfq.address);
-    t.same(
-      rfq.address.toString(),
-      respondedToRfq.address.toString(),
-      'same address'
-    );
-    spok(t, rfq, {
-      $topic: 'rfq model',
-      model: 'rfq',
-    });
-    spok(t, rfqResponse, {
-      $topic: 'rfq model',
-      model: 'response',
-      state: StoredResponseState.Active,
-    });
-
-    await cvg.rfqs().confirmResponse({
-      taker,
-      rfq: rfq.address,
-      response: rfqResponse.address,
-      side: Side.Bid,
-      overrideLegMultiplierBps: null,
-    });
-
-    await cvg.riskEngine().calculateCollateralForConfirmation({
-      rfq: rfq.address,
-      response: rfqResponse.address,
-    });
-  });
-
-<<<<<<< HEAD
-  // PSYOPTIONS EUROPEANS
-
-  test('[psyoptionsEuropeanInstrumentModule] it can create and finalize RFQ w/ PsyOptions Euro, respond, confirm, prepare, settle', async (t: Test) => {
-    const { euroMeta, euroMetaKey } = await initializeNewOptionMeta(
-      cvg,
-      btcMint,
-      usdcMint,
-      17_500,
-      1_000_000,
-      3_600
-    );
-
-    const instrument1 = new PsyoptionsEuropeanInstrument(
-      cvg,
-      btcMint,
-      OptionType.PUT,
-      euroMeta,
-      euroMetaKey,
-      {
-        amount: 1,
-        side: Side.Bid,
-      }
-    );
-    const instrument2 = new SpotInstrument(cvg, btcMint, {
-      amount: 5,
-      side: Side.Ask,
-    });
-    const instrument3 = new SpotInstrument(cvg, btcMint, {
-      amount: 11,
-      side: Side.Bid,
-    });
-
-    const { rfq } = await cvg.rfqs().create({
-      taker,
-      instruments: [instrument1, instrument2, instrument3],
-      orderType: OrderType.Sell,
-      fixedSize: { __kind: 'QuoteAsset', quoteAmount: 1 },
-      quoteAsset: cvg
-        .instrument(new SpotInstrument(cvg, usdcMint))
-        .toQuoteAsset(),
-      activeWindow: 5_000,
-      settlingWindow: 1_000,
-    });
-
-    await cvg.rfqs().finalizeRfqConstruction({
-      rfq: rfq.address,
-      taker,
-    });
-
-    const { rfqResponse } = await cvg.rfqs().respond({
-      maker,
-      rfq: rfq.address,
-      bid: {
-        __kind: 'FixedSize',
-        priceQuote: { __kind: 'AbsolutePrice', amountBps: 1_000 },
-      },
-      ask: null,
-      keypair: Keypair.generate(),
-    });
-
-    await cvg.rfqs().confirmResponse({
-      taker,
-      rfq: rfq.address,
-      response: rfqResponse.address,
-      side: Side.Bid,
-      overrideLegMultiplierBps: null,
-    });
-
-    await cvg.rfqs().prepareSettlement({
-      caller: taker,
-      rfq: rfq.address,
-      response: rfqResponse.address,
-      side: AuthoritySide.Taker,
-      legAmountToPrepare: 3,
-      quoteMint: usdcMint,
-    });
-
-    await cvg.rfqs().prepareSettlement({
-      caller: maker,
-      rfq: rfq.address,
-      response: rfqResponse.address,
-      side: AuthoritySide.Maker,
-      legAmountToPrepare: 3,
-      quoteMint: usdcMint,
-    });
-
-    await cvg.rfqs().settle({
-      maker: maker.publicKey,
-      taker: taker.publicKey,
-      rfq: rfq.address,
-      response: rfqResponse.address,
-      quoteMint: usdcMint,
-    });
-
-    const foundRfq = await cvg
-      .rfqs()
-      .findRfqByAddress({ address: rfq.address });
-    t.same(foundRfq.address.toString(), rfq.address.toString(), 'same address');
-    spok(t, rfq, {
-      $topic: 'rfq model',
-      model: 'rfq',
-    });
-
-    const refreshedResponse = await cvg.rfqs().refreshResponse(rfqResponse);
-
-    spok(t, refreshedResponse, {
-      $topic: 'Settled',
-      model: 'response',
-      state: StoredResponseState.Settled,
-    });
-  });
-
-  // test('[psyoptionsEuropeanInstrumentModule] it can create an RFQ with PsyOptions Europeans', async (t: Test) => {
-  //   const { euroMeta, euroMetaKey } = await initializeNewOptionMeta(
-  //     cvg,
-  //     btcMint,
-  //     usdcMint,
-  //     18_500,
-  //     1_100_000,
-  //     3_400,
-  //     takerUSDCWallet,
-  //     makerUSDCWallet
-  //   );
-
-  //   const { rfq } = await cvg.rfqs().create({
-  //     instruments: [
-  //       new PsyoptionsEuropeanInstrument(
-  //         cvg,
-  //         btcMint,
-  //         OptionType.PUT,
-  //         euroMeta,
-  //         euroMetaKey,
-  //         {
-  //           amount: 1,
-  //           side: Side.Bid,
-  //         }
-  //       ),
-  //     ],
-  //     orderType: OrderType.Sell,
-  //     taker,
-  //     fixedSize: { __kind: 'QuoteAsset', quoteAmount: 1 },
-  //     quoteAsset: cvg
-  //       .instrument(new SpotInstrument(cvg, usdcMint))
-  //       .toQuoteAsset(),
-  //   });
-
-  //   const foundRfq = await cvg.rfqs().findRfqByAddress({ address: rfq.address });
-  //   t.same(foundRfq.address.toString(), rfq.address.toString(), 'same address');
-  //   spok(t, rfq, {
-  //     $topic: 'rfq model',
-  //     model: 'rfq',
-  //   });
-  // });
-
-  test('[rfqModule] it can add legs to rfq', async (t: Test) => {
-    // const { europeanProgram, euroMeta, euroMetaKey } =
-    //   await initializeNewOptionMeta(
-    //     cvg,
-    //     btcMint,
-    //     usdcMint,
-    //     17_500,
-    //     1_000_000,
-    //     3_600,
-    //     takerUSDCWallet,
-    //     makerUSDCWallet
-    //   );
-    // const instrument1 = new PsyoptionsEuropeanInstrument(
-    //   cvg,
-    //   btcMint,
-    //   OptionType.PUT,
-    //   euroMeta,
-    //   euroMetaKey,
-    //   {
-    //     amount: 1,
-    //     side: Side.Bid,
-    //   }
-    // );
-    const instruments: (SpotInstrument | PsyoptionsEuropeanInstrument)[] = [];
-    instruments.push(
-      new SpotInstrument(cvg, btcMint, {
-        amount: 5,
-        side: Side.Ask,
-      })
-    );
-    // instruments.push(instrument1);
-    instruments.push(
-      new SpotInstrument(cvg, solMint, {
-        amount: 10,
-        side: Side.Bid,
-      })
-    );
-    instruments.push(
-      new SpotInstrument(cvg, btcMint, {
-        amount: 10,
-        side: Side.Ask,
-      })
-    );
-    instruments.push(
-      new SpotInstrument(cvg, btcMint, {
-        amount: 10,
-        side: Side.Ask,
-      })
-    );
-    instruments.push(
-      new SpotInstrument(cvg, btcMint, {
-        amount: 10,
-        side: Side.Ask,
-      })
-    );
-    instruments.push(
-      new SpotInstrument(cvg, btcMint, {
-        amount: 10,
-        side: Side.Ask,
-      })
-    );
-    instruments.push(
-      new SpotInstrument(cvg, btcMint, {
-        amount: 10,
-        side: Side.Ask,
-      })
-    );
-    instruments.push(
-      new SpotInstrument(cvg, btcMint, {
-        amount: 10,
-        side: Side.Ask,
-      })
-    );
-    instruments.push(
-      new SpotInstrument(cvg, btcMint, {
-        amount: 10,
-        side: Side.Ask,
-      })
-    );
-    instruments.push(
-      new SpotInstrument(cvg, btcMint, {
-        amount: 10,
-        side: Side.Ask,
-      })
-    );
-    instruments.push(
-      new SpotInstrument(cvg, btcMint, {
-        amount: 10,
-        side: Side.Ask,
-      })
-    );
-    instruments.push(
-      new SpotInstrument(cvg, btcMint, {
-        amount: 10,
-        side: Side.Ask,
-      })
-    );
-    instruments.push(
-      new SpotInstrument(cvg, btcMint, {
-        amount: 10,
-        side: Side.Ask,
-      })
-    );
-    instruments.push(
-      new SpotInstrument(cvg, btcMint, {
-        amount: 10,
-        side: Side.Ask,
-      })
-    );
-    instruments.push(
-      new SpotInstrument(cvg, btcMint, {
-        amount: 10,
-        side: Side.Ask,
-      })
-    );
-    instruments.push(
-      new SpotInstrument(cvg, btcMint, {
-        amount: 10,
-        side: Side.Ask,
-      })
-    );
-    instruments.push(
-      new SpotInstrument(cvg, btcMint, {
-        amount: 10,
-        side: Side.Ask,
-      })
-    );
-    instruments.push(
-      new SpotInstrument(cvg, btcMint, {
-        amount: 10,
-        side: Side.Ask,
-      })
-    );
-    instruments.push(
-      new SpotInstrument(cvg, btcMint, {
-        amount: 10,
-        side: Side.Ask,
-      })
-    );
-    instruments.push(
-      new SpotInstrument(cvg, btcMint, {
-        amount: 10,
-        side: Side.Ask,
-      })
-    );
-    instruments.push(
-      new SpotInstrument(cvg, btcMint, {
-        amount: 10,
-        side: Side.Ask,
-      })
-    );
-    instruments.push(
-      new SpotInstrument(cvg, btcMint, {
-        amount: 10,
-        side: Side.Ask,
-      })
-    );
-    instruments.push(
-      new SpotInstrument(cvg, btcMint, {
-        amount: 1,
-        side: Side.Bid,
-      })
-    );
-    instruments.push(
-      new SpotInstrument(cvg, btcMint, {
-        amount: 1,
-        side: Side.Bid,
-      })
-    );
-    //@ts-ignore
-    let expLegSize = 4;
-
-    let sizes: number[] = [];
-
-    // for (const instrument of instruments) {
-    for (const instrument of instruments.slice(0, 12)) {
-      const instrumentClient = cvg.instrument(instrument, instrument.legInfo);
-      expLegSize += await instrumentClient.getLegDataSize();
-
-      sizes.push(await instrumentClient.getLegDataSize());
-    }
-=======
+
+  await cvg.rfqs().confirmResponse({
+    taker,
+    rfq: rfq.address,
+    response: rfqResponse.address,
+    side: Side.Bid,
+    overrideLegMultiplierBps: null,
+  });
+
   // TODO: we have to pass the baseAssetMints manually
   // we need a method with type (baseAssetIndex) -> Mint or MintPubkey
   // then the baseAssetMints could be extracted from the rfq's legs
@@ -2441,10 +1268,8 @@
     overrideLegMultiplierBps: null,
   });
 
-  const collateralForRfqAmount = await cvg
-    .riskEngine()
-    .calculateCollateralForRfq({ rfq: rfq.address });
-  console.log(collateralForRfqAmount.collateralForRfqAmount.toString());
+  // TODO: Finish
+
   spok(t, rfq, {
     $topic: 'Calculated Collateral for Rfq',
     model: 'rfq',
@@ -2478,13 +1303,8 @@
     keypair: Keypair.generate(),
   });
 
-  const collateralForResponse = await cvg
-    .riskEngine()
-    .calculateCollateralForResponse({
-      rfq: rfq.address,
-      response: rfqResponse.address,
-    });
-  console.log(collateralForResponse.collateralForResponseAmount.toString());
+  // TODO: Finsish
+
   spok(t, rfqResponse, {
     $topic: 'calculate collateral for response',
     model: 'response',
@@ -2545,16 +1365,12 @@
     overrideLegMultiplierBps: null,
   });
 
-  const collateralForConfirmResponse = await cvg
-    .riskEngine()
-    .calculateCollateralForConfirmation({
-      rfq: rfq.address,
-      response: rfqResponse.address,
-    });
-
-  console.log(
-    collateralForConfirmResponse.collateralForConfirmResponseAmount.toString()
-  );
+  // TODO: Finish
+
+  await cvg.riskEngine().calculateCollateralForConfirmation({
+    rfq: rfq.address,
+    response: rfqResponse.address,
+  });
 });
 
 // PSYOPTIONS EUROPEANS
@@ -2598,7 +1414,7 @@
     $topic: 'rfq model',
     model: 'rfq',
   });
-  const { rfqResponse } = await cvg.rfqs().respond({
+  await cvg.rfqs().respond({
     maker,
     rfq: rfq.address,
     bid: {
@@ -2608,25 +1424,22 @@
     ask: null,
     keypair: Keypair.generate(),
   });
-  console.log(rfqResponse.address.toBase58());
 });
 
 test('[psyoptionsAmericanInstrumentModule] it can mint options to taker', async () => {
-  const { op, optionMarketKey, optionMint } =
-    await initializePsyoptionsAmerican(
-      cvg,
-      btcMint,
-      usdcMint,
-      taker,
-      maker,
-      new anchor.BN(100),
-      new anchor.BN(1),
-      3_600
-    );
+  const { op, optionMarketKey } = await initializePsyoptionsAmerican(
+    cvg,
+    btcMint,
+    usdcMint,
+    taker,
+    maker,
+    new anchor.BN(100),
+    new anchor.BN(1),
+    3_600
+  );
 
   optionMarket = op;
   optionMarketPubkey = optionMarketKey;
-  americanOptionMint = optionMint;
 });
 
 test('[psyoptionsAmericanInstrumentModule] it can create an RFQ with PsyOptions American, respond,confirm response , preparesettlement, settle', async (t: Test) => {
@@ -2703,8 +1516,6 @@
     response: rfqResponse.address,
     quoteMint: usdcMint,
   });
-
-  console.log(americanOptionMint.address.toBase58());
 });
 
 test('[rfqModule] it can add legs to  rfq', async (t: Test) => {
@@ -2773,110 +1584,9 @@
     address: spokSamePubkey(rfq.address),
   });
 });
->>>>>>> 70a0b9d0
-
-    /*
-  TODO: in createRfq (and prob other operations) when we get the tx size
-    in the process of serialization, it throws ERR_OUT_OF_RANGE if too many legs.
-
-<<<<<<< HEAD
-    we need a way to get the tx size without causing that error
-
-    //RangeError [ERR_OUT_OF_RANGE]: The value of "offset" is out of range.
-    //It must be >= 0 and <= 1231. Received 1232
-    // from Buffer.writeUIntLE
-  */
-
-    // 7
-    //@ts-ignore
-    const { rfq } = await cvg.rfqs().createAndFinalize({
-      instruments: instruments.slice(0, 12),
-      // instruments,
-      taker,
-      legSize: expLegSize,
-      orderType: OrderType.TwoWay,
-      // fixedSize: { __kind: 'BaseAsset', legsMultiplierBps: 1_000_000_000 },
-      fixedSize: { __kind: 'QuoteAsset', quoteAmount: 1 },
-      quoteAsset: cvg
-        .instrument(new SpotInstrument(cvg, usdcMint))
-        .toQuoteAsset(),
-    });
-
-    // const { rfq } = await cvg.rfqs().createAndFinalize({
-    //   instruments: [
-    //     new SpotInstrument(cvg, btcMint, {
-    //       amount: 5,
-    //       side: Side.Bid,
-    //     }),
-    //     new SpotInstrument(cvg, btcMint, {
-    //       amount: 3,
-    //       side: Side.Ask,
-    //     }),
-    //   ],
-    //   taker,
-    //   orderType: OrderType.TwoWay,
-    //   fixedSize: { __kind: 'QuoteAsset', quoteAmount: 1 },
-    //   quoteAsset: cvg
-    //     .instrument(new SpotInstrument(cvg, usdcMint))
-    //     .toQuoteAsset(),
-    //   activeWindow: 5_000,
-    //   settlingWindow: 1_000,
-    // });
-    // const { rfqResponse } = await cvg.rfqs().respond({
-    //   maker,
-    //   rfq: rfq.address,
-    //   bid: {
-    //     __kind: 'FixedSize',
-    //     priceQuote: { __kind: 'AbsolutePrice', amountBps: 10 },
-    //   },
-    //   ask: null,
-    //   keypair: Keypair.generate(),
-    // });
-
-    // await cvg.rfqs().finalizeRfqConstruction({
-    //   taker,
-    //   rfq: rfq.address,
-    // });
-
-    const { rfqResponse } = await cvg.rfqs().respond({
-      maker,
-      rfq: rfq.address,
-      bid: {
-        __kind: 'FixedSize',
-        priceQuote: { __kind: 'AbsolutePrice', amountBps: 1_000 },
-      },
-      ask: null,
-      keypair: Keypair.generate(),
-    });
-
-    await cvg.rfqs().confirmResponse({
-      taker,
-      rfq: rfq.address,
-      response: rfqResponse.address,
-      side: Side.Bid,
-      overrideLegMultiplierBps: null,
-    });
-
-    await cvg.rfqs().prepareSettlement({
-      caller: taker,
-      rfq: rfq.address,
-      response: rfqResponse.address,
-      side: AuthoritySide.Taker,
-      legAmountToPrepare: instruments.slice(0, 12).length,
-      quoteMint: usdcMint,
-    });
-    //@ts-ignore
-    const firstToPrepare = taker.publicKey;
-
-    await cvg.rfqs().prepareSettlement({
-      caller: maker,
-      rfq: rfq.address,
-      response: rfqResponse.address,
-      side: AuthoritySide.Maker,
-      legAmountToPrepare: instruments.slice(0, 12).length,
-      quoteMint: usdcMint,
-    });
-=======
+
+// RFQ HELPERS
+
 test('[rfqModule] it can convert RFQ legs to instruments', async (t: Test) => {
   // We we can to this after creating options so that we can test this method
   // on all instruments
@@ -2892,7 +1602,7 @@
   });
 });
 
-test('[rfqModule] it can create and finalize RFQ, respond, confirm response, revert settlemt prep', async (t: Test) => {
+test('[rfqModule] it can create and finalize RFQ, respond, confirm response, revert settlemt prep', async () => {
   const { rfq } = await cvg.rfqs().createAndFinalize({
     instruments: [
       new SpotInstrument(cvg, btcMint, {
@@ -2919,21 +1629,15 @@
     ask: null,
     keypair: Keypair.generate(),
   });
->>>>>>> 70a0b9d0
-
-    let refreshedResponse = await cvg.rfqs().refreshResponse(rfqResponse);
-
-<<<<<<< HEAD
-    spok(t, refreshedResponse, {
-      $topic: 'Prepared Settlement',
-      model: 'response',
-      state: StoredResponseState.ReadyForSettling,
-    });
-
-    await cvg.rfqs().settle({
-      maker: maker.publicKey,
-      taker: taker.publicKey,
-=======
+
+  await cvg.rfqs().confirmResponse({
+    taker,
+    rfq: rfq.address,
+    response: rfqResponse.address,
+    side: Side.Bid,
+    overrideLegMultiplierBps: null,
+  });
+
   await cvg.rfqs().prepareSettlement({
     caller: maker,
     rfq: rfq.address,
@@ -2944,194 +1648,82 @@
   });
   sleep(3_001).then(async () => {
     await cvg.rfqs().revertSettlementPreparation({
->>>>>>> 70a0b9d0
       rfq: rfq.address,
       response: rfqResponse.address,
       quoteMint: usdcMint,
+      side: AuthoritySide.Maker,
     });
-<<<<<<< HEAD
-=======
   });
 
   // const refreshedResponse = await cvg.rfqs().refreshResponse(rfqResponse);
->>>>>>> 70a0b9d0
-
-    refreshedResponse = await cvg.rfqs().refreshResponse(rfqResponse);
-
-    spok(t, refreshedResponse, {
-      $topic: 'Settled',
-      model: 'response',
-      state: StoredResponseState.Settled,
-    });
-  });
-
-  // RFQ HELPERS
-
-  test('[rfqModule] it can convert RFQ legs to instruments', async (t: Test) => {
-    // We do this after creating options so that we can test this method
-    // on all instruments
-    const rfqs = await cvg.rfqs().findAllByOwner({
-      owner: taker.publicKey,
-    });
-    const instruments = await Promise.all(
-      rfqs.map(async (rfq) => legsToInstruments(cvg, rfq.legs))
-    );
-    spok(t, instruments[0][0], {
-      $topic: 'Convert RFQ Legs to Instruments',
-      model: 'spotInstrument',
-    });
-  });
-
-  test('[rfqModule] it can convert RFQ quote assets to instruments', async (t: Test) => {
-    const rfqs = await cvg.rfqs().findAllByOwner({
-      owner: taker.publicKey,
-    });
-    const instruments = await Promise.all(
-      rfqs.map(async (rfq) => quoteAssetToInstrument(cvg, rfq.quoteAsset))
-    );
-    spok(t, instruments[0], {
-      $topic: 'Convert RFQ Legs to Instruments',
-      model: 'spotInstrument',
-    });
-  });
-
-  // //RISK ENGINE UTILS
-
-  test('[riskEngineModule] it can calculate collateral for RFQ', async (t: Test) => {
-    const { rfq } = await cvg.rfqs().create({
-      instruments: [
-        new SpotInstrument(cvg, btcMint, {
-          amount: 1,
-          side: Side.Bid,
-        }),
-      ],
-      taker,
-      orderType: OrderType.Sell,
-      fixedSize: { __kind: 'QuoteAsset', quoteAmount: 1 },
-      quoteAsset: cvg
-        .instrument(new SpotInstrument(cvg, usdcMint))
-        .toQuoteAsset(),
-    });
-
-    await cvg.riskEngine().calculateCollateralForRfq({ rfq: rfq.address });
-
-    spok(t, rfq, {
-      $topic: 'Calculated Collateral for Rfq',
-      model: 'rfq',
-      address: spokSamePubkey(rfq.address),
-    });
-  });
-
-  test('[rfqModule] it can create and finalize RFQ, respond, confirm response, revert settlemt prep', async (t: Test) => {
-    const { rfq } = await cvg.rfqs().createAndFinalize({
-      instruments: [
-        new SpotInstrument(cvg, btcMint, {
-          amount: 5,
-          side: Side.Bid,
-        }),
-        new SpotInstrument(cvg, solMint, {
-          amount: 87,
-          side: Side.Ask,
-        }),
-      ],
-      taker,
-      orderType: OrderType.TwoWay,
-      fixedSize: { __kind: 'BaseAsset', legsMultiplierBps: 1_000_000_000 },
-      quoteAsset: cvg
-        .instrument(new SpotInstrument(cvg, usdcMint))
-        .toQuoteAsset(),
-      activeWindow: 2,
-      settlingWindow: 1,
-    });
-    const { rfqResponse } = await cvg.rfqs().respond({
-      maker,
-      rfq: rfq.address,
-      bid: {
-        __kind: 'FixedSize',
-        priceQuote: { __kind: 'AbsolutePrice', amountBps: 1_000 },
-      },
-      ask: null,
-      keypair: Keypair.generate(),
-    });
-
-    await cvg.rfqs().confirmResponse({
-      taker,
-      rfq: rfq.address,
-      response: rfqResponse.address,
-      side: Side.Bid,
-      overrideLegMultiplierBps: null,
-    });
-
-    await cvg.rfqs().prepareSettlement({
-      caller: maker,
+
+  // sleep(3001).then(() => {
+  //   spok(t, refreshedResponse, {
+  //     $topic: 'Revert settlement preparations',
+  //     model: 'response',
+  //     makerPreparedLegs: spokSameBignum(0),
+  //   });
+  // });
+});
+
+test('[rfqModule] it can create and finalize RFQ, respond, confirm response, partly revert settlemt prep', async () => {
+  const { rfq } = await cvg.rfqs().createAndFinalize({
+    instruments: [
+      new SpotInstrument(cvg, btcMint, {
+        amount: 5,
+        side: Side.Bid,
+      }),
+      new SpotInstrument(cvg, btcMint, {
+        amount: 7,
+        side: Side.Ask,
+      }),
+    ],
+    taker,
+    orderType: OrderType.TwoWay,
+    fixedSize: { __kind: 'BaseAsset', legsMultiplierBps: 1_000_000_000 },
+    quoteAsset: cvg
+      .instrument(new SpotInstrument(cvg, usdcMint))
+      .toQuoteAsset(),
+    activeWindow: 2,
+    settlingWindow: 1,
+  });
+  const { rfqResponse } = await cvg.rfqs().respond({
+    maker,
+    rfq: rfq.address,
+    bid: {
+      __kind: 'FixedSize',
+      priceQuote: { __kind: 'AbsolutePrice', amountBps: 1_000 },
+    },
+    ask: null,
+    keypair: Keypair.generate(),
+  });
+
+  await cvg.rfqs().confirmResponse({
+    taker,
+    rfq: rfq.address,
+    response: rfqResponse.address,
+    side: Side.Bid,
+    overrideLegMultiplierBps: null,
+  });
+
+  await cvg.rfqs().prepareSettlement({
+    caller: maker,
+    rfq: rfq.address,
+    response: rfqResponse.address,
+    side: AuthoritySide.Maker,
+    legAmountToPrepare: 2,
+    quoteMint: usdcMint,
+  });
+
+  await sleep(3_001).then(async () => {
+    await cvg.rfqs().partlyRevertSettlementPreparation({
       rfq: rfq.address,
       response: rfqResponse.address,
       side: AuthoritySide.Maker,
-      legAmountToPrepare: 2,
-      quoteMint: usdcMint,
+      legAmountToRevert: 1,
     });
-
-<<<<<<< HEAD
-    sleep(3_001).then(async () => {
-      await cvg.rfqs().revertSettlementPreparation({
-        rfq: rfq.address,
-        response: rfqResponse.address,
-        quoteMint: usdcMint,
-        side: AuthoritySide.Maker,
-      });
-    });
-
-    // let refreshedResponse = await cvg.rfqs().refreshResponse(rfqResponse);
-
-    // sleep(3001).then(() => {
-    //   spok(t, refreshedResponse, {
-    //     $topic: 'Revert settlement preparations',
-    //     model: 'response',
-    //     makerPreparedLegs: spokSameBignum(0),
-    //   });
-    // });
-  });
-
-  test('[rfqModule] it can create and finalize RFQ, respond, confirm response, partly revert settlemt prep', async (t: Test) => {
-    const { rfq } = await cvg.rfqs().createAndFinalize({
-      instruments: [
-        new SpotInstrument(cvg, btcMint, {
-          amount: 5,
-          side: Side.Bid,
-        }),
-        new SpotInstrument(cvg, btcMint, {
-          amount: 7,
-          side: Side.Ask,
-        }),
-      ],
-      taker,
-      orderType: OrderType.TwoWay,
-      fixedSize: { __kind: 'BaseAsset', legsMultiplierBps: 1_000_000_000 },
-      quoteAsset: cvg
-        .instrument(new SpotInstrument(cvg, usdcMint))
-        .toQuoteAsset(),
-      activeWindow: 2,
-      settlingWindow: 1,
-    });
-    const { rfqResponse } = await cvg.rfqs().respond({
-      maker,
-      rfq: rfq.address,
-      bid: {
-        __kind: 'FixedSize',
-        priceQuote: { __kind: 'AbsolutePrice', amountBps: 1_000 },
-      },
-      ask: null,
-      keypair: Keypair.generate(),
-    });
-
-    await cvg.rfqs().confirmResponse({
-      taker,
-      rfq: rfq.address,
-      response: rfqResponse.address,
-      side: Side.Bid,
-      overrideLegMultiplierBps: null,
-    });
-=======
+  });
+
   // await sleep(3_001);
   // spok(t, refreshedResponse, {
   //   $topic: 'Partly revert settlement preparations',
@@ -3139,162 +1731,118 @@
   //   makerPreparedLegs: spokSameBignum(makerPreparedLegs - 1),
   // });
 });
->>>>>>> 70a0b9d0
-
-    await cvg.rfqs().prepareSettlement({
-      caller: maker,
+
+test('[rfqModule] it can create and finalize RFQ, respond, confirm response, taker prepare settlement, settle 1 party default', async () => {
+  const { rfq } = await cvg.rfqs().createAndFinalize({
+    instruments: [
+      new SpotInstrument(cvg, btcMint, {
+        amount: 5,
+        side: Side.Bid,
+      }),
+    ],
+    taker,
+    orderType: OrderType.TwoWay,
+    fixedSize: { __kind: 'BaseAsset', legsMultiplierBps: 1_000_000_000 },
+    quoteAsset: cvg
+      .instrument(new SpotInstrument(cvg, usdcMint))
+      .toQuoteAsset(),
+    activeWindow: 2,
+    settlingWindow: 1,
+  });
+  const { rfqResponse } = await cvg.rfqs().respond({
+    maker,
+    rfq: rfq.address,
+    bid: {
+      __kind: 'FixedSize',
+      priceQuote: { __kind: 'AbsolutePrice', amountBps: 1_000 },
+    },
+    ask: null,
+    keypair: Keypair.generate(),
+  });
+
+  await cvg.rfqs().confirmResponse({
+    taker,
+    rfq: rfq.address,
+    response: rfqResponse.address,
+    side: Side.Bid,
+    overrideLegMultiplierBps: null,
+  });
+
+  await cvg.rfqs().prepareSettlement({
+    caller: taker,
+    rfq: rfq.address,
+    response: rfqResponse.address,
+    side: AuthoritySide.Taker,
+    legAmountToPrepare: 1,
+    quoteMint: usdcMint,
+  });
+
+  sleep(3_001).then(async () => {
+    await cvg.rfqs().settleOnePartyDefault({
       rfq: rfq.address,
       response: rfqResponse.address,
-      side: AuthoritySide.Maker,
-      legAmountToPrepare: 2,
-      quoteMint: usdcMint,
     });
-
-    await sleep(3_001).then(async () => {
-      await cvg.rfqs().partlyRevertSettlementPreparation({
-        rfq: rfq.address,
-        response: rfqResponse.address,
-        side: AuthoritySide.Maker,
-        legAmountToRevert: 1,
-      });
-    });
-
-    // const refreshedResponse = await cvg.rfqs().refreshResponse(rfqResponse);
-
-    // const makerPreparedLegs = parseInt(
-    //   refreshedResponse.makerPreparedLegs.toString()
-    // );
-
-    // await sleep(3_001);
-    // spok(t, refreshedResponse, {
-    //   $topic: 'Partly revert settlement preparations',
-    //   model: 'response',
-    //   makerPreparedLegs: spokSameBignum(makerPreparedLegs - 1),
-    // });
-  });
-
-  test('[rfqModule] it can create and finalize RFQ, respond, confirm response, taker prepare settlement, settle 1 party default', async (t: Test) => {
-    const { rfq } = await cvg.rfqs().createAndFinalize({
-      instruments: [
-        new SpotInstrument(cvg, btcMint, {
-          amount: 5,
-          side: Side.Bid,
-        }),
-      ],
-      taker,
-      orderType: OrderType.TwoWay,
-      fixedSize: { __kind: 'BaseAsset', legsMultiplierBps: 1_000_000_000 },
-      quoteAsset: cvg
-        .instrument(new SpotInstrument(cvg, usdcMint))
-        .toQuoteAsset(),
-      activeWindow: 2,
-      settlingWindow: 1,
-    });
-    const { rfqResponse } = await cvg.rfqs().respond({
-      maker,
-      rfq: rfq.address,
-      bid: {
-        __kind: 'FixedSize',
-        priceQuote: { __kind: 'AbsolutePrice', amountBps: 1_000 },
-      },
-      ask: null,
-      keypair: Keypair.generate(),
-    });
-
-    await cvg.rfqs().confirmResponse({
-      taker,
+  });
+
+  // const refreshedResponse = await cvg.rfqs().refreshResponse(rfqResponse);
+
+  // await sleep(3_001);
+  // spok(t, refreshedResponse, {
+  //   $topic: 'Settle 1 party default',
+  //   model: 'response',
+  //   makerCollateralLocked: spokSameBignum(0),
+  // });
+});
+
+test('[rfqModule] it can create and finalize RFQ, respond, confirm response, settle 2 party default', async () => {
+  const { rfq } = await cvg.rfqs().createAndFinalize({
+    instruments: [
+      new SpotInstrument(cvg, btcMint, {
+        amount: 5,
+        side: Side.Bid,
+      }),
+      new SpotInstrument(cvg, btcMint, {
+        amount: 5,
+        side: Side.Ask,
+      }),
+    ],
+    taker,
+    orderType: OrderType.TwoWay,
+    fixedSize: { __kind: 'BaseAsset', legsMultiplierBps: 1_000_000_000 },
+    quoteAsset: cvg
+      .instrument(new SpotInstrument(cvg, usdcMint))
+      .toQuoteAsset(),
+    activeWindow: 2,
+    settlingWindow: 1,
+  });
+  const { rfqResponse } = await cvg.rfqs().respond({
+    maker,
+    rfq: rfq.address,
+    bid: {
+      __kind: 'FixedSize',
+      priceQuote: { __kind: 'AbsolutePrice', amountBps: 1_000 },
+    },
+    ask: null,
+    keypair: Keypair.generate(),
+  });
+
+  await cvg.rfqs().confirmResponse({
+    taker,
+    rfq: rfq.address,
+    response: rfqResponse.address,
+    side: Side.Bid,
+    overrideLegMultiplierBps: null,
+  });
+
+  sleep(3_001).then(async () => {
+    await cvg.rfqs().settleTwoPartyDefault({
       rfq: rfq.address,
       response: rfqResponse.address,
-      side: Side.Bid,
-      overrideLegMultiplierBps: null,
     });
-
-    await cvg.rfqs().prepareSettlement({
-      caller: taker,
-      rfq: rfq.address,
-      response: rfqResponse.address,
-      side: AuthoritySide.Taker,
-      legAmountToPrepare: 1,
-      quoteMint: usdcMint,
-    });
-
-    sleep(3_001).then(async () => {
-      await cvg.rfqs().settleOnePartyDefault({
-        rfq: rfq.address,
-        response: rfqResponse.address,
-      });
-    });
-
-    // const refreshedResponse = await cvg.rfqs().refreshResponse(rfqResponse);
-
-    // await sleep(3_001);
-    // spok(t, refreshedResponse, {
-    //   $topic: 'Settle 1 party default',
-    //   model: 'response',
-    //   makerCollateralLocked: spokSameBignum(0),
-    // });
-  });
-
-  test('[rfqModule] it can create and finalize RFQ, respond, confirm response, settle 2 party default', async (t: Test) => {
-    const { rfq } = await cvg.rfqs().createAndFinalize({
-      instruments: [
-        new SpotInstrument(cvg, btcMint, {
-          amount: 5,
-          side: Side.Bid,
-        }),
-        new SpotInstrument(cvg, btcMint, {
-          amount: 5,
-          side: Side.Ask,
-        }),
-      ],
-      taker,
-      orderType: OrderType.TwoWay,
-      fixedSize: { __kind: 'BaseAsset', legsMultiplierBps: 1_000_000_000 },
-      quoteAsset: cvg
-        .instrument(new SpotInstrument(cvg, usdcMint))
-        .toQuoteAsset(),
-      activeWindow: 2,
-      settlingWindow: 1,
-    });
-    const { rfqResponse } = await cvg.rfqs().respond({
-      maker,
-      rfq: rfq.address,
-      bid: {
-        __kind: 'FixedSize',
-        priceQuote: { __kind: 'AbsolutePrice', amountBps: 1_000 },
-      },
-      ask: null,
-      keypair: Keypair.generate(),
-    });
-
-    await cvg.rfqs().confirmResponse({
-      taker,
-      rfq: rfq.address,
-      response: rfqResponse.address,
-      side: Side.Bid,
-      overrideLegMultiplierBps: null,
-    });
-
-    sleep(3_001).then(async () => {
-      await cvg.rfqs().settleTwoPartyDefault({
-        rfq: rfq.address,
-        response: rfqResponse.address,
-      });
-    });
-
-<<<<<<< HEAD
-    // const refreshedResponse = await cvg.rfqs().refreshResponse(rfqResponse);
-
-    // await sleep(3_001);
-    // spok(t, refreshedResponse, {
-    //   $topic: 'Settle 2 party default',
-    //   model: 'response',
-    //   takerCollateralLocked: spokSameBignum(0),
-    //   makerCollateralLocked: spokSameBignum(0),
-    // });
-  });
-}
-=======
+  });
+
+  // const refreshedResponse = await cvg.rfqs().refreshResponse(rfqResponse);
+
   // await sleep(3_0001);
   // spok(t, refreshedResponse, {
   //   $topic: 'Settle 2 party default',
@@ -3304,38 +1852,27 @@
   // });
 });
 
-test('[rfq module] it can find all rfqs by instrument as leg', async () => {
+test('[rfq module] it can find all rfqs by instrument as leg', async (t: Test) => {
   const spotInstrument = cvg.programs().getSpotInstrument();
-
-  const Rfqs = await cvg
+  const rfqs = await cvg
     .rfqs()
     .findByInstrument({ instrumentProgram: spotInstrument });
-  Rfqs.forEach((rfq) => {
-    console.log('Rfq Pubkey', rfq.address.toBase58());
-  });
-});
-
-test('[rfq module] it can find all rfqs which are active', async () => {
-  const Rfqs = await cvg.rfqs().findRfqsByActive({});
-  Rfqs.forEach((rfq) => {
-    console.log('Rfq state', rfq.state);
-    console.log('Rfq address', rfq.address.toBase58());
-  });
-});
-
-test('[rfq module] it can find all rfqs by token mint address [EuropeanPut]', async () => {
-  const Rfqs = await cvg
+  t.assert(rfqs.length > 0, 'rfqs should be greater than 0');
+});
+
+test('[rfq module] it can find all rfqs which are active', async (t: Test) => {
+  const rfqs = await cvg.rfqs().findRfqsByActive({});
+  t.assert(rfqs.length > 0, 'rfqs should be greater than 0');
+});
+
+test('[rfq module] it can find all rfqs by token mint address [EuropeanPut]', async (t: Test) => {
+  const rfqs = await cvg
     .rfqs()
     .findByToken({ mintAddress: europeanOptionPutMint });
-  Rfqs.forEach((rfq) => {
-    console.log('Rfq address', rfq.address.toBase58());
-  });
-});
-
-test('[rfq module] it can find all rfqs by token mint address [usdcMint]', async () => {
-  const Rfqs = await cvg.rfqs().findByToken({ mintAddress: usdcMint.address });
-  Rfqs.forEach((rfq) => {
-    console.log('Rfq address', rfq.address.toBase58());
-  });
-});
->>>>>>> 70a0b9d0
+  t.assert(rfqs.length > 0, 'rfqs should be greater than 0');
+});
+
+test('[rfq module] it can find all rfqs by token mint address [usdcMint]', async (t: Test) => {
+  const rfqs = await cvg.rfqs().findByToken({ mintAddress: usdcMint.address });
+  t.assert(rfqs.length > 0, 'rfqs should be greater than 0');
+});