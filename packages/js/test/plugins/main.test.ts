--- conflicted
+++ resolved
@@ -2956,10 +2956,4 @@
     const rfqs = await cvg.rfqs().findRfqs({});
     t.assert(rfqs.length > 0, 'found rfqs');
   });
-
-<<<<<<< HEAD
-  // // *<>*<>*END NON-INTERDEPENDENT TESTS WRAPPER*<>*<>*//
-=======
-  //*<>*<>*END NON-INTERDEPENDENT TESTS WRAPPER*<>*<>*//
->>>>>>> a22b1c84
 });