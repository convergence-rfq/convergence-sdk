--- conflicted
+++ resolved
@@ -18,12 +18,8 @@
   SPOT_INSTRUMENT_PROGRAM_ADDRESS,
   PSYOPTIONS_EUROPEAN_INSTRUMENT_PROGRAM_ADDRESS,
   Token,
-<<<<<<< HEAD
-  // toRfqAccount,
-=======
   SpotInstrument,
   OrderType,
->>>>>>> 5d8d2021
 } from '@/index';
 import { Rfq } from '@/index';
 
