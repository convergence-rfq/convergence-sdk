import test, { Test } from 'tape';
import spok from 'spok';
import { Keypair, PublicKey } from '@solana/web3.js';
import { sleep } from '@bundlr-network/client/build/common/utils';
import { OptionMarketWithKey } from '@mithraic-labs/psy-american';
import * as anchor from '@project-serum/anchor';
import {
  SWITCHBOARD_BTC_ORACLE,
  SWITCHBOARD_SOL_ORACLE,
  SKIP_PREFLIGHT,
  convergenceCli,
  killStuckProcess,
  spokSamePubkey,
  initializeNewOptionMeta,
  initializePsyoptionsAmerican,
  setupAccounts,
  BTC_DECIMALS,
  USDC_DECIMALS,
  assertInitRiskEngineConfig,
} from '../helpers';
import { Convergence } from '@/Convergence';
import {
  Mint,
  token,
  Side,
  RiskCategory,
  SpotInstrument,
  OrderType,
  PsyoptionsEuropeanInstrument,
  PsyoptionsAmericanInstrument,
  OptionType,
  InstrumentType,
  Token,
  StoredResponseState,
  AuthoritySide,
  StoredRfqState,
  legsToInstruments,
  Signer,
  DEFAULT_RISK_CATEGORIES_INFO,
} from '@/index';

killStuckProcess();

let cvg: Convergence;

let usdcMint: Mint;
let btcMint: Mint;
let solMint: Mint;

let dao: Signer;

let maker: Keypair; // LxnEKWoRhZizxg4nZJG8zhjQhCLYxcTjvLp9ATDUqNS
let taker: Keypair; // BDiiVDF1aLJsxV6BDnP3sSVkCEm9rBt7n1T1Auq1r4Ux

let daoBTCWallet: Token;
let daoUSDCWallet: Token;

let makerUSDCWallet: Token;
let makerBTCWallet: Token;

let takerUSDCWallet: Token;
let takerBTCWallet: Token;
let takerSOLWallet: Token;

const WALLET_AMOUNT = 9_000 * 10 ** BTC_DECIMALS;
const COLLATERAL_AMOUNT = 1_000_000 * 10 ** USDC_DECIMALS;

// SETUP

let optionMarket: OptionMarketWithKey | null;
let optionMarketPubkey: PublicKey;

<<<<<<< HEAD
const RUN = false;
=======
let europeanOptionPutMint: PublicKey;

test('[setup] it can create Convergence instance', async (t: Test) => {
  cvg = await convergenceCli(SKIP_PREFLIGHT);
>>>>>>> 74839c43

test('[devnet] it can create devnet wallets and tokens', async (t: Test) => {
  cvg = await convergenceCli(SKIP_PREFLIGHT);
  t.assert(true);
});

if (RUN) {
  test('[setup] it can create Convergence instance', async (t: Test) => {
    cvg = await convergenceCli(SKIP_PREFLIGHT);

    dao = cvg.rpc().getDefaultFeePayer();

    const context = await setupAccounts(cvg, WALLET_AMOUNT, dao.publicKey);
    maker = context.maker;
    taker = context.taker;

    usdcMint = context.usdcMint;
    btcMint = context.btcMint;
    solMint = context.solMint;

    daoUSDCWallet = context.daoUSDCWallet;
    daoBTCWallet = context.daoBTCWallet;

    makerUSDCWallet = context.makerUSDCWallet;
    makerBTCWallet = context.makerBTCWallet;

    takerUSDCWallet = context.takerUSDCWallet;
    takerBTCWallet = context.takerBTCWallet;
    takerSOLWallet = context.takerSOLWallet;

    t.same(
      daoBTCWallet.ownerAddress.toString(),
      dao.publicKey.toString(),
      'same owner'
    );
    spok(t, daoBTCWallet, {
      $topic: 'token model',
      model: 'token',
    });

    t.same(
      daoUSDCWallet.ownerAddress.toString(),
      dao.publicKey.toString(),
      'same owner'
    );
    spok(t, daoUSDCWallet, {
      $topic: 'token model',
      model: 'token',
    });

    t.same(
      makerBTCWallet.ownerAddress.toString(),
      maker.publicKey.toString(),
      'same owner'
    );
    spok(t, makerBTCWallet, {
      $topic: 'token model',
      model: 'token',
    });

    t.same(
      takerBTCWallet.ownerAddress.toString(),
      taker.publicKey.toString(),
      'same owner'
    );
    spok(t, takerBTCWallet, {
      $topic: 'token model',
      model: 'token',
    });

    t.same(
      takerSOLWallet.ownerAddress.toString(),
      taker.publicKey.toString(),
      'same owner'
    );
    spok(t, takerSOLWallet, {
      $topic: 'token model',
      model: 'token',
    });
  });

  // PROTOCOL

  test('[protocolModule] it can initialize the protocol', async (t: Test) => {
    const { protocol } = await cvg.protocol().initialize({
      collateralMint: usdcMint.address,
    });
    t.same(
      cvg.protocol().pdas().protocol().toString(),
      protocol.address.toString(),
      'same address'
    );
    spok(t, protocol, {
      $topic: 'protocol model',
      model: 'protocol',
    });
  });

  test('[protocolModule] it can add instruments', async () => {
    await cvg.protocol().addInstrument({
      authority: dao,
      instrumentProgram: cvg.programs().getSpotInstrument().address,
      canBeUsedAsQuote: true,
      validateDataAccountAmount: 1,
      prepareToSettleAccountAmount: 7,
      settleAccountAmount: 3,
      revertPreparationAccountAmount: 3,
      cleanUpAccountAmount: 4,
    });
    await cvg.protocol().addInstrument({
      authority: dao,
      instrumentProgram: cvg.programs().getPsyoptionsEuropeanInstrument()
        .address,
      canBeUsedAsQuote: true,
      validateDataAccountAmount: 2,
      prepareToSettleAccountAmount: 7,
      settleAccountAmount: 3,
      revertPreparationAccountAmount: 3,
      cleanUpAccountAmount: 4,
    });
    await cvg.protocol().addInstrument({
      authority: dao,
      instrumentProgram: cvg.programs().getPsyoptionsAmericanInstrument()
        .address,
      canBeUsedAsQuote: true,
      validateDataAccountAmount: 2,
      prepareToSettleAccountAmount: 7,
      settleAccountAmount: 3,
      revertPreparationAccountAmount: 3,
      cleanUpAccountAmount: 4,
    });
  });

  test('[protocolModule] it can add BTC and SOL base assets', async (t: Test) => {
    const { baseAsset: baseBTCAsset } = await cvg.protocol().addBaseAsset({
      authority: dao,
      index: { value: 0 },
      ticker: 'BTC',
      riskCategory: RiskCategory.VeryLow,
      priceOracle: { __kind: 'Switchboard', address: SWITCHBOARD_BTC_ORACLE },
    });
    spok(t, baseBTCAsset, {
      $topic: 'baseAsset model',
      model: 'baseAsset',
      index: { value: 0 },
      ticker: 'BTC',
    });

    const { baseAsset: baseSOLAsset } = await cvg.protocol().addBaseAsset({
      authority: dao,
      index: { value: 1 },
      ticker: 'SOL',
      riskCategory: RiskCategory.VeryLow,
      priceOracle: { __kind: 'Switchboard', address: SWITCHBOARD_SOL_ORACLE },
    });
    spok(t, baseSOLAsset, {
      $topic: 'baseAsset model',
      model: 'baseAsset',
      index: { value: 1 },
      ticker: 'SOL',
    });
  });

  test('[protocolModule] it can register mints', async (t: Test) => {
    const { registeredMint: btcRegisteredMint } = await cvg
      .protocol()
      .registerMint({
        baseAssetIndex: 0,
        mint: btcMint.address,
      });
    t.same(
      btcRegisteredMint.mintAddress.toString(),
      btcMint.address.toString(),
      'same address'
    );
    spok(t, btcRegisteredMint, {
      $topic: 'registeredMint model',
      model: 'registeredMint',
    });

    const { registeredMint: solRegisteredMint } = await cvg
      .protocol()
      .registerMint({
        baseAssetIndex: 1,
        mint: solMint.address,
      });
    t.same(
      solRegisteredMint.mintAddress.toString(),
      solMint.address.toString(),
      'same address'
    );
    spok(t, solRegisteredMint, {
      $topic: 'registeredMint model',
      model: 'registeredMint',
    });

    const { registeredMint: usdcRegisteredMint } = await cvg
      .protocol()
      .registerMint({
        mint: usdcMint.address,
      });
    t.same(
      usdcRegisteredMint.mintAddress.toString(),
      usdcMint.address.toString(),
      'same address'
    );
    spok(t, usdcRegisteredMint, {
      $topic: 'registeredMint model',
      model: 'registeredMint',
    });
  });

  // PROTOCOL UTILS

  test('[protocolModule] it can get base assets', async (t: Test) => {
    const baseAssets = await cvg.protocol().getBaseAssets();
    spok(t, baseAssets[0], {
      $topic: 'Get Base Assets',
      model: 'baseAsset',
      index: {
        value: 0,
      },
      ticker: 'BTC',
      riskCategory: 0,
    });
    spok(t, baseAssets[1], {
      $topic: 'Get Base Assets',
      model: 'baseAsset',
      index: {
        value: 1,
      },
      ticker: 'SOL',
      riskCategory: 0,
    });
  });

  // RISK ENGINE

  test('[riskEngineModule] it can initialize the default risk engine config', async (t: Test) => {
    const output = await cvg.riskEngine().initializeConfig();
    assertInitRiskEngineConfig(cvg, t, output);
  });

  test('[riskEngineModule] it can set instrument types', async (t: Test) => {
    const { response: response1 } = await cvg.riskEngine().setInstrumentType({
      instrumentProgram: cvg.programs().getSpotInstrument().address,
      instrumentType: InstrumentType.Spot,
    });
    t.assert(response1.signature.length > 0, 'signature present');

    const { response: response2 } = await cvg.riskEngine().setInstrumentType({
      instrumentProgram: cvg.programs().getPsyoptionsAmericanInstrument()
        .address,
      instrumentType: InstrumentType.Option,
    });
    t.assert(response2.signature.length > 0, 'signature present');

    const { response: response3 } = await cvg.riskEngine().setInstrumentType({
      instrumentProgram: cvg.programs().getPsyoptionsEuropeanInstrument()
        .address,
      instrumentType: InstrumentType.Option,
    });
    t.assert(response3.signature.length > 0, 'signature present');
  });

  test('[riskEngineModule] it can set risk categories info', async (t: Test) => {
    const { response: responseVeryLow } = await cvg
      .riskEngine()
      .setRiskCategoriesInfo({
        changes: [
          {
            newValue: DEFAULT_RISK_CATEGORIES_INFO.veryLow,
            riskCategoryIndex: RiskCategory.VeryLow,
          },
        ],
      });
    t.assert(responseVeryLow.signature.length > 0, 'signature present');

    const { response: responseLow } = await cvg
      .riskEngine()
      .setRiskCategoriesInfo({
        changes: [
          {
            newValue: DEFAULT_RISK_CATEGORIES_INFO.low,
            riskCategoryIndex: RiskCategory.Low,
          },
        ],
      });
    t.assert(responseLow.signature.length > 0, 'signature present');

    const { response: responseMedium } = await cvg
      .riskEngine()
      .setRiskCategoriesInfo({
        changes: [
          {
            newValue: DEFAULT_RISK_CATEGORIES_INFO.medium,
            riskCategoryIndex: RiskCategory.Medium,
          },
        ],
      });
    t.assert(responseMedium.signature.length > 0, 'signature present');

    const { response: responseHigh } = await cvg
      .riskEngine()
      .setRiskCategoriesInfo({
        changes: [
          {
            newValue: DEFAULT_RISK_CATEGORIES_INFO.high,
            riskCategoryIndex: RiskCategory.High,
          },
        ],
      });
    t.assert(responseHigh.signature.length > 0, 'signature present');

    const { response: responseVeryHigh } = await cvg
      .riskEngine()
      .setRiskCategoriesInfo({
        changes: [
          {
            newValue: DEFAULT_RISK_CATEGORIES_INFO.veryHigh,
            riskCategoryIndex: RiskCategory.VeryHigh,
          },
        ],
      });
    t.assert(responseVeryHigh.signature.length > 0, 'signature present');
  });

  // COLLATERAL

  test('[collateralModule] it can initialize collateral', async (t: Test) => {
    const { collateral: takerCollateral } = await cvg.collateral().initialize({
      user: taker,
    });
    const { collateral: makerCollateral } = await cvg.collateral().initialize({
      user: maker,
    });

    const foundTakercollateral = await cvg
      .collateral()
      .findByAddress({ address: takerCollateral.address });
    t.same(
      foundTakercollateral.address.toString(),
      takerCollateral.address.toString(),
      'same address'
    );
    spok(t, takerCollateral, {
      $topic: 'collateral model',
      model: 'collateral',
    });

    const foundMakercollateral = await cvg
      .collateral()
      .findByAddress({ address: makerCollateral.address });
    t.same(
      foundMakercollateral.address.toString(),
      makerCollateral.address.toString(),
      'same address'
    );
    spok(t, makerCollateral, {
      $topic: 'Initialize Collateral',
      model: 'collateral',
    });
  });

  test('[collateralModule] it can fund collateral', async (t: Test) => {
    await cvg.collateral().fund({
      userTokens: takerUSDCWallet.address,
      user: taker,
      amount: COLLATERAL_AMOUNT,
    });
    await cvg.collateral().fund({
      userTokens: makerUSDCWallet.address,
      user: maker,
      amount: COLLATERAL_AMOUNT,
    });

    const takerCollateralTokenPda = cvg
      .collateral()
      .pdas()
      .collateralToken({ user: taker.publicKey });
    const makerCollateralTokenPda = cvg
      .collateral()
      .pdas()
      .collateralToken({ user: maker.publicKey });

    const protocol = await cvg.protocol().get();
    const collateralMint = await cvg
      .tokens()
      .findMintByAddress({ address: protocol.collateralMint });

    const takerCollateralTokenAccount = await cvg
      .tokens()
      .findTokenByAddress({ address: takerCollateralTokenPda });
    const makerCollateralTokenAccount = await cvg
      .tokens()
      .findTokenByAddress({ address: makerCollateralTokenPda });

    t.same(
      takerCollateralTokenAccount.mintAddress.toString(),
      collateralMint.address.toString(),
      'same address'
    );
    spok(t, takerCollateralTokenAccount, {
      $topic: 'collateral model',
      model: 'token',
      amount: token(COLLATERAL_AMOUNT),
    });

    t.same(
      makerCollateralTokenAccount.mintAddress.toString(),
      collateralMint.address.toString(),
      'same address'
    );
    spok(t, makerCollateralTokenAccount, {
      $topic: 'collateral model',
      model: 'token',
      amount: token(COLLATERAL_AMOUNT),
    });
  });

  test('[collateralModule] it can withdraw collateral', async (t: Test) => {
    const amount = 10;

    const protocol = await cvg.protocol().get();
    const collateralMint = await cvg
      .tokens()
      .findMintByAddress({ address: protocol.collateralMint });

    await cvg.collateral().withdraw({
      userTokens: takerUSDCWallet.address,
      user: taker,
      amount,
    });
    await cvg.collateral().withdraw({
      userTokens: makerUSDCWallet.address,
      user: maker,
      amount,
    });

    const refreshedTakerUSDCWallet = await cvg
      .tokens()
      .refreshToken(takerUSDCWallet);
    const refreshedMakerUSDCWallet = await cvg
      .tokens()
      .refreshToken(makerUSDCWallet);

    t.same(
      takerUSDCWallet.mintAddress.toString(),
      collateralMint.address.toString(),
      'same address'
    );
    spok(t, refreshedTakerUSDCWallet, {
      $topic: 'same model',
      model: 'token',
    });

    t.same(
      makerUSDCWallet.mintAddress.toString(),
      collateralMint.address.toString(),
      'same address'
    );
    spok(t, refreshedMakerUSDCWallet, {
      $topic: 'same model',
      model: 'token',
    });

    const makerCollateral = cvg
      .collateral()
      .pdas()
      .collateralToken({ user: maker.publicKey });
    const makerCollateralInfo = await cvg
      .tokens()
      .findTokenByAddress({ address: makerCollateral });
    const takerCollateralInfo = await cvg
      .tokens()
      .findTokenByAddress({ address: makerCollateral });

    t.same(
      makerCollateralInfo.mintAddress.toString(),
      collateralMint.address.toString(),
      'same address'
    );
    spok(t, makerCollateralInfo, {
      $topic: 'same model',
      model: 'token',
    });

    t.same(
      takerCollateralInfo.mintAddress.toString(),
      collateralMint.address.toString(),
      'same address'
    );
    spok(t, takerCollateralInfo, {
      $topic: 'same model',
      model: 'token',
    });
  });

  test('[collateralModule] it can find collateral by user', async (t: Test) => {
    const makerCollateral = await cvg.collateral().findByUser({
      user: maker.publicKey,
    });
    t.same(
      makerCollateral.user.toString(),
      maker.publicKey.toString(),
      'same address'
    );
    spok(t, makerCollateral, {
      $topic: 'same model',
      model: 'collateral',
    });

    const takerCollateral = await cvg.collateral().findByUser({
      user: taker.publicKey,
    });
    t.same(
      takerCollateral.user.toString(),
      taker.publicKey.toString(),
      'same address'
    );
    spok(t, takerCollateral, {
      $topic: 'same model',
      model: 'collateral',
    });
  });

  // RFQ

<<<<<<< HEAD
  test('[rfqModule] it can create and finalize RFQ construction', async (t: Test) => {
    const { rfq } = await cvg.rfqs().create({
      quoteAsset: cvg
        .instrument(new SpotInstrument(cvg, usdcMint))
        .toQuoteAsset(),
      instruments: [
        new SpotInstrument(cvg, btcMint, {
          amount: 1,
          side: Side.Bid,
        }),
        new SpotInstrument(cvg, btcMint, {
          amount: 1,
          side: Side.Bid,
        }),
      ],
      orderType: OrderType.Sell,
      fixedSize: { __kind: 'BaseAsset', legsMultiplierBps: 1_000_000_000 },
      activeWindow: 5_000,
      settlingWindow: 1_000,
      taker,
    });

    const { rfq: finalizedRfq } = await cvg.rfqs().finalizeRfqConstruction({
      taker,
      rfq: rfq.address,
    });

    spok(t, finalizedRfq, {
      $topic: 'Finalized RFQ',
      model: 'rfq',
      state: StoredRfqState.Active,
    });
  });

  test('[rfqModule] it can create and finalize, then respond to RFQ and confirm response', async (t: Test) => {
    const { rfq } = await cvg.rfqs().createAndFinalize({
      instruments: [
        new SpotInstrument(cvg, btcMint, {
          amount: 5,
          side: Side.Ask,
        }),
      ],
      taker,
      orderType: OrderType.TwoWay,
      fixedSize: { __kind: 'BaseAsset', legsMultiplierBps: 1_000_000_000 },
      quoteAsset: cvg
        .instrument(new SpotInstrument(cvg, usdcMint))
        .toQuoteAsset(),
    });
    const { rfqResponse } = await cvg.rfqs().respond({
      maker,
      rfq: rfq.address,
      bid: {
        __kind: 'FixedSize',
        priceQuote: { __kind: 'AbsolutePrice', amountBps: 1_000 },
      },
      ask: null,
      keypair: Keypair.generate(),
    });

    const respondedToRfq = await cvg.rfqs().refreshRfq(rfq.address);

    spok(t, rfq, {
      $topic: 'Finalized Rfq',
      model: 'rfq',
      address: spokSamePubkey(respondedToRfq.address),
    });
    spok(t, rfqResponse, {
      $topic: 'Responded to Rfq',
      model: 'response',
      state: StoredResponseState.Active,
    });

    await cvg.rfqs().confirmResponse({
      taker,
      rfq: rfq.address,
      response: rfqResponse.address,
      side: Side.Bid,
      overrideLegMultiplierBps: null,
    });
  });

  test('[rfqModule] it can create and finalize RFQ, cancel RFQ, unlock RFQ collateral, and clean up RFQ', async (t: Test) => {
    const { rfq } = await cvg.rfqs().create({
      taker,
      quoteAsset: cvg
        .instrument(new SpotInstrument(cvg, usdcMint))
        .toQuoteAsset(),
      instruments: [
        new SpotInstrument(cvg, btcMint, {
          amount: 1,
          side: Side.Bid,
        }),
      ],
      orderType: OrderType.Sell,
      fixedSize: { __kind: 'QuoteAsset', quoteAmount: 1 },
      activeWindow: 5_000,
      settlingWindow: 1_000,
    });
=======
test('[rfqModule] it can create and finalize RFQ, cancel RFQ, unlock RFQ collateral, and clean up RFQ', async (t: Test) => {
  const { rfq } = await cvg.rfqs().create({
    taker,
    quoteAsset: cvg
      .instrument(new SpotInstrument(cvg, usdcMint))
      .toQuoteAsset(),
    instruments: [
      new SpotInstrument(cvg, btcMint, {
        amount: 1,
        side: Side.Bid,
      }),
    ],
    orderType: OrderType.Sell,
    fixedSize: { __kind: 'QuoteAsset', quoteAmount: 1 },
    activeWindow: 5_000,
    settlingWindow: 1_000,
  });
>>>>>>> 74839c43

    await cvg.rfqs().finalizeRfqConstruction({
      taker,
      rfq: rfq.address,
    });

    await cvg.rfqs().cancelRfq({
      taker,
      rfq: rfq.address,
    });

    let refreshedRfq = await cvg.rfqs().refreshRfq(rfq);

    spok(t, refreshedRfq, {
      $topic: 'Cancelled RFQ',
      model: 'rfq',
      state: StoredRfqState.Canceled,
    });

    await cvg.rfqs().unlockRfqCollateral({
      rfq: rfq.address,
    });

    refreshedRfq = await cvg.rfqs().refreshRfq(rfq);

<<<<<<< HEAD
    spok(t, refreshedRfq, {
      $topic: 'Unlocked rfq collateral',
      model: 'rfq',
      // nonResponseTakerCollateralLocked: new BN(0),
    });
=======
  t.same(
    refreshedRfq.nonResponseTakerCollateralLocked.toString(),
    '0',
    'Expected 0 locked taker collateral'
  );
>>>>>>> 74839c43

    await cvg.rfqs().cleanUpRfq({
      rfq: rfq.address,
      taker: taker.publicKey,
    });
  });

<<<<<<< HEAD
  test('[rfqModule] it can create and finalize RFQ, respond, confirm response, prepare settlement, prepare more legs settlement, settle', async (t: Test) => {
    const { rfq } = await cvg.rfqs().createAndFinalize({
      instruments: [
        new SpotInstrument(cvg, btcMint, {
          amount: 5,
          side: Side.Bid,
        }),
        new SpotInstrument(cvg, btcMint, {
          amount: 5,
          side: Side.Ask,
        }),
        new SpotInstrument(cvg, btcMint, {
          amount: 2,
          side: Side.Ask,
        }),
      ],
      taker,
      orderType: OrderType.TwoWay,
      fixedSize: { __kind: 'BaseAsset', legsMultiplierBps: 1_000_000_000 },
      quoteAsset: cvg
        .instrument(new SpotInstrument(cvg, usdcMint))
        .toQuoteAsset(),
    });
    const { rfqResponse } = await cvg.rfqs().respond({
      maker,
      rfq: rfq.address,
      bid: {
        __kind: 'FixedSize',
        priceQuote: { __kind: 'AbsolutePrice', amountBps: 1_000 },
      },
      ask: null,
      keypair: Keypair.generate(),
    });

    await cvg.rfqs().confirmResponse({
      taker,
      rfq: rfq.address,
      response: rfqResponse.address,
      side: Side.Bid,
      overrideLegMultiplierBps: null,
    });
=======
test('[rfqModule] it can create and finalize RFQ, respond, confirm response, prepare settlement, prepare more legs settlement, partially settle legs, settle', async (t: Test) => {
  const { rfq } = await cvg.rfqs().createAndFinalize({
    instruments: [
      new SpotInstrument(cvg, btcMint, {
        amount: 5,
        side: Side.Bid,
      }),
      new SpotInstrument(cvg, btcMint, {
        amount: 5,
        side: Side.Ask,
      }),
      new SpotInstrument(cvg, btcMint, {
        amount: 2,
        side: Side.Ask,
      }),
    ],
    taker,
    orderType: OrderType.TwoWay,
    fixedSize: { __kind: 'BaseAsset', legsMultiplierBps: 1_000_000_000 },
    quoteAsset: cvg
      .instrument(new SpotInstrument(cvg, usdcMint))
      .toQuoteAsset(),
  });
  const { rfqResponse } = await cvg.rfqs().respond({
    maker,
    rfq: rfq.address,
    bid: {
      __kind: 'FixedSize',
      priceQuote: { __kind: 'AbsolutePrice', amountBps: 1_000 },
    },
  });

  await cvg.rfqs().confirmResponse({
    taker,
    rfq: rfq.address,
    response: rfqResponse.address,
    side: Side.Bid,
  });
>>>>>>> 74839c43

    await cvg.rfqs().prepareSettlement({
      caller: taker,
      rfq: rfq.address,
      response: rfqResponse.address,
      legAmountToPrepare: 2,
    });

    await cvg.rfqs().prepareSettlement({
      caller: maker,
      rfq: rfq.address,
      response: rfqResponse.address,
      legAmountToPrepare: 2,
    });

    await cvg.rfqs().prepareMoreLegsSettlement({
      caller: taker,
      rfq: rfq.address,
      response: rfqResponse.address,
      legAmountToPrepare: 1,
    });

    await cvg.rfqs().prepareMoreLegsSettlement({
      caller: maker,
      rfq: rfq.address,
      response: rfqResponse.address,
      legAmountToPrepare: 1,
    });

    let refreshedResponse = await cvg.rfqs().refreshResponse(rfqResponse);

    spok(t, refreshedResponse, {
      $topic: 'Prepared Settlement',
      model: 'response',
      state: StoredResponseState.ReadyForSettling,
    });

<<<<<<< HEAD
    await cvg.rfqs().settle({
      maker: maker.publicKey,
      taker: taker.publicKey,
      rfq: rfq.address,
      response: rfqResponse.address,
    });
=======
  await cvg.rfqs().partiallySettleLegs({
    rfq: rfq.address,
    response: rfqResponse.address,
    maker: maker.publicKey,
    taker: taker.publicKey,
    legAmountToSettle: 1,
  });

  await cvg.rfqs().settle({
    maker: maker.publicKey,
    taker: taker.publicKey,
    rfq: rfq.address,
    response: rfqResponse.address,
  });
>>>>>>> 74839c43

    refreshedResponse = await cvg.rfqs().refreshResponse(refreshedResponse);

    spok(t, refreshedResponse, {
      $topic: 'Settled',
      model: 'response',
      state: StoredResponseState.Settled,
    });
  });

<<<<<<< HEAD
  test('[rfqModule] it can create/finalize Rfq, respond, confirm resp, prepare settlemt, partially settle legs, settle', async (t: Test) => {
    const { rfq } = await cvg.rfqs().createAndFinalize({
      instruments: [
        new SpotInstrument(cvg, btcMint, {
          amount: 5,
          side: Side.Bid,
        }),
        new SpotInstrument(cvg, btcMint, {
          amount: 3,
          side: Side.Ask,
        }),
      ],
      taker,
      orderType: OrderType.TwoWay,
      fixedSize: { __kind: 'BaseAsset', legsMultiplierBps: 1_000_000_000 },
      quoteAsset: cvg
        .instrument(new SpotInstrument(cvg, usdcMint))
        .toQuoteAsset(),
      activeWindow: 5_000,
      settlingWindow: 1_000,
    });
    const { rfqResponse } = await cvg.rfqs().respond({
      maker,
      rfq: rfq.address,
      bid: {
        __kind: 'FixedSize',
        priceQuote: { __kind: 'AbsolutePrice', amountBps: 1_000 },
      },
      ask: null,
      keypair: Keypair.generate(),
    });

    await cvg.rfqs().confirmResponse({
      taker,
      rfq: rfq.address,
      response: rfqResponse.address,
      side: Side.Bid,
      overrideLegMultiplierBps: null,
    });

    await cvg.rfqs().prepareSettlement({
      caller: taker,
      rfq: rfq.address,
      response: rfqResponse.address,
      legAmountToPrepare: 2,
    });

    await cvg.rfqs().prepareSettlement({
      caller: maker,
      rfq: rfq.address,
      response: rfqResponse.address,
      legAmountToPrepare: 2,
    });

    let refreshedResponse = await cvg.rfqs().refreshResponse(rfqResponse);

    spok(t, refreshedResponse, {
      $topic: 'Prepared Settlement',
      model: 'response',
      state: StoredResponseState.ReadyForSettling,
    });

    await cvg.rfqs().partiallySettleLegs({
      rfq: rfq.address,
      response: rfqResponse.address,
      maker: maker.publicKey,
      taker: taker.publicKey,
      legAmountToSettle: 1,
    });

    await cvg.rfqs().settle({
      maker: maker.publicKey,
      taker: taker.publicKey,
      rfq: rfq.address,
      response: rfqResponse.address,
    });

    refreshedResponse = await cvg.rfqs().refreshResponse(rfqResponse);

    spok(t, refreshedResponse, {
      $topic: 'Settled',
      model: 'response',
      state: StoredResponseState.Settled,
    });
  });

  test('[rfqModule] it can unlock RFQ collateral and clean up', async (t: Test) => {
    const { rfq } = await cvg.rfqs().create({
      taker,
      quoteAsset: cvg
        .instrument(new SpotInstrument(cvg, usdcMint))
        .toQuoteAsset(),
      instruments: [
        new SpotInstrument(cvg, btcMint, {
          amount: 1,
          side: Side.Bid,
        }),
      ],
      orderType: OrderType.Sell,
      fixedSize: { __kind: 'QuoteAsset', quoteAmount: 1 },
      activeWindow: 5_000,
      settlingWindow: 1_000,
    });

    await cvg.rfqs().finalizeRfqConstruction({
      taker,
      rfq: rfq.address,
    });

    await cvg.rfqs().cancelRfq({
      taker,
      rfq: rfq.address,
    });

    let refreshedRfq = await cvg.rfqs().refreshRfq(rfq);

    spok(t, refreshedRfq, {
      $topic: 'rfq model',
      model: 'rfq',
      state: StoredRfqState.Canceled,
    });

    await cvg.rfqs().unlockRfqCollateral({
      rfq: rfq.address,
    });

    refreshedRfq = await cvg.rfqs().refreshRfq(rfq);

    spok(t, refreshedRfq, {
      $topic: 'Unlocked rfq collateral',
      model: 'rfq',
      // nonResponseTakerCollateralLocked: new BN(0),
    });

    await cvg.rfqs().cleanUpRfq({
      rfq: rfq.address,
      taker: taker.publicKey,
    });
  });

  test('[rfqModule] it can create and finalize RFQ, respond, confirm response, prepare settlement, prepare more legs settlement, settle', async (t: Test) => {
    const { rfq } = await cvg.rfqs().createAndFinalize({
      instruments: [
        new SpotInstrument(cvg, btcMint, {
          amount: 5,
          side: Side.Bid,
        }),
        new SpotInstrument(cvg, btcMint, {
          amount: 5,
          side: Side.Ask,
        }),
        new SpotInstrument(cvg, btcMint, {
          amount: 2,
          side: Side.Ask,
        }),
      ],
      taker,
      orderType: OrderType.TwoWay,
      fixedSize: { __kind: 'BaseAsset', legsMultiplierBps: 1_000_000_000 },
      quoteAsset: cvg
        .instrument(new SpotInstrument(cvg, usdcMint))
        .toQuoteAsset(),
    });
    const { rfqResponse } = await cvg.rfqs().respond({
      maker,
      rfq: rfq.address,
      bid: {
        __kind: 'FixedSize',
        priceQuote: { __kind: 'AbsolutePrice', amountBps: 1_000 },
      },
      keypair: Keypair.generate(),
    });

    await cvg.rfqs().confirmResponse({
      taker,
      rfq: rfq.address,
      response: rfqResponse.address,
      side: Side.Bid,
      overrideLegMultiplierBps: null,
    });

    await cvg.rfqs().prepareSettlement({
      caller: taker,
      rfq: rfq.address,
      response: rfqResponse.address,
      legAmountToPrepare: 2,
    });

    await cvg.rfqs().prepareSettlement({
      caller: maker,
      rfq: rfq.address,
      response: rfqResponse.address,
      legAmountToPrepare: 2,
    });

    await cvg.rfqs().prepareMoreLegsSettlement({
      caller: taker,
      rfq: rfq.address,
      response: rfqResponse.address,
      legAmountToPrepare: 1,
    });

    await cvg.rfqs().prepareMoreLegsSettlement({
      caller: maker,
      rfq: rfq.address,
      response: rfqResponse.address,
      legAmountToPrepare: 1,
    });

    let refreshedResponse = await cvg.rfqs().refreshResponse(rfqResponse);

    spok(t, refreshedResponse, {
      $topic: 'Prepared Settlement',
      model: 'response',
      state: StoredResponseState.ReadyForSettling,
    });

    await cvg.rfqs().settle({
      maker: maker.publicKey,
      taker: taker.publicKey,
      rfq: rfq.address,
      response: rfqResponse.address,
    });

    refreshedResponse = await cvg.rfqs().refreshResponse(refreshedResponse);

    spok(t, refreshedResponse, {
      $topic: 'Settled',
      model: 'response',
      state: StoredResponseState.Settled,
    });
  });

  test('[rfqModule] it can create and finalize Rfq, respond, and cancel response', async (t: Test) => {
    const { rfq } = await cvg.rfqs().createAndFinalize({
      instruments: [
        new SpotInstrument(cvg, btcMint, {
          amount: 5,
          side: Side.Bid,
        }),
      ],
      taker,
      orderType: OrderType.TwoWay,
      fixedSize: { __kind: 'BaseAsset', legsMultiplierBps: 1_000_000_000 },
      quoteAsset: cvg
        .instrument(new SpotInstrument(cvg, usdcMint))
        .toQuoteAsset(),
    });
    const { rfqResponse } = await cvg.rfqs().respond({
      maker,
      rfq: rfq.address,
      bid: {
        __kind: 'FixedSize',
        priceQuote: { __kind: 'AbsolutePrice', amountBps: 1_000 },
      },
      ask: null,
      keypair: Keypair.generate(),
    });

    await cvg.rfqs().cancelResponse({
      maker,
      rfq: rfq.address,
      response: rfqResponse.address,
    });

    const refreshedResponse = await cvg.rfqs().refreshResponse(rfqResponse);

    spok(t, refreshedResponse, {
      $topic: 'Cancelled response',
      model: 'response',
      state: StoredResponseState.Canceled,
    });
  });

  // RFQ UTILS

  test('[rfqModule] it can find RFQs by addresses', async (t: Test) => {
    const { rfq: rfq1 } = await cvg.rfqs().create({
      instruments: [
        new SpotInstrument(cvg, btcMint, {
          amount: 1,
          side: Side.Bid,
        }),
      ],
      orderType: OrderType.Sell,
      taker,
      fixedSize: { __kind: 'QuoteAsset', quoteAmount: 1 },
      quoteAsset: cvg
        .instrument(new SpotInstrument(cvg, usdcMint))
        .toQuoteAsset(),
    });
    const { rfq: rfq2 } = await cvg.rfqs().create({
      instruments: [
        new SpotInstrument(cvg, btcMint, {
          amount: 1,
          side: Side.Bid,
        }),
      ],
      taker,
      orderType: OrderType.Sell,
      fixedSize: { __kind: 'QuoteAsset', quoteAmount: 1 },
      quoteAsset: cvg
        .instrument(new SpotInstrument(cvg, usdcMint))
        .toQuoteAsset(),
    });
    const { rfq: rfq3 } = await cvg.rfqs().create({
      instruments: [
        new SpotInstrument(cvg, btcMint, {
          amount: 1,
          side: Side.Bid,
        }),
      ],
      orderType: OrderType.Sell,
      taker,
      fixedSize: { __kind: 'QuoteAsset', quoteAmount: 1 },
      quoteAsset: cvg
        .instrument(new SpotInstrument(cvg, usdcMint))
        .toQuoteAsset(),
    });

    const [foundRfq1, foundRfq2, foundRfq3] = await cvg
      .rfqs()
      .findRfqsByAddresses({
        addresses: [rfq1.address, rfq2.address, rfq3.address],
      });

    spok(t, rfq1, {
      $topic: 'Created RFQ',
      model: 'rfq',
      address: spokSamePubkey(foundRfq1.address),
    });
    spok(t, rfq2, {
      $topic: 'Created RFQ',
      model: 'rfq',
      address: spokSamePubkey(foundRfq2.address),
    });
    spok(t, rfq3, {
      $topic: 'Created RFQ',
      model: 'rfq',
      address: spokSamePubkey(foundRfq3.address),
    });
  });

  test('[rfqModule] it can find RFQs by instrument', async (t: Test) => {
    const instruments = await cvg.rfqs().findByInstrument({
      instrumentProgram: cvg.programs().getSpotInstrument(),
    });
    t.assert(instruments.length > 0, 'instruments present');
  });

  test('[rfqModule] it can find RFQs by owner', async (t: Test) => {
    const { rfq } = await cvg.rfqs().create({
      instruments: [
        new SpotInstrument(cvg, btcMint, {
          amount: 1,
          side: Side.Bid,
        }),
      ],
      taker,
      orderType: OrderType.Sell,
      fixedSize: { __kind: 'QuoteAsset', quoteAmount: 1 },
      quoteAsset: cvg
        .instrument(new SpotInstrument(cvg, usdcMint))
        .toQuoteAsset(),
    });

    const foundRfqs = await cvg
      .rfqs()
      .findAllByOwner({ owner: taker.publicKey });

    spok(t, rfq, {
      $topic: 'Created RFQ',
      taker: spokSamePubkey(foundRfqs[0].taker),
    });
    spok(t, rfq, {
      $topic: 'Created RFQ',
      taker: spokSamePubkey(foundRfqs[1].taker),
    });
  });

  // RISK ENGINE UTILS

  test('[riskEngineModule] it can calculate collateral for RFQ', async (t: Test) => {
    const { rfq } = await cvg.rfqs().create({
      instruments: [
        new SpotInstrument(cvg, btcMint, {
          amount: 1,
          side: Side.Bid,
        }),
      ],
      taker,
      orderType: OrderType.Sell,
      fixedSize: { __kind: 'QuoteAsset', quoteAmount: 1 },
      quoteAsset: cvg
        .instrument(new SpotInstrument(cvg, usdcMint))
        .toQuoteAsset(),
    });

    await cvg.riskEngine().calculateCollateralForRfq({ rfq: rfq.address });

    spok(t, rfq, {
      $topic: 'Calculated Collateral for Rfq',
      model: 'rfq',
      address: spokSamePubkey(rfq.address),
    });
  });

  test('[riskEngineModule] it can calculate collateral for response', async (t: Test) => {
    const { rfq } = await cvg.rfqs().createAndFinalize({
      instruments: [
        new SpotInstrument(cvg, btcMint, {
          amount: 5,
          side: Side.Ask,
        }),
      ],
      taker,
      orderType: OrderType.TwoWay,
      fixedSize: { __kind: 'BaseAsset', legsMultiplierBps: 1_000_000_000 },
      quoteAsset: cvg
        .instrument(new SpotInstrument(cvg, usdcMint))
        .toQuoteAsset(),
    });
    const { rfqResponse } = await cvg.rfqs().respond({
      maker,
      rfq: rfq.address,
      bid: {
        __kind: 'FixedSize',
        priceQuote: { __kind: 'AbsolutePrice', amountBps: 1_000 },
      },
      ask: null,
      keypair: Keypair.generate(),
    });

    await cvg.riskEngine().calculateCollateralForResponse({
      rfq: rfq.address,
      response: rfqResponse.address,
    });
    spok(t, rfqResponse, {
      $topic: 'calculate collateral for response',
      model: 'response',
      address: spokSamePubkey(rfqResponse.address),
    });
  });

  // PSYOPTIONS EUROPEANS

  test('[psyoptionsEuropeanInstrumentModule] it can create and finalize RFQ w/ PsyOptions Euro, respond, confirm, prepare, settle', async (t: Test) => {
    const { euroMeta, euroMetaKey } = await initializeNewOptionMeta(
      cvg,
      btcMint,
      usdcMint,
      17_500,
      1_000_000,
      3_600
    );

    const instrument1 = new PsyoptionsEuropeanInstrument(
      cvg,
      btcMint,
      OptionType.PUT,
      euroMeta,
      euroMetaKey,
      {
        amount: 1,
        side: Side.Bid,
      }
    );
    const instrument2 = new SpotInstrument(cvg, btcMint, {
      amount: 5,
      side: Side.Ask,
    });
    const instrument3 = new SpotInstrument(cvg, btcMint, {
      amount: 11,
      side: Side.Bid,
    });

    const { rfq } = await cvg.rfqs().create({
      taker,
      instruments: [instrument1, instrument2, instrument3],
      orderType: OrderType.Sell,
      fixedSize: { __kind: 'QuoteAsset', quoteAmount: 1 },
      quoteAsset: cvg
        .instrument(new SpotInstrument(cvg, usdcMint))
        .toQuoteAsset(),
      activeWindow: 5_000,
      settlingWindow: 1_000,
    });

    await cvg.rfqs().finalizeRfqConstruction({
      rfq: rfq.address,
      taker,
    });

    const { rfqResponse } = await cvg.rfqs().respond({
      maker,
      rfq: rfq.address,
      bid: {
        __kind: 'FixedSize',
        priceQuote: { __kind: 'AbsolutePrice', amountBps: 1_000 },
      },
      ask: null,
      keypair: Keypair.generate(),
    });

    await cvg.rfqs().confirmResponse({
      taker,
      rfq: rfq.address,
      response: rfqResponse.address,
      side: Side.Bid,
      overrideLegMultiplierBps: null,
    });

    await cvg.rfqs().prepareSettlement({
      caller: taker,
      rfq: rfq.address,
      response: rfqResponse.address,
      legAmountToPrepare: 3,
    });

    await cvg.rfqs().prepareSettlement({
      caller: maker,
      rfq: rfq.address,
      response: rfqResponse.address,
      legAmountToPrepare: 3,
    });

    await cvg.rfqs().settle({
      maker: maker.publicKey,
      taker: taker.publicKey,
      rfq: rfq.address,
      response: rfqResponse.address,
    });

    const foundRfq = await cvg
      .rfqs()
      .findRfqByAddress({ address: rfq.address });
    t.same(foundRfq.address.toString(), rfq.address.toString(), 'same address');
    spok(t, rfq, {
      $topic: 'rfq model',
      model: 'rfq',
    });

    const refreshedResponse = await cvg.rfqs().refreshResponse(rfqResponse);

    spok(t, refreshedResponse, {
      $topic: 'Settled',
      model: 'response',
      state: StoredResponseState.Settled,
    });
  });

  test('[rfqModule] it can createRfqAndAddLegs, finalize, respond, confirmResponse, prepareSettlementAndPrepareMoreLegs, partiallySettleLegsAndSettle', async (t: Test) => {
    const { rfq } = await cvg.rfqs().createRfqAndAddLegs({
      instruments: [
        new SpotInstrument(cvg, btcMint, {
          amount: 5,
          side: Side.Ask,
        }),
        new SpotInstrument(cvg, btcMint, {
          amount: 5,
          side: Side.Ask,
        }),
        new SpotInstrument(cvg, btcMint, {
          amount: 5,
          side: Side.Ask,
        }),
        new SpotInstrument(cvg, btcMint, {
          amount: 5,
          side: Side.Ask,
        }),
        new SpotInstrument(cvg, btcMint, {
          amount: 5,
          side: Side.Ask,
        }),
        new SpotInstrument(cvg, btcMint, {
          amount: 5,
          side: Side.Ask,
        }),
        new SpotInstrument(cvg, btcMint, {
          amount: 5,
          side: Side.Ask,
        }),
        new SpotInstrument(cvg, btcMint, {
          amount: 5,
          side: Side.Ask,
        }),
        new SpotInstrument(cvg, btcMint, {
          amount: 5,
          side: Side.Ask,
        }),
        new SpotInstrument(cvg, btcMint, {
          amount: 5,
          side: Side.Ask,
        }),
        new SpotInstrument(cvg, btcMint, {
          amount: 5,
          side: Side.Ask,
        }),
        new SpotInstrument(cvg, btcMint, {
          amount: 5,
          side: Side.Ask,
        }),
        new SpotInstrument(cvg, btcMint, {
          amount: 5,
          side: Side.Ask,
        }),
        new SpotInstrument(cvg, btcMint, {
          amount: 5,
          side: Side.Ask,
        }),
        new SpotInstrument(cvg, btcMint, {
          amount: 5,
          side: Side.Ask,
        }),
        new SpotInstrument(cvg, btcMint, {
          amount: 5,
          side: Side.Ask,
        }),
        new SpotInstrument(cvg, btcMint, {
          amount: 5,
          side: Side.Ask,
        }),
        new SpotInstrument(cvg, btcMint, {
          amount: 5,
          side: Side.Ask,
        }),
        new SpotInstrument(cvg, btcMint, {
          amount: 5,
          side: Side.Ask,
        }),
        new SpotInstrument(cvg, btcMint, {
          amount: 5,
          side: Side.Ask,
        }),
        new SpotInstrument(cvg, btcMint, {
          amount: 5,
          side: Side.Ask,
        }),
        new SpotInstrument(cvg, btcMint, {
          amount: 5,
          side: Side.Ask,
        }),
        new SpotInstrument(cvg, btcMint, {
          amount: 5,
          side: Side.Ask,
        }),
        new SpotInstrument(cvg, btcMint, {
          amount: 5,
          side: Side.Ask,
        }),
        new SpotInstrument(cvg, btcMint, {
          amount: 5,
          side: Side.Ask,
        }),
      ],
      taker,
      orderType: OrderType.TwoWay,
      fixedSize: { __kind: 'BaseAsset', legsMultiplierBps: 1_000_000_000 },
      quoteAsset: cvg
        .instrument(new SpotInstrument(cvg, usdcMint))
        .toQuoteAsset(),
    });

    await cvg.rfqs().finalizeRfqConstruction({
      taker,
      rfq: rfq.address,
    });

    const { rfqResponse } = await cvg.rfqs().respond({
      maker,
      rfq: rfq.address,
      bid: {
        __kind: 'FixedSize',
        priceQuote: { __kind: 'AbsolutePrice', amountBps: 1_000 },
      },
      ask: null,
      keypair: Keypair.generate(),
    });

    await cvg.rfqs().confirmResponse({
      taker,
      rfq: rfq.address,
      response: rfqResponse.address,
      side: Side.Bid,
    });

    await cvg.rfqs().prepareSettlementAndPrepareMoreLegs({
      caller: taker,
      rfq: rfq.address,
      response: rfqResponse.address,
      legAmountToPrepare: 25,
    });
    await cvg.rfqs().prepareSettlementAndPrepareMoreLegs({
      caller: maker,
      rfq: rfq.address,
      response: rfqResponse.address,
      legAmountToPrepare: 25,
    });

    let refreshedResponse = await cvg.rfqs().refreshResponse(rfqResponse);

    spok(t, refreshedResponse, {
      $topic: 'same model',
      state: StoredResponseState.ReadyForSettling,
    });

    await cvg.rfqs().partiallySettleLegsAndSettle({
      maker: maker.publicKey,
      taker: taker.publicKey,
      rfq: rfq.address,
      response: rfqResponse.address,
      legAmountToSettle: 25,
    });

    refreshedResponse = await cvg.rfqs().refreshResponse(rfqResponse);

    spok(t, refreshedResponse, {
      $topic: 'same model',
      state: StoredResponseState.Settled,
    });
  });

  // test('[rfqModule] it can prepare settlemt and prepare more legs settlemt in a single method', async (t: Test) => {
  //   const makerCollateral = await cvg.collateral().findByUser({
  //     user: maker.publicKey,
  //   });
  //   t.same(
  //     makerCollateral.user.toString(),
  //     maker.publicKey.toString(),
  //     'same address'
  //   );
  //   spok(t, makerCollateral, {
  //     $topic: 'same model',
  //     model: 'collateral',
  //   });

  //   const takerCollateral = await cvg.collateral().findByUser({
  //     user: taker.publicKey,
  //   });
  //   t.same(
  //     takerCollateral.user.toString(),
  //     taker.publicKey.toString(),
  //     'same address'
  //   );
  //   spok(t, takerCollateral, {
  //     $topic: 'same model',
  //     model: 'collateral',
  //   });
  // });

  test('[collateralModule] it can find collateral by user', async (t: Test) => {
    const makerCollateral = await cvg.collateral().findByUser({
      user: maker.publicKey,
    });
    t.same(
      makerCollateral.user.toString(),
      maker.publicKey.toString(),
      'same address'
    );
    spok(t, makerCollateral, {
      $topic: 'same model',
      model: 'collateral',
    });

    const takerCollateral = await cvg.collateral().findByUser({
      user: taker.publicKey,
    });
    t.same(
      takerCollateral.user.toString(),
      taker.publicKey.toString(),
      'same address'
    );
    spok(t, takerCollateral, {
      $topic: 'same model',
      model: 'collateral',
    });
  });

  // RFQ

  test('[rfqModule] it can create and finalize RFQ construction', async (t: Test) => {
    const { rfq } = await cvg.rfqs().create({
      quoteAsset: cvg
        .instrument(new SpotInstrument(cvg, usdcMint))
        .toQuoteAsset(),
      instruments: [
        new SpotInstrument(cvg, solMint, {
          amount: 1,
          side: Side.Bid,
        }),
      ],
      orderType: OrderType.Sell,
      fixedSize: { __kind: 'BaseAsset', legsMultiplierBps: 1_000_000_000 },
      activeWindow: 5_000,
      settlingWindow: 1_000,
      taker,
    });

    const { rfq: finalizedRfq } = await cvg.rfqs().finalizeRfqConstruction({
      taker,
      rfq: rfq.address,
    });

    spok(t, finalizedRfq, {
      $topic: 'Finalized RFQ',
      model: 'rfq',
      state: StoredRfqState.Active,
    });
  });

  test('[rfqModule] it can create and finalize RFQ, respond, confirm response, prepare settlement, prepare more legs settlement, settle', async (t: Test) => {
    const { rfq } = await cvg.rfqs().createAndFinalize({
      instruments: [
        new SpotInstrument(cvg, btcMint, {
          amount: 5,
          side: Side.Bid,
        }),
        new SpotInstrument(cvg, btcMint, {
          amount: 5,
          side: Side.Ask,
        }),
        new SpotInstrument(cvg, btcMint, {
          amount: 2,
          side: Side.Ask,
        }),
      ],
      taker,
      orderType: OrderType.TwoWay,
      fixedSize: { __kind: 'BaseAsset', legsMultiplierBps: 1_000_000_000 },
      quoteAsset: cvg
        .instrument(new SpotInstrument(cvg, usdcMint))
        .toQuoteAsset(),
    });
    const { rfqResponse } = await cvg.rfqs().respond({
      maker,
      rfq: rfq.address,
      bid: {
        __kind: 'FixedSize',
        priceQuote: { __kind: 'AbsolutePrice', amountBps: 1_000 },
      },
      ask: null,
      keypair: Keypair.generate(),
    });

    await cvg.rfqs().confirmResponse({
      taker,
      rfq: rfq.address,
      response: rfqResponse.address,
      side: Side.Bid,
      overrideLegMultiplierBps: null,
    });

    await cvg.rfqs().prepareSettlement({
      caller: taker,
      rfq: rfq.address,
      response: rfqResponse.address,
      legAmountToPrepare: 2,
    });

    await cvg.rfqs().prepareSettlement({
      caller: maker,
      rfq: rfq.address,
      response: rfqResponse.address,
      legAmountToPrepare: 2,
    });

    await cvg.rfqs().prepareMoreLegsSettlement({
      caller: taker,
      rfq: rfq.address,
      response: rfqResponse.address,
      legAmountToPrepare: 1,
    });

    await cvg.rfqs().prepareMoreLegsSettlement({
      caller: maker,
      rfq: rfq.address,
      response: rfqResponse.address,
      legAmountToPrepare: 1,
    });
=======
// RFQ UTILS

test('[rfqModule] it can find RFQs by addresses', async (t: Test) => {
  const { rfq: rfq1 } = await cvg.rfqs().create({
    instruments: [
      new SpotInstrument(cvg, btcMint, {
        amount: 1,
        side: Side.Bid,
      }),
    ],
    orderType: OrderType.Sell,
    taker,
    fixedSize: { __kind: 'QuoteAsset', quoteAmount: 1 },
    quoteAsset: cvg
      .instrument(new SpotInstrument(cvg, usdcMint))
      .toQuoteAsset(),
  });
  const { rfq: rfq2 } = await cvg.rfqs().create({
    instruments: [
      new SpotInstrument(cvg, btcMint, {
        amount: 1,
        side: Side.Bid,
      }),
    ],
    taker,
    orderType: OrderType.Sell,
    fixedSize: { __kind: 'QuoteAsset', quoteAmount: 1 },
    quoteAsset: cvg
      .instrument(new SpotInstrument(cvg, usdcMint))
      .toQuoteAsset(),
  });
  const { rfq: rfq3 } = await cvg.rfqs().create({
    instruments: [
      new SpotInstrument(cvg, btcMint, {
        amount: 1,
        side: Side.Bid,
      }),
    ],
    orderType: OrderType.Sell,
    taker,
    fixedSize: { __kind: 'QuoteAsset', quoteAmount: 1 },
    quoteAsset: cvg
      .instrument(new SpotInstrument(cvg, usdcMint))
      .toQuoteAsset(),
  });

  const [foundRfq1, foundRfq2, foundRfq3] = await cvg
    .rfqs()
    .findRfqsByAddresses({
      addresses: [rfq1.address, rfq2.address, rfq3.address],
    });

  spok(t, rfq1, {
    $topic: 'Created RFQ',
    model: 'rfq',
    address: spokSamePubkey(foundRfq1.address),
  });
  spok(t, rfq2, {
    $topic: 'Created RFQ',
    model: 'rfq',
    address: spokSamePubkey(foundRfq2.address),
  });
  spok(t, rfq3, {
    $topic: 'Created RFQ',
    model: 'rfq',
    address: spokSamePubkey(foundRfq3.address),
  });
});

test('[rfqModule] it can find RFQs by instrument', async (t: Test) => {
  const instruments = await cvg.rfqs().findByInstrument({
    instrumentProgram: cvg.programs().getSpotInstrument(),
  });
  t.assert(instruments.length > 0, 'instruments present');
});

test('[rfqModule] it can find RFQs by owner', async (t: Test) => {
  const { rfq } = await cvg.rfqs().create({
    instruments: [
      new SpotInstrument(cvg, btcMint, {
        amount: 1,
        side: Side.Bid,
      }),
    ],
    taker,
    orderType: OrderType.Sell,
    fixedSize: { __kind: 'QuoteAsset', quoteAmount: 1 },
    quoteAsset: cvg
      .instrument(new SpotInstrument(cvg, usdcMint))
      .toQuoteAsset(),
  });

  const foundRfqs = await cvg.rfqs().findAllByOwner({ owner: taker.publicKey });

  const newFoundRfqs = await cvg
    .rfqs()
    .findAllByOwner({ owner: taker.publicKey, rfqs: foundRfqs });

  for (const newFoundRfq of newFoundRfqs) {
    console.log('new found rfq: ' + newFoundRfq.address.toBase58());
  }

  spok(t, rfq, {
    $topic: 'Created RFQ',
    taker: spokSamePubkey(foundRfqs[0].taker),
  });
  spok(t, rfq, {
    $topic: 'Created RFQ',
    taker: spokSamePubkey(foundRfqs[1].taker),
  });
});

// RISK ENGINE UTILS

test('[riskEngineModule] it can calculate collateral for RFQ', async (t: Test) => {
  const { rfq } = await cvg.rfqs().create({
    instruments: [
      new SpotInstrument(cvg, btcMint, {
        amount: 1,
        side: Side.Bid,
      }),
    ],
    taker,
    orderType: OrderType.Sell,
    fixedSize: { __kind: 'QuoteAsset', quoteAmount: 1 },
    quoteAsset: cvg
      .instrument(new SpotInstrument(cvg, usdcMint))
      .toQuoteAsset(),
  });

  await cvg.riskEngine().calculateCollateralForRfq({ rfq: rfq.address });

  spok(t, rfq, {
    $topic: 'Calculated Collateral for Rfq',
    model: 'rfq',
    address: spokSamePubkey(rfq.address),
  });
});

test('[riskEngineModule] it can calculate collateral for response', async (t: Test) => {
  const { rfq } = await cvg.rfqs().createAndFinalize({
    instruments: [
      new SpotInstrument(cvg, btcMint, {
        amount: 5,
        side: Side.Ask,
      }),
    ],
    taker,
    orderType: OrderType.TwoWay,
    fixedSize: { __kind: 'BaseAsset', legsMultiplierBps: 1_000_000_000 },
    quoteAsset: cvg
      .instrument(new SpotInstrument(cvg, usdcMint))
      .toQuoteAsset(),
  });
  const { rfqResponse } = await cvg.rfqs().respond({
    maker,
    rfq: rfq.address,
    bid: {
      __kind: 'FixedSize',
      priceQuote: { __kind: 'AbsolutePrice', amountBps: 1_000 },
    },
  });

  await cvg.riskEngine().calculateCollateralForResponse({
    rfq: rfq.address,
    response: rfqResponse.address,
  });
  spok(t, rfqResponse, {
    $topic: 'calculate collateral for response',
    model: 'response',
    address: spokSamePubkey(rfqResponse.address),
  });
});

// PSYOPTIONS EUROPEANS

test('[psyoptionsEuropeanInstrumentModule] it can create and finalize RFQ w/ PsyOptions Euro, respond, confirm, prepare, settle', async (t: Test) => {
  const { euroMeta, euroMetaKey } = await initializeNewOptionMeta(
    cvg,
    btcMint,
    usdcMint,
    17_500,
    1_000_000,
    3_600
  );
  europeanOptionPutMint = euroMeta.putOptionMint;

  const instrument1 = new PsyoptionsEuropeanInstrument(
    cvg,
    btcMint,
    OptionType.PUT,
    euroMeta,
    euroMetaKey,
    {
      amount: 1,
      side: Side.Bid,
    }
  );
  const instrument2 = new SpotInstrument(cvg, btcMint, {
    amount: 5,
    side: Side.Ask,
  });
  const instrument3 = new SpotInstrument(cvg, btcMint, {
    amount: 11,
    side: Side.Bid,
  });

  const { rfq } = await cvg.rfqs().create({
    taker,
    instruments: [instrument1, instrument2, instrument3],
    orderType: OrderType.Sell,
    fixedSize: { __kind: 'QuoteAsset', quoteAmount: 1 },
    quoteAsset: cvg
      .instrument(new SpotInstrument(cvg, usdcMint))
      .toQuoteAsset(),
    activeWindow: 5_000,
    settlingWindow: 1_000,
  });

  await cvg.rfqs().finalizeRfqConstruction({
    rfq: rfq.address,
    taker,
  });

  const { rfqResponse } = await cvg.rfqs().respond({
    maker,
    rfq: rfq.address,
    bid: {
      __kind: 'FixedSize',
      priceQuote: { __kind: 'AbsolutePrice', amountBps: 1_000 },
    },
  });

  await cvg.rfqs().confirmResponse({
    taker,
    rfq: rfq.address,
    response: rfqResponse.address,
    side: Side.Bid,
  });

  await cvg.rfqs().prepareSettlement({
    caller: taker,
    rfq: rfq.address,
    response: rfqResponse.address,
    legAmountToPrepare: 3,
  });

  await cvg.rfqs().prepareSettlement({
    caller: maker,
    rfq: rfq.address,
    response: rfqResponse.address,
    legAmountToPrepare: 3,
  });
>>>>>>> 74839c43

    let refreshedResponse = await cvg.rfqs().refreshResponse(rfqResponse);

<<<<<<< HEAD
    spok(t, refreshedResponse, {
      $topic: 'Prepared Settlement',
      model: 'response',
      state: StoredResponseState.ReadyForSettling,
    });

    await cvg.rfqs().settle({
      maker: maker.publicKey,
      taker: taker.publicKey,
      rfq: rfq.address,
      response: rfqResponse.address,
    });

    refreshedResponse = await cvg.rfqs().refreshResponse(refreshedResponse);

    //await cvg.rfqs().unlockRfqCollateral({
    //  rfq: rfq.address,
    //});

    await cvg.rfqs().unlockResponseCollateral({
      response: refreshedResponse.address,
    });

    spok(t, refreshedResponse, {
      $topic: 'Settled',
      model: 'response',
      state: StoredResponseState.Settled,
    });
  });

  test('[rfqModule] it can create/finalize Rfq, respond, confirm resp, prepare settlemt, settle, unlock resp collat, and clean up resp legs', async (t: Test) => {
    const { rfq } = await cvg.rfqs().createAndFinalize({
      instruments: [
        new SpotInstrument(cvg, btcMint, {
          amount: 5,
          side: Side.Bid,
        }),
        new SpotInstrument(cvg, btcMint, {
          amount: 3,
          side: Side.Ask,
        }),
      ],
      taker,
      orderType: OrderType.TwoWay,
      fixedSize: { __kind: 'BaseAsset', legsMultiplierBps: 1_000_000_000 },
      quoteAsset: cvg
        .instrument(new SpotInstrument(cvg, usdcMint))
        .toQuoteAsset(),
      activeWindow: 5_000,
      settlingWindow: 1_000,
    });
    const { rfqResponse } = await cvg.rfqs().respond({
      maker,
      rfq: rfq.address,
      bid: {
        __kind: 'FixedSize',
        priceQuote: { __kind: 'AbsolutePrice', amountBps: 1_000 },
      },
      ask: null,
      keypair: Keypair.generate(),
    });
=======
  const foundRfq = await cvg.rfqs().findRfqByAddress({ address: rfq.address });
  t.same(foundRfq.address.toString(), rfq.address.toString(), 'same address');
  spok(t, rfq, {
    $topic: 'rfq model',
    model: 'rfq',
  });

  const refreshedResponse = await cvg.rfqs().refreshResponse(rfqResponse);

  spok(t, refreshedResponse, {
    $topic: 'Settled',
    model: 'response',
    state: StoredResponseState.Settled,
  });
});

test('[rfqModule] it can createRfqAndAddLegs, finalize, respond, confirmResponse, prepareSettlementAndPrepareMoreLegs, partiallySettleLegsAndSettle', async (t: Test) => {
  const instruments = [];
  for (let i = 0; i < 25; i++) {
    instruments.push(
      new SpotInstrument(cvg, btcMint, {
        amount: 5,
        side: Side.Ask,
      })
    );
  }

  const { rfq } = await cvg.rfqs().createRfqAndAddLegs({
    taker,
    instruments,
    orderType: OrderType.TwoWay,
    fixedSize: { __kind: 'BaseAsset', legsMultiplierBps: 1_000_000_000 },
    quoteAsset: cvg
      .instrument(new SpotInstrument(cvg, usdcMint))
      .toQuoteAsset(),
  });

  await cvg.rfqs().finalizeRfqConstruction({
    taker,
    rfq: rfq.address,
  });

  const { rfqResponse } = await cvg.rfqs().respond({
    maker,
    rfq: rfq.address,
    bid: {
      __kind: 'FixedSize',
      priceQuote: { __kind: 'AbsolutePrice', amountBps: 1_000 },
    },
  });

  await cvg.rfqs().confirmResponse({
    taker,
    rfq: rfq.address,
    response: rfqResponse.address,
    side: Side.Bid,
  });

  await cvg.rfqs().prepareSettlementAndPrepareMoreLegs({
    caller: taker,
    rfq: rfq.address,
    response: rfqResponse.address,
    legAmountToPrepare: 25,
  });
  await cvg.rfqs().prepareSettlementAndPrepareMoreLegs({
    caller: maker,
    rfq: rfq.address,
    response: rfqResponse.address,
    legAmountToPrepare: 25,
  });
>>>>>>> 74839c43

    await cvg.rfqs().confirmResponse({
      taker,
      rfq: rfq.address,
      response: rfqResponse.address,
      side: Side.Bid,
      overrideLegMultiplierBps: null,
    });

<<<<<<< HEAD
    await cvg.rfqs().prepareSettlement({
      caller: taker,
      rfq: rfq.address,
      response: rfqResponse.address,
      legAmountToPrepare: 2,
    });
    //@ts-ignore
    const firstToPrepare = taker.publicKey;

    await cvg.rfqs().prepareSettlement({
      caller: maker,
      rfq: rfq.address,
      response: rfqResponse.address,
      legAmountToPrepare: 2,
    });
=======
  spok(t, refreshedResponse, {
    $topic: 'same model',
    state: StoredResponseState.ReadyForSettling,
  });

  await cvg.rfqs().partiallySettleLegsAndSettle({
    maker: maker.publicKey,
    taker: taker.publicKey,
    rfq: rfq.address,
    response: rfqResponse.address,
    legAmountToSettle: 25,
  });
>>>>>>> 74839c43

    let refreshedResponse = await cvg.rfqs().refreshResponse(rfqResponse);

<<<<<<< HEAD
    spok(t, refreshedResponse, {
      $topic: 'Prepared Settlement',
      model: 'response',
      state: StoredResponseState.ReadyForSettling,
    });

    await cvg.rfqs().settle({
      maker: maker.publicKey,
      taker: taker.publicKey,
      rfq: rfq.address,
      response: rfqResponse.address,
    });

    refreshedResponse = await cvg.rfqs().refreshResponse(rfqResponse);

    spok(t, refreshedResponse, {
      $topic: 'Settled',
      model: 'response',
      state: StoredResponseState.Settled,
    });

    await cvg.rfqs().unlockResponseCollateral({
      response: rfqResponse.address,
    });

    spok(t, refreshedResponse, {
      $topic: 'Unlocked response collateral',
      model: 'response',
      // makerCollateralLocked: new BN(0),
      // takerCollateralLocked: new BN(0),
    });

    await cvg.rfqs().cleanUpResponseLegs({
      dao: dao.publicKey,
      rfq: rfq.address,
      response: rfqResponse.address,
      firstToPrepare,
      legAmountToClear: 1,
    });
=======
  spok(t, refreshedResponse, {
    $topic: 'same model',
    state: StoredResponseState.Settled,
  });
});

test('[rfqModule] it can create/finalize Rfq, respond, confirm resp, prepare settlemt, settle, unlock resp collat, clean up response legs, clean up response', async (t: Test) => {
  const { rfq } = await cvg.rfqs().createAndFinalize({
    instruments: [
      new SpotInstrument(cvg, btcMint, {
        amount: 5,
        side: Side.Bid,
      }),
      new SpotInstrument(cvg, btcMint, {
        amount: 3,
        side: Side.Ask,
      }),
    ],
    taker,
    orderType: OrderType.TwoWay,
    fixedSize: { __kind: 'BaseAsset', legsMultiplierBps: 1_000_000_000 },
    quoteAsset: cvg
      .instrument(new SpotInstrument(cvg, usdcMint))
      .toQuoteAsset(),
    activeWindow: 5_000,
    settlingWindow: 1_000,
  });
  const { rfqResponse } = await cvg.rfqs().respond({
    maker,
    rfq: rfq.address,
    bid: {
      __kind: 'FixedSize',
      priceQuote: { __kind: 'AbsolutePrice', amountBps: 1_000 },
    },
  });

  await cvg.rfqs().confirmResponse({
    taker,
    rfq: rfq.address,
    response: rfqResponse.address,
    side: Side.Bid,
  });

  await cvg.rfqs().prepareSettlement({
    caller: taker,
    rfq: rfq.address,
    response: rfqResponse.address,
    legAmountToPrepare: 2,
  });
  const firstToPrepare = taker.publicKey;

  await cvg.rfqs().prepareSettlement({
    caller: maker,
    rfq: rfq.address,
    response: rfqResponse.address,
    legAmountToPrepare: 2,
>>>>>>> 74839c43
  });

  test('[rfqModule] it can create/finalize Rfq, respond, confirm resp, prepare settlemt, settle, unlock resp collat, and clean up response', async (t: Test) => {
    const { rfq } = await cvg.rfqs().createAndFinalize({
      instruments: [
        new SpotInstrument(cvg, btcMint, {
          amount: 5,
          side: Side.Bid,
        }),
      ],
      taker,
      orderType: OrderType.TwoWay,
      fixedSize: { __kind: 'BaseAsset', legsMultiplierBps: 1_000_000_000 },
      quoteAsset: cvg
        .instrument(new SpotInstrument(cvg, usdcMint))
        .toQuoteAsset(),
      activeWindow: 5_000,
      settlingWindow: 1_000,
    });
    const { rfqResponse } = await cvg.rfqs().respond({
      maker,
      rfq: rfq.address,
      bid: {
        __kind: 'FixedSize',
        priceQuote: { __kind: 'AbsolutePrice', amountBps: 1_000 },
      },
      ask: null,
      keypair: Keypair.generate(),
    });

    await cvg.rfqs().confirmResponse({
      taker,
      rfq: rfq.address,
      response: rfqResponse.address,
      side: Side.Bid,
      overrideLegMultiplierBps: null,
    });

    await cvg.rfqs().prepareSettlement({
      caller: taker,
      rfq: rfq.address,
      response: rfqResponse.address,
      legAmountToPrepare: 1,
    });
    //@ts-ignore
    const firstToPrepare = taker.publicKey;

<<<<<<< HEAD
    await cvg.rfqs().prepareSettlement({
      caller: maker,
      rfq: rfq.address,
      response: rfqResponse.address,
      legAmountToPrepare: 1,
    });

    let refreshedResponse = await cvg.rfqs().refreshResponse(rfqResponse);
=======
  await cvg.rfqs().settle({
    maker: maker.publicKey,
    taker: taker.publicKey,
    rfq: rfq.address,
    response: rfqResponse.address,
  });
>>>>>>> 74839c43

    spok(t, refreshedResponse, {
      $topic: 'Prepared Settlement',
      model: 'response',
      state: StoredResponseState.ReadyForSettling,
    });

    await cvg.rfqs().settle({
      maker: maker.publicKey,
      taker: taker.publicKey,
      rfq: rfq.address,
      response: rfqResponse.address,
    });

    refreshedResponse = await cvg.rfqs().refreshResponse(rfqResponse);

<<<<<<< HEAD
    spok(t, refreshedResponse, {
      $topic: 'Settled',
      model: 'response',
      state: StoredResponseState.Settled,
    });

    await cvg.rfqs().unlockResponseCollateral({
      response: rfqResponse.address,
    });

    //TODO: fix BN types (test currently passes, value is 0 on both sides)
    spok(t, refreshedResponse, {
      $topic: 'Unlocked response collateral',
      model: 'response',
      // makerCollateralLocked: new BN(0),
      // takerCollateralLocked: new BN(0),
    });

    refreshedResponse = await cvg.rfqs().refreshResponse(rfqResponse);
=======
  await cvg.rfqs().cleanUpResponseLegs({
    dao: dao.publicKey,
    rfq: rfq.address,
    response: rfqResponse.address,
    firstToPrepare,
    legAmountToClear: 1,
  });

  await cvg.rfqs().cleanUpResponse({
    maker: maker.publicKey,
    dao: dao.publicKey,
    rfq: rfq.address,
    response: rfqResponse.address,
    firstToPrepare,
  });
});

test('[rfqModule] it can create and finalize Rfq (BaseAsset), respond, and cancel response', async (t: Test) => {
  const { rfq } = await cvg.rfqs().createAndFinalize({
    instruments: [
      new SpotInstrument(cvg, btcMint, {
        amount: 5,
        side: Side.Bid,
      }),
    ],
    taker,
    orderType: OrderType.TwoWay,
    fixedSize: { __kind: 'BaseAsset', legsMultiplierBps: 1_000_000_000 },
    quoteAsset: cvg
      .instrument(new SpotInstrument(cvg, usdcMint))
      .toQuoteAsset(),
  });
  const { rfqResponse } = await cvg.rfqs().respond({
    maker,
    rfq: rfq.address,
    bid: {
      __kind: 'FixedSize',
      priceQuote: { __kind: 'AbsolutePrice', amountBps: 1_000 },
    },
  });
>>>>>>> 74839c43

    await cvg.rfqs().cleanUpResponse({
      maker: maker.publicKey,
      dao: dao.publicKey,
      rfq: rfq.address,
      response: rfqResponse.address,
      firstToPrepare,
    });
  });

  test('[rfqModule] it can create and finalize Rfq, respond, and cancel response', async (t: Test) => {
    const { rfq } = await cvg.rfqs().createAndFinalize({
      instruments: [
        new SpotInstrument(cvg, btcMint, {
          amount: 5,
          side: Side.Bid,
        }),
      ],
      taker,
      orderType: OrderType.TwoWay,
      fixedSize: { __kind: 'BaseAsset', legsMultiplierBps: 1_000_000_000 },
      quoteAsset: cvg
        .instrument(new SpotInstrument(cvg, usdcMint))
        .toQuoteAsset(),
    });
    const { rfqResponse } = await cvg.rfqs().respond({
      maker,
      rfq: rfq.address,
      bid: {
        __kind: 'FixedSize',
        priceQuote: { __kind: 'AbsolutePrice', amountBps: 1_000 },
      },
      ask: null,
      keypair: Keypair.generate(),
    });

<<<<<<< HEAD
    await cvg.rfqs().cancelResponse({
      maker,
      rfq: rfq.address,
      response: rfqResponse.address,
    });

    const refreshedResponse = await cvg.rfqs().refreshResponse(rfqResponse);

    spok(t, refreshedResponse, {
      $topic: 'Cancelled response',
      model: 'response',
      state: StoredResponseState.Canceled,
    });
=======
//TODO: add helper method to get number of base asset from response
test('**[rfqModule] it can create and finalize Rfq (QuoteAsset), respond, and cancel response', async (t: Test) => {
  const { rfq } = await cvg.rfqs().createAndFinalize({
    taker,
    instruments: [
      new SpotInstrument(cvg, btcMint, {
        amount: 5,
        side: Side.Bid,
      }),
    ],
    orderType: OrderType.TwoWay,
    fixedSize: { __kind: 'QuoteAsset', quoteAmount: 100 },
    quoteAsset: cvg
      .instrument(new SpotInstrument(cvg, usdcMint))
      .toQuoteAsset(),
  });
  const { rfqResponse } = await cvg.rfqs().respond({
    maker,
    rfq: rfq.address,
    bid: {
      __kind: 'FixedSize',
      priceQuote: { __kind: 'AbsolutePrice', amountBps: 1_000 },
    },
    ask: {
      __kind: 'FixedSize',
      priceQuote: { __kind: 'AbsolutePrice', amountBps: 1_000 },
    },
  });

  await cvg.rfqs().confirmResponse({
    taker,
    rfq: rfq.address,
    response: rfqResponse.address,
    side: Side.Bid,
  });

  await cvg.rfqs().prepareSettlement({
    caller: maker,
    rfq: rfq.address,
    response: rfqResponse.address,
    legAmountToPrepare: 1,
  });
  await cvg.rfqs().prepareSettlement({
    caller: taker,
    rfq: rfq.address,
    response: rfqResponse.address,
    legAmountToPrepare: 1,
  });

  await cvg.rfqs().settle({
    maker: maker.publicKey,
    taker: taker.publicKey,
    rfq: rfq.address,
    response: rfqResponse.address,
>>>>>>> 74839c43
  });

<<<<<<< HEAD
  // RFQ UTILS

  test('[rfqModule] it can find RFQs by addresses', async (t: Test) => {
    const { rfq: rfq1 } = await cvg.rfqs().create({
      instruments: [
        new SpotInstrument(cvg, btcMint, {
          amount: 1,
          side: Side.Bid,
        }),
      ],
      orderType: OrderType.Sell,
      taker,
      fixedSize: { __kind: 'QuoteAsset', quoteAmount: 1 },
      quoteAsset: cvg
        .instrument(new SpotInstrument(cvg, usdcMint))
        .toQuoteAsset(),
    });
    const { rfq: rfq2 } = await cvg.rfqs().create({
      instruments: [
        new SpotInstrument(cvg, btcMint, {
          amount: 1,
          side: Side.Bid,
        }),
      ],
      taker,
      orderType: OrderType.Sell,
      fixedSize: { __kind: 'QuoteAsset', quoteAmount: 1 },
      quoteAsset: cvg
        .instrument(new SpotInstrument(cvg, usdcMint))
        .toQuoteAsset(),
    });
    const { rfq: rfq3 } = await cvg.rfqs().create({
      instruments: [
        new SpotInstrument(cvg, btcMint, {
          amount: 1,
          side: Side.Bid,
        }),
      ],
      orderType: OrderType.Sell,
      taker,
      fixedSize: { __kind: 'QuoteAsset', quoteAmount: 1 },
      quoteAsset: cvg
        .instrument(new SpotInstrument(cvg, usdcMint))
        .toQuoteAsset(),
    });

    const [foundRfq1, foundRfq2, foundRfq3] = await cvg
      .rfqs()
      .findRfqsByAddresses({
        addresses: [rfq1.address, rfq2.address, rfq3.address],
      });
    spok(t, rfq1, {
      $topic: 'Created RFQ',
      model: 'rfq',
      address: spokSamePubkey(foundRfq1.address),
    });
    spok(t, rfq2, {
      $topic: 'Created RFQ',
      model: 'rfq',
      address: spokSamePubkey(foundRfq2.address),
    });
    spok(t, rfq3, {
      $topic: 'Created RFQ',
      model: 'rfq',
      address: spokSamePubkey(foundRfq3.address),
    });
=======
//TODO: add helper method to get number of base asset from response
test('**[rfqModule] it can create and finalize open RFQ, then respond w/ base quantity', async (t: Test) => {
  const { rfq } = await cvg.rfqs().createAndFinalize({
    instruments: [
      new SpotInstrument(cvg, btcMint, {
        amount: 5,
        side: Side.Bid,
      }),
    ],
    taker,
    orderType: OrderType.TwoWay,
    fixedSize: { __kind: 'None', padding: 0 },
    quoteAsset: cvg
      .instrument(new SpotInstrument(cvg, usdcMint))
      .toQuoteAsset(),
  });
  //@ts-ignore
  const { rfqResponse } = await cvg.rfqs().respond({
    maker,
    rfq: rfq.address,
    bid: {
      __kind: 'Standard',
      priceQuote: { __kind: 'AbsolutePrice', amountBps: 1_000 },
      legsMultiplierBps: 1_000_000,
    },
    ask: {
      __kind: 'Standard',
      priceQuote: { __kind: 'AbsolutePrice', amountBps: 1_000 },
      legsMultiplierBps: 1_000_000,
    },
>>>>>>> 74839c43
  });

  test('[rfqModule] it can find RFQs by owner', async (t: Test) => {
    const { rfq } = await cvg.rfqs().create({
      instruments: [
        new SpotInstrument(cvg, btcMint, {
          amount: 1,
          side: Side.Bid,
        }),
      ],
      taker,
      orderType: OrderType.Sell,
      fixedSize: { __kind: 'QuoteAsset', quoteAmount: 1 },
      quoteAsset: cvg
        .instrument(new SpotInstrument(cvg, usdcMint))
        .toQuoteAsset(),
    });

<<<<<<< HEAD
    const foundRfqs = await cvg
      .rfqs()
      .findAllByOwner({ owner: taker.publicKey });
=======
  const { rfqResponse } = await cvg.rfqs().respond({
    maker,
    rfq: rfq.address,
    bid: {
      __kind: 'FixedSize',
      priceQuote: { __kind: 'AbsolutePrice', amountBps: 1_000 },
    },
  });
>>>>>>> 74839c43

    spok(t, rfq, {
      $topic: 'Created RFQ',
      taker: spokSamePubkey(foundRfqs[0].taker),
    });
    spok(t, rfq, {
      $topic: 'Created RFQ',
      taker: spokSamePubkey(foundRfqs[1].taker),
    });
  });

<<<<<<< HEAD
  test('[riskEngineModule] it can calculate collateral for confirm response', async (t: Test) => {
    const { rfq } = await cvg.rfqs().createAndFinalize({
      instruments: [
        new SpotInstrument(cvg, btcMint, {
          amount: 5,
          side: Side.Ask,
        }),
      ],
      taker,
      orderType: OrderType.TwoWay,
      fixedSize: { __kind: 'BaseAsset', legsMultiplierBps: 1_000_000_000 },
      quoteAsset: cvg
        .instrument(new SpotInstrument(cvg, usdcMint))
        .toQuoteAsset(),
      activeWindow: 5_000,
      settlingWindow: 1_000,
    });
=======
  await cvg.rfqs().confirmResponse({
    taker,
    rfq: rfq.address,
    response: rfqResponse.address,
    side: Side.Bid,
  });
>>>>>>> 74839c43

    const { rfqResponse } = await cvg.rfqs().respond({
      maker,
      rfq: rfq.address,
      bid: {
        __kind: 'FixedSize',
        priceQuote: { __kind: 'AbsolutePrice', amountBps: 1_000 },
      },
      ask: null,
      keypair: Keypair.generate(),
    });

    const respondedToRfq = await cvg.rfqs().refreshRfq(rfq.address);
    t.same(
      rfq.address.toString(),
      respondedToRfq.address.toString(),
      'same address'
    );
    spok(t, rfq, {
      $topic: 'rfq model',
      model: 'rfq',
    });
    spok(t, rfqResponse, {
      $topic: 'rfq model',
      model: 'response',
      state: StoredResponseState.Active,
    });

<<<<<<< HEAD
    await cvg.rfqs().confirmResponse({
      taker,
      rfq: rfq.address,
      response: rfqResponse.address,
      side: Side.Bid,
      overrideLegMultiplierBps: null,
    });

    // TODO: Finish

    await cvg.riskEngine().calculateCollateralForConfirmation({
      rfq: rfq.address,
      response: rfqResponse.address,
    });
=======
test('[psyoptionsAmericanInstrumentModule] it can mint options to taker', async () => {
  const { op, optionMarketKey } = await initializePsyoptionsAmerican(
    cvg,
    btcMint,
    usdcMint,
    taker,
    maker,
    new anchor.BN(100),
    new anchor.BN(1),
    3_600
  );

  optionMarket = op;
  optionMarketPubkey = optionMarketKey;
});

test('[psyoptionsAmericanInstrumentModule] it can create an RFQ with PsyOptions American, respond, confirm response, prepare settlement, settle', async (t: Test) => {
  const { rfq, response } = await cvg.rfqs().createAndFinalize({
    instruments: [
      new PsyoptionsAmericanInstrument(
        cvg,
        btcMint,
        OptionType.CALL,
        optionMarket as OptionMarketWithKey,
        optionMarketPubkey,
        {
          amount: 1,
          side: Side.Bid,
        }
      ),
    ],
    orderType: OrderType.Sell,
    taker,
    fixedSize: { __kind: 'BaseAsset', legsMultiplierBps: 1 },
    quoteAsset: cvg
      .instrument(new SpotInstrument(cvg, usdcMint))
      .toQuoteAsset(),
  });
  t.assert(response.signature.length > 0, 'signature present');

  const { rfqResponse } = await cvg.rfqs().respond({
    maker,
    rfq: rfq.address,
    bid: {
      __kind: 'FixedSize',
      priceQuote: { __kind: 'AbsolutePrice', amountBps: 1 },
    },
  });

  await cvg.rfqs().confirmResponse({
    taker,
    rfq: rfq.address,
    response: rfqResponse.address,
    side: Side.Bid,
>>>>>>> 74839c43
  });

  // PSYOPTIONS EUROPEANS

  test('[psyoptionsAmericanInstrumentModule] it can mint options to taker', async () => {
    const { op, optionMarketKey } = await initializePsyoptionsAmerican(
      cvg,
      btcMint,
      usdcMint,
      taker,
      maker,
      new anchor.BN(100),
      new anchor.BN(1),
      3_600
    );

    optionMarket = op;
    optionMarketPubkey = optionMarketKey;
  });

  test('[psyoptionsAmericanInstrumentModule] it can create an RFQ with PsyOptions American, respond, confirm response, prepare settlement, settle', async (t: Test) => {
    const { rfq, response } = await cvg.rfqs().createAndFinalize({
      instruments: [
        new PsyoptionsAmericanInstrument(
          cvg,
          btcMint,
          OptionType.CALL,
          optionMarket as OptionMarketWithKey,
          optionMarketPubkey,
          {
            amount: 1,
            side: Side.Bid,
          }
        ),
      ],
      orderType: OrderType.Sell,
      taker,
      fixedSize: { __kind: 'BaseAsset', legsMultiplierBps: 1 },
      quoteAsset: cvg
        .instrument(new SpotInstrument(cvg, usdcMint))
        .toQuoteAsset(),
    });
    t.assert(response.signature.length > 0, 'signature present');

    const { rfqResponse } = await cvg.rfqs().respond({
      maker,
      rfq: rfq.address,
      bid: {
        __kind: 'FixedSize',
        priceQuote: { __kind: 'AbsolutePrice', amountBps: 1 },
      },
      ask: null,
      keypair: Keypair.generate(),
    });

    await cvg.rfqs().confirmResponse({
      taker,
      rfq: rfq.address,
      response: rfqResponse.address,
      side: Side.Bid,
      overrideLegMultiplierBps: null,
    });

    await cvg.rfqs().prepareSettlement({
      caller: taker,
      rfq: rfq.address,
      response: rfqResponse.address,
      legAmountToPrepare: 1,
    });

    await cvg.rfqs().prepareSettlement({
      caller: maker,
      rfq: rfq.address,
      response: rfqResponse.address,
      legAmountToPrepare: 1,
    });

    await cvg.rfqs().settle({
      taker: taker.publicKey,
      maker: maker.publicKey,
      rfq: rfq.address,
      response: rfqResponse.address,
    });
  });

  test('[rfqModule] it can add legs to rfq', async (t: Test) => {
    const instruments: (
      | SpotInstrument
      | PsyoptionsEuropeanInstrument
      | PsyoptionsAmericanInstrument
    )[] = [];

    instruments.push(
      new SpotInstrument(cvg, btcMint, {
        amount: 5,
        side: Side.Ask,
      })
    );
    instruments.push(
      new SpotInstrument(cvg, btcMint, {
        amount: 10,
        side: Side.Ask,
      })
    );
    instruments.push(
      new SpotInstrument(cvg, btcMint, {
        amount: 10,
        side: Side.Ask,
      })
    );

<<<<<<< HEAD
    let expLegSize = 4;
=======
  spok(t, rfq, {
    $topic: 'Added leg to Rfq',
    model: 'rfq',
    address: spokSamePubkey(rfq.address),
  });

  await cvg.rfqs().finalizeRfqConstruction({
    taker,
    rfq: rfq.address,
  });
});
>>>>>>> 74839c43

    for (const instrument of instruments) {
      const instrumentClient = cvg.instrument(instrument, instrument.legInfo);
      expLegSize += await instrumentClient.getLegDataSize();
    }

<<<<<<< HEAD
    const { rfq } = await cvg.rfqs().create({
      instruments: [
        new SpotInstrument(cvg, btcMint, {
          amount: 5,
          side: Side.Ask,
        }),
      ],
      taker,
      legSize: expLegSize,
      orderType: OrderType.TwoWay,
      fixedSize: { __kind: 'BaseAsset', legsMultiplierBps: 1_000_000_000 },
      quoteAsset: cvg
        .instrument(new SpotInstrument(cvg, usdcMint))
        .toQuoteAsset(),
    });

    await cvg.rfqs().addLegsToRfq({
      taker,
      rfq: rfq.address,
      instruments: [
        new SpotInstrument(cvg, btcMint, {
          amount: 10,
          side: Side.Ask,
        }),
        new SpotInstrument(cvg, btcMint, {
          amount: 10,
          side: Side.Ask,
        }),
      ],
    });

    spok(t, rfq, {
      $topic: 'Added leg to Rfq',
      model: 'rfq',
      address: spokSamePubkey(rfq.address),
    });
  });

  // RFQ HELPERS

  test('[rfqModule] it can convert RFQ legs to instruments', async (t: Test) => {
    // We we can to this after creating options so that we can test this method
    // on all instruments
    const rfqs = await cvg.rfqs().findAllByOwner({
      owner: taker.publicKey,
    });
    const instruments = await Promise.all(
      rfqs.map(async (rfq) => legsToInstruments(cvg, rfq.legs))
    );
    spok(t, instruments[0][0], {
      $topic: 'Convert RFQ Legs to Instruments',
      model: 'spotInstrument',
    });
  });

  test('[rfqModule] it can create and finalize RFQ, respond, confirm response, revert settlemt prep', async (t: Test) => {
    const { rfq, response } = await cvg.rfqs().createAndFinalize({
      instruments: [
        new SpotInstrument(cvg, btcMint, {
          amount: 5,
          side: Side.Bid,
        }),
      ],
      taker,
      orderType: OrderType.TwoWay,
      fixedSize: { __kind: 'BaseAsset', legsMultiplierBps: 1_000_000_000 },
      quoteAsset: cvg
        .instrument(new SpotInstrument(cvg, usdcMint))
        .toQuoteAsset(),
      activeWindow: 2,
      settlingWindow: 1,
    });
    t.assert(response.signature.length > 0, 'signature present');

    const { rfqResponse } = await cvg.rfqs().respond({
      maker,
      rfq: rfq.address,
      bid: {
        __kind: 'FixedSize',
        priceQuote: { __kind: 'AbsolutePrice', amountBps: 1_000 },
      },
      ask: null,
      keypair: Keypair.generate(),
    });

    await cvg.rfqs().confirmResponse({
      taker,
      rfq: rfq.address,
      response: rfqResponse.address,
      side: Side.Bid,
      overrideLegMultiplierBps: null,
=======
test('[rfqModule] it can convert RFQ legs to instruments', async (t: Test) => {
  // We can to this after creating options so that we can test this method
  // on all instruments
  const rfqs = await cvg.rfqs().findAllByOwner({
    owner: taker.publicKey,
  });
  const instruments = await Promise.all(
    rfqs.map(async (rfq) => legsToInstruments(cvg, rfq.legs))
  );
  spok(t, instruments[0][0], {
    $topic: 'Convert RFQ Legs to Instruments',
    model: 'spotInstrument',
  });
});

test('[rfqModule] it can create and finalize RFQ, respond, confirm response, prepare settlemt, partly revert settlemt prep, revert settlemt prep', async (t: Test) => {
  const { rfq, response } = await cvg.rfqs().createAndFinalize({
    instruments: [
      new SpotInstrument(cvg, btcMint, {
        amount: 5,
        side: Side.Bid,
      }),
      new SpotInstrument(cvg, btcMint, {
        amount: 7,
        side: Side.Ask,
      }),
    ],
    taker,
    orderType: OrderType.TwoWay,
    fixedSize: { __kind: 'BaseAsset', legsMultiplierBps: 1_000_000_000 },
    quoteAsset: cvg
      .instrument(new SpotInstrument(cvg, usdcMint))
      .toQuoteAsset(),
    activeWindow: 2,
    settlingWindow: 1,
  });
  t.assert(response.signature.length > 0, 'signature present');

  const { rfqResponse } = await cvg.rfqs().respond({
    maker,
    rfq: rfq.address,
    bid: {
      __kind: 'FixedSize',
      priceQuote: { __kind: 'AbsolutePrice', amountBps: 1_000 },
    },
  });

  await cvg.rfqs().confirmResponse({
    taker,
    rfq: rfq.address,
    response: rfqResponse.address,
    side: Side.Bid,
  });

  await cvg.rfqs().prepareSettlement({
    caller: maker,
    rfq: rfq.address,
    response: rfqResponse.address,
    legAmountToPrepare: 2,
  });

  await sleep(3_001).then(async () => {
    await cvg.rfqs().partlyRevertSettlementPreparation({
      rfq: rfq.address,
      response: rfqResponse.address,
      side: AuthoritySide.Maker,
      legAmountToRevert: 1,
>>>>>>> 74839c43
    });

<<<<<<< HEAD
    await cvg.rfqs().prepareSettlement({
      caller: maker,
      rfq: rfq.address,
      response: rfqResponse.address,
      legAmountToPrepare: 1,
    });
    sleep(3_001).then(async () => {
      await cvg.rfqs().revertSettlementPreparation({
        rfq: rfq.address,
        response: rfqResponse.address,
        side: AuthoritySide.Maker,
      });
    });

    // const refreshedResponse = await cvg.rfqs().refreshResponse(rfqResponse);

    // sleep(3001).then(() => {
    //   spok(t, refreshedResponse, {
    //     $topic: 'Revert settlement preparations',
    //     model: 'response',
    //     makerPreparedLegs: spokSameBignum(0),
    //   });
    // });
  });

  test('[rfqModule] it can create and finalize RFQ, respond, confirm response, prepare settlemt, partly revert settlemt prep', async () => {
    const { rfq } = await cvg.rfqs().createAndFinalize({
      instruments: [
        new SpotInstrument(cvg, btcMint, {
          amount: 5,
          side: Side.Bid,
        }),
        new SpotInstrument(cvg, btcMint, {
          amount: 7,
          side: Side.Ask,
        }),
      ],
      taker,
      orderType: OrderType.TwoWay,
      fixedSize: { __kind: 'BaseAsset', legsMultiplierBps: 1_000_000_000 },
      quoteAsset: cvg
        .instrument(new SpotInstrument(cvg, usdcMint))
        .toQuoteAsset(),
      activeWindow: 2,
      settlingWindow: 1,
    });
    const { rfqResponse } = await cvg.rfqs().respond({
      maker,
      rfq: rfq.address,
      bid: {
        __kind: 'FixedSize',
        priceQuote: { __kind: 'AbsolutePrice', amountBps: 1_000 },
      },
      ask: null,
      keypair: Keypair.generate(),
    });

    await cvg.rfqs().confirmResponse({
      taker,
      rfq: rfq.address,
      response: rfqResponse.address,
      side: Side.Bid,
      overrideLegMultiplierBps: null,
    });

    await cvg.rfqs().prepareSettlement({
      caller: maker,
      rfq: rfq.address,
      response: rfqResponse.address,
      legAmountToPrepare: 2,
    });

    await sleep(3_001).then(async () => {
      await cvg.rfqs().partlyRevertSettlementPreparation({
        rfq: rfq.address,
        response: rfqResponse.address,
        side: AuthoritySide.Maker,
        legAmountToRevert: 1,
      });
    });

    // const refreshedResponse = await cvg.rfqs().refreshResponse(rfqResponse);

    // const makerPreparedLegs = parseInt(
    //   refreshedResponse.makerPreparedLegs.toString()
    // );

    // await sleep(3_001);
    // spok(t, refreshedResponse, {
    //   $topic: 'Partly revert settlement preparations',
    //   model: 'response',
    //   makerPreparedLegs: spokSameBignum(makerPreparedLegs - 1),
    // });
    // });
  });

  test('[rfqModule] it can create and finalize RFQ, respond, confirm response, taker prepare settlement, settle 1 party default', async () => {
    const { rfq } = await cvg.rfqs().createAndFinalize({
      instruments: [
        new SpotInstrument(cvg, btcMint, {
          amount: 5,
          side: Side.Bid,
        }),
      ],
      taker,
      orderType: OrderType.TwoWay,
      fixedSize: { __kind: 'BaseAsset', legsMultiplierBps: 1_000_000_000 },
      quoteAsset: cvg
        .instrument(new SpotInstrument(cvg, usdcMint))
        .toQuoteAsset(),
      activeWindow: 2,
      settlingWindow: 1,
    });
    const { rfqResponse } = await cvg.rfqs().respond({
      maker,
      rfq: rfq.address,
      bid: {
        __kind: 'FixedSize',
        priceQuote: { __kind: 'AbsolutePrice', amountBps: 1_000 },
      },
      ask: null,
      keypair: Keypair.generate(),
    });
=======
  await cvg.rfqs().revertSettlementPreparation({
    rfq: rfq.address,
    response: rfqResponse.address,
    side: AuthoritySide.Maker,
  });
});

test('[rfq module] it can find all rfqs by instrument as leg', async (t: Test) => {
  const spotInstrument = cvg.programs().getSpotInstrument();
  const rfqs = await cvg
    .rfqs()
    .findByInstrument({ instrumentProgram: spotInstrument });
  t.assert(rfqs.length > 0, 'rfqs should be greater than 0');
});

test('[rfq module] it can find all rfqs which are active', async (t: Test) => {
  const rfqs = await cvg.rfqs().findRfqsByActive({});
  t.assert(rfqs.length > 0, 'rfqs should be greater than 0');
});

test('[rfq module] it can find all rfqs by token mint address [EuropeanPut]', async (t: Test) => {
  const rfqs = await cvg
    .rfqs()
    .findByToken({ mintAddress: europeanOptionPutMint });
  t.assert(rfqs.length > 0, 'rfqs should be greater than 0');
});

test('[rfq module] it can find all rfqs by token mint address [usdcMint]', async (t: Test) => {
  const rfqs = await cvg.rfqs().findByToken({ mintAddress: usdcMint.address });
  t.assert(rfqs.length > 0, 'rfqs should be greater than 0');
});

test('[rfq module] it can find all responses by maker address', async (t: Test) => {
  const responses = await cvg
    .rfqs()
    .findResponsesByOwner({ owner: maker.publicKey });

  for (const response of responses) {
    console.log('response', response.address.toBase58());
  }

  const newResponses = await cvg
    .rfqs()
    .findResponsesByOwner({ owner: maker.publicKey, responses });

  for (const newResponse of newResponses) {
    console.log('new response: ' + newResponse.address.toBase58());
  }

  t.assert(responses.length > 0, 'responses should be greater than 0');
});

test('[rfqModule] it can find responses by rfq address', async (t: Test) => {
  const { rfq } = await cvg.rfqs().createAndFinalize({
    instruments: [
      new SpotInstrument(cvg, btcMint, {
        amount: 5,
        side: Side.Bid,
      }),
      new SpotInstrument(cvg, btcMint, {
        amount: 5,
        side: Side.Ask,
      }),
    ],
    taker,
    orderType: OrderType.TwoWay,
    fixedSize: { __kind: 'BaseAsset', legsMultiplierBps: 1_000_000_000 },
    quoteAsset: cvg
      .instrument(new SpotInstrument(cvg, usdcMint))
      .toQuoteAsset(),
    activeWindow: 2,
    settlingWindow: 1,
  });

  //@ts-ignore
  const { rfqResponse: rfqResponse1 } = await cvg.rfqs().respond({
    maker,
    rfq: rfq.address,
    bid: {
      __kind: 'FixedSize',
      priceQuote: { __kind: 'AbsolutePrice', amountBps: 1_000 },
    },
  });

  //@ts-ignore
  const { rfqResponse: rfqResponse2 } = await cvg.rfqs().respond({
    maker,
    rfq: rfq.address,
    ask: {
      __kind: 'FixedSize',
      priceQuote: { __kind: 'AbsolutePrice', amountBps: 1_000 },
    },
  });

  const responses = await cvg.rfqs().findResponsesByRfq({
    address: rfq.address,
  });

  for (const response of responses) {
    console.log('Rfq response: ' + response.address.toString());
  }
});

test('[rfqModule] it can find responses by multiple rfq addresses', async (t: Test) => {
  const { rfq: rfq1 } = await cvg.rfqs().createAndFinalize({
    instruments: [
      new SpotInstrument(cvg, btcMint, {
        amount: 5,
        side: Side.Bid,
      }),
      new SpotInstrument(cvg, btcMint, {
        amount: 5,
        side: Side.Ask,
      }),
    ],
    taker,
    orderType: OrderType.TwoWay,
    fixedSize: { __kind: 'BaseAsset', legsMultiplierBps: 1_000_000_000 },
    quoteAsset: cvg
      .instrument(new SpotInstrument(cvg, usdcMint))
      .toQuoteAsset(),
  });
  const { rfq: rfq2 } = await cvg.rfqs().createAndFinalize({
    instruments: [
      new SpotInstrument(cvg, btcMint, {
        amount: 5,
        side: Side.Bid,
      }),
      new SpotInstrument(cvg, btcMint, {
        amount: 5,
        side: Side.Ask,
      }),
    ],
    taker,
    orderType: OrderType.TwoWay,
    fixedSize: { __kind: 'BaseAsset', legsMultiplierBps: 1_000_000_000 },
    quoteAsset: cvg
      .instrument(new SpotInstrument(cvg, usdcMint))
      .toQuoteAsset(),
  });
  //@ts-ignore
  const { rfqResponse: rfqResponse1 } = await cvg.rfqs().respond({
    maker,
    rfq: rfq1.address,
    bid: {
      __kind: 'FixedSize',
      priceQuote: { __kind: 'AbsolutePrice', amountBps: 1_000 },
    },
  });
  //@ts-ignore
  const { rfqResponse: rfqResponse2 } = await cvg.rfqs().respond({
    maker,
    rfq: rfq2.address,
    ask: {
      __kind: 'FixedSize',
      priceQuote: { __kind: 'AbsolutePrice', amountBps: 1_000 },
    },
  });

  const responses = await cvg.rfqs().findResponsesByRfqs({
    addresses: [rfq1.address, rfq2.address],
  });

  for (const response of responses) {
    console.log('Rfq response: ' + response.address.toString());
  }
});

test('[rfqModule] it can create and finalize RFQ, respond, confirm response, taker prepare settlement, settle 1 party default', async (t: Test) => {
  const { rfq } = await cvg.rfqs().createAndFinalize({
    instruments: [
      new SpotInstrument(cvg, btcMint, {
        amount: 5,
        side: Side.Bid,
      }),
    ],
    taker,
    orderType: OrderType.TwoWay,
    fixedSize: { __kind: 'BaseAsset', legsMultiplierBps: 1_000_000_000 },
    quoteAsset: cvg
      .instrument(new SpotInstrument(cvg, usdcMint))
      .toQuoteAsset(),
    activeWindow: 2,
    settlingWindow: 1,
  });
  const { rfqResponse } = await cvg.rfqs().respond({
    maker,
    rfq: rfq.address,
    bid: {
      __kind: 'FixedSize',
      priceQuote: { __kind: 'AbsolutePrice', amountBps: 1_000 },
    },
  });

  await cvg.rfqs().confirmResponse({
    taker,
    rfq: rfq.address,
    response: rfqResponse.address,
    side: Side.Bid,
  });
>>>>>>> 74839c43

    await cvg.rfqs().confirmResponse({
      taker,
      rfq: rfq.address,
      response: rfqResponse.address,
      side: Side.Bid,
      overrideLegMultiplierBps: null,
    });

    await cvg.rfqs().prepareSettlement({
      caller: taker,
      rfq: rfq.address,
      response: rfqResponse.address,
      legAmountToPrepare: 1,
    });
<<<<<<< HEAD

    sleep(3_001).then(async () => {
      await cvg.rfqs().settleOnePartyDefault({
        rfq: rfq.address,
        response: rfqResponse.address,
      });
    });

    // const refreshedResponse = await cvg.rfqs().refreshResponse(rfqResponse);

    // await sleep(3_001);
    // spok(t, refreshedResponse, {
    //   $topic: 'Settle 1 party default',
    //   model: 'response',
    //   makerCollateralLocked: spokSameBignum(0),
    // });
  });

  // test('[rfqModule] it can find responses by rfq address', async (t: Test) => {
  //   const { rfq } = await cvg.rfqs().createAndFinalize({
  //     instruments: [
  //       new SpotInstrument(cvg, btcMint, {
  //         amount: 5,
  //         side: Side.Bid,
  //       }),
  //       new SpotInstrument(cvg, btcMint, {
  //         amount: 5,
  //         side: Side.Ask,
  //       }),
  //     ],
  //     taker,
  //     orderType: OrderType.TwoWay,
  //     fixedSize: { __kind: 'BaseAsset', legsMultiplierBps: 1_000_000_000 },
  //     quoteAsset: cvg
  //       .instrument(new SpotInstrument(cvg, usdcMint))
  //       .toQuoteAsset(),
  //     activeWindow: 2,
  //     settlingWindow: 1,
  //   });
  //   //@ts-ignore
  //   const { rfqResponse: rfqResponse1 } = await cvg.rfqs().respond({
  //     maker,
  //     rfq: rfq.address,
  //     bid: {
  //       __kind: 'FixedSize',
  //       priceQuote: { __kind: 'AbsolutePrice', amountBps: 1_000 },
  //     },
  //     ask: null,
  //     keypair: Keypair.generate(),
  //   });
  //   //@ts-ignore
  //   const { rfqResponse: rfqResponse2 } = await cvg.rfqs().respond({
  //     maker,
  //     rfq: rfq.address,
  //     bid: null,
  //     ask: {
  //       __kind: 'FixedSize',
  //       priceQuote: { __kind: 'AbsolutePrice', amountBps: 1_000 },
  //     },
  //     keypair: Keypair.generate(),
  //   });

  //   const responses = await cvg.rfqs().findResponsesByRfq({
  //     address: rfq.address,
  //   });

  //   for (const response of responses) {
  //     console.log('Rfq response: ' + response.address.toString());
  //   }
  // });

  // test('[rfqModule] it can find responses by multiple rfq addresses', async (t: Test) => {
  //   const { rfq: rfq1 } = await cvg.rfqs().createAndFinalize({
  //     instruments: [
  //       new SpotInstrument(cvg, btcMint, {
  //         amount: 5,
  //         side: Side.Bid,
  //       }),
  //       new SpotInstrument(cvg, btcMint, {
  //         amount: 5,
  //         side: Side.Ask,
  //       }),
  //     ],
  //     taker,
  //     orderType: OrderType.TwoWay,
  //     fixedSize: { __kind: 'BaseAsset', legsMultiplierBps: 1_000_000_000 },
  //     quoteAsset: cvg
  //       .instrument(new SpotInstrument(cvg, usdcMint))
  //       .toQuoteAsset(),
  //     activeWindow: 2,
  //     settlingWindow: 1,
  //   });
  //   const { rfq: rfq2 } = await cvg.rfqs().createAndFinalize({
  //     instruments: [
  //       new SpotInstrument(cvg, btcMint, {
  //         amount: 5,
  //         side: Side.Bid,
  //       }),
  //       new SpotInstrument(cvg, btcMint, {
  //         amount: 5,
  //         side: Side.Ask,
  //       }),
  //     ],
  //     taker,
  //     orderType: OrderType.TwoWay,
  //     fixedSize: { __kind: 'BaseAsset', legsMultiplierBps: 1_000_000_000 },
  //     quoteAsset: cvg
  //       .instrument(new SpotInstrument(cvg, usdcMint))
  //       .toQuoteAsset(),
  //     activeWindow: 2,
  //     settlingWindow: 1,
  //   });
  //   //@ts-ignore
  //   const { rfqResponse: rfqResponse1 } = await cvg.rfqs().respond({
  //     maker,
  //     rfq: rfq1.address,
  //     bid: {
  //       __kind: 'FixedSize',
  //       priceQuote: { __kind: 'AbsolutePrice', amountBps: 1_000 },
  //     },
  //     ask: null,
  //     keypair: Keypair.generate(),
  //   });
  //   //@ts-ignore
  //   const { rfqResponse: rfqResponse2 } = await cvg.rfqs().respond({
  //     maker,
  //     rfq: rfq2.address,
  //     bid: null,
  //     ask: {
  //       __kind: 'FixedSize',
  //       priceQuote: { __kind: 'AbsolutePrice', amountBps: 1_000 },
  //     },
  //     keypair: Keypair.generate(),
  //   });

  //   const responses = await cvg.rfqs().findResponsesByRfqs({
  //     addresses: [rfq1.address, rfq2.address],
  //   });

  //   for (const response of responses) {
  //     console.log('Rfq response: ' + response.address.toString());
  //   }
  // });

  test('[rfqModule] it can create and finalize RFQ, respond, confirm response, settle 2 party default', async () => {
    const { rfq } = await cvg.rfqs().createAndFinalize({
      instruments: [
        new SpotInstrument(cvg, btcMint, {
          amount: 5,
          side: Side.Bid,
        }),
        new SpotInstrument(cvg, btcMint, {
          amount: 5,
          side: Side.Ask,
        }),
      ],
      taker,
      orderType: OrderType.TwoWay,
      fixedSize: { __kind: 'BaseAsset', legsMultiplierBps: 1_000_000_000 },
      quoteAsset: cvg
        .instrument(new SpotInstrument(cvg, usdcMint))
        .toQuoteAsset(),
      activeWindow: 2,
      settlingWindow: 1,
    });
    const { rfqResponse } = await cvg.rfqs().respond({
      maker,
      rfq: rfq.address,
      bid: {
        __kind: 'FixedSize',
        priceQuote: { __kind: 'AbsolutePrice', amountBps: 1_000 },
      },
      ask: null,
      keypair: Keypair.generate(),
    });
=======
  });
});

test('[rfqModule] it can create and finalize RFQ, respond, confirm response, settle 2 party default', async (t: Test) => {
  const { rfq } = await cvg.rfqs().createAndFinalize({
    instruments: [
      new SpotInstrument(cvg, btcMint, {
        amount: 5,
        side: Side.Bid,
      }),
      new SpotInstrument(cvg, btcMint, {
        amount: 5,
        side: Side.Ask,
      }),
    ],
    taker,
    orderType: OrderType.TwoWay,
    fixedSize: { __kind: 'BaseAsset', legsMultiplierBps: 1_000_000_000 },
    quoteAsset: cvg
      .instrument(new SpotInstrument(cvg, usdcMint))
      .toQuoteAsset(),
    activeWindow: 2,
    settlingWindow: 1,
  });
  const { rfqResponse } = await cvg.rfqs().respond({
    maker,
    rfq: rfq.address,
    bid: {
      __kind: 'FixedSize',
      priceQuote: { __kind: 'AbsolutePrice', amountBps: 1_000 },
    },
  });

  await cvg.rfqs().confirmResponse({
    taker,
    rfq: rfq.address,
    response: rfqResponse.address,
    side: Side.Bid,
  });
>>>>>>> 74839c43

    await cvg.rfqs().confirmResponse({
      taker,
      rfq: rfq.address,
      response: rfqResponse.address,
      side: Side.Bid,
      overrideLegMultiplierBps: null,
    });
<<<<<<< HEAD

    sleep(3_001).then(async () => {
      await cvg.rfqs().settleTwoPartyDefault({
        rfq: rfq.address,
        response: rfqResponse.address,
      });
    });

    // const refreshedResponse = await cvg.rfqs().refreshResponse(rfqResponse);

    // await sleep(3_001);
    // spok(t, refreshedResponse, {
    //   $topic: 'Settle 2 party default',
    //   model: 'response',
    //   takerCollateralLocked: spokSameBignum(0),
    //   makerCollateralLocked: spokSameBignum(0),
    // });
  });

  test('[rfq module] it can find all rfqs by instrument as leg', async (t: Test) => {
    const spotInstrument = cvg.programs().getSpotInstrument();
    const rfqs = await cvg
      .rfqs()
      .findByInstrument({ instrumentProgram: spotInstrument });
    t.assert(rfqs.length > 0, 'rfqs should be greater than 0');
  });

  test('[rfq module] it can find all rfqs which are active', async (t: Test) => {
    const rfqs = await cvg.rfqs().findRfqsByActive({});
    t.assert(rfqs.length > 0, 'rfqs should be greater than 0');
  });

  // test('[rfq module] it can find all rfqs by token mint address [EuropeanPut]', async (t: Test) => {
  //   const rfqs = await cvg
  //     .rfqs()
  //     .findByToken({ mintAddress: europeanOptionPutMint });
  //   t.assert(rfqs.length > 0, 'rfqs should be greater than 0');
  // });

  test('[rfq module] it can find all rfqs by token mint address [usdcMint]', async (t: Test) => {
    const rfqs = await cvg
      .rfqs()
      .findByToken({ mintAddress: usdcMint.address });
    t.assert(rfqs.length > 0, 'rfqs should be greater than 0');
  });

  test('[rfq module] it can find all responses by maker  address', async (t: Test) => {
    const responses = await cvg
      .rfqs()
      .findResponsesByOwner({ address: maker.publicKey });
    t.assert(responses.length > 0, 'responses should be greater than 0');
  });
}
=======
  });
});
>>>>>>> 74839c43
<|MERGE_RESOLUTION|>--- conflicted
+++ resolved
@@ -70,643 +70,525 @@
 let optionMarket: OptionMarketWithKey | null;
 let optionMarketPubkey: PublicKey;
 
-<<<<<<< HEAD
-const RUN = false;
-=======
 let europeanOptionPutMint: PublicKey;
 
 test('[setup] it can create Convergence instance', async (t: Test) => {
   cvg = await convergenceCli(SKIP_PREFLIGHT);
->>>>>>> 74839c43
-
-test('[devnet] it can create devnet wallets and tokens', async (t: Test) => {
-  cvg = await convergenceCli(SKIP_PREFLIGHT);
-  t.assert(true);
-});
-
-if (RUN) {
-  test('[setup] it can create Convergence instance', async (t: Test) => {
-    cvg = await convergenceCli(SKIP_PREFLIGHT);
-
-    dao = cvg.rpc().getDefaultFeePayer();
-
-    const context = await setupAccounts(cvg, WALLET_AMOUNT, dao.publicKey);
-    maker = context.maker;
-    taker = context.taker;
-
-    usdcMint = context.usdcMint;
-    btcMint = context.btcMint;
-    solMint = context.solMint;
-
-    daoUSDCWallet = context.daoUSDCWallet;
-    daoBTCWallet = context.daoBTCWallet;
-
-    makerUSDCWallet = context.makerUSDCWallet;
-    makerBTCWallet = context.makerBTCWallet;
-
-    takerUSDCWallet = context.takerUSDCWallet;
-    takerBTCWallet = context.takerBTCWallet;
-    takerSOLWallet = context.takerSOLWallet;
-
-    t.same(
-      daoBTCWallet.ownerAddress.toString(),
-      dao.publicKey.toString(),
-      'same owner'
-    );
-    spok(t, daoBTCWallet, {
-      $topic: 'token model',
-      model: 'token',
+
+  dao = cvg.rpc().getDefaultFeePayer();
+
+  const context = await setupAccounts(cvg, WALLET_AMOUNT, dao.publicKey);
+  maker = context.maker;
+  taker = context.taker;
+
+  usdcMint = context.usdcMint;
+  btcMint = context.btcMint;
+  solMint = context.solMint;
+
+  daoUSDCWallet = context.daoUSDCWallet;
+  daoBTCWallet = context.daoBTCWallet;
+
+  makerUSDCWallet = context.makerUSDCWallet;
+  makerBTCWallet = context.makerBTCWallet;
+
+  takerUSDCWallet = context.takerUSDCWallet;
+  takerBTCWallet = context.takerBTCWallet;
+  takerSOLWallet = context.takerSOLWallet;
+
+  t.same(
+    daoBTCWallet.ownerAddress.toString(),
+    dao.publicKey.toString(),
+    'same owner'
+  );
+  spok(t, daoBTCWallet, {
+    $topic: 'token model',
+    model: 'token',
+  });
+
+  t.same(
+    daoUSDCWallet.ownerAddress.toString(),
+    dao.publicKey.toString(),
+    'same owner'
+  );
+  spok(t, daoUSDCWallet, {
+    $topic: 'token model',
+    model: 'token',
+  });
+
+  t.same(
+    makerBTCWallet.ownerAddress.toString(),
+    maker.publicKey.toString(),
+    'same owner'
+  );
+  spok(t, makerBTCWallet, {
+    $topic: 'token model',
+    model: 'token',
+  });
+
+  t.same(
+    takerBTCWallet.ownerAddress.toString(),
+    taker.publicKey.toString(),
+    'same owner'
+  );
+  spok(t, takerBTCWallet, {
+    $topic: 'token model',
+    model: 'token',
+  });
+
+  t.same(
+    takerSOLWallet.ownerAddress.toString(),
+    taker.publicKey.toString(),
+    'same owner'
+  );
+  spok(t, takerSOLWallet, {
+    $topic: 'token model',
+    model: 'token',
+  });
+});
+
+// PROTOCOL
+
+test('[protocolModule] it can initialize the protocol', async (t: Test) => {
+  const { protocol } = await cvg.protocol().initialize({
+    collateralMint: usdcMint.address,
+  });
+  t.same(
+    cvg.protocol().pdas().protocol().toString(),
+    protocol.address.toString(),
+    'same address'
+  );
+  spok(t, protocol, {
+    $topic: 'protocol model',
+    model: 'protocol',
+  });
+});
+
+test('[protocolModule] it can add instruments', async () => {
+  await cvg.protocol().addInstrument({
+    authority: dao,
+    instrumentProgram: cvg.programs().getSpotInstrument().address,
+    canBeUsedAsQuote: true,
+    validateDataAccountAmount: 1,
+    prepareToSettleAccountAmount: 7,
+    settleAccountAmount: 3,
+    revertPreparationAccountAmount: 3,
+    cleanUpAccountAmount: 4,
+  });
+  await cvg.protocol().addInstrument({
+    authority: dao,
+    instrumentProgram: cvg.programs().getPsyoptionsEuropeanInstrument().address,
+    canBeUsedAsQuote: true,
+    validateDataAccountAmount: 2,
+    prepareToSettleAccountAmount: 7,
+    settleAccountAmount: 3,
+    revertPreparationAccountAmount: 3,
+    cleanUpAccountAmount: 4,
+  });
+  await cvg.protocol().addInstrument({
+    authority: dao,
+    instrumentProgram: cvg.programs().getPsyoptionsAmericanInstrument().address,
+    canBeUsedAsQuote: true,
+    validateDataAccountAmount: 2,
+    prepareToSettleAccountAmount: 7,
+    settleAccountAmount: 3,
+    revertPreparationAccountAmount: 3,
+    cleanUpAccountAmount: 4,
+  });
+});
+
+test('[protocolModule] it can add BTC and SOL base assets', async (t: Test) => {
+  const { baseAsset: baseBTCAsset } = await cvg.protocol().addBaseAsset({
+    authority: dao,
+    index: { value: 0 },
+    ticker: 'BTC',
+    riskCategory: RiskCategory.VeryLow,
+    priceOracle: { __kind: 'Switchboard', address: SWITCHBOARD_BTC_ORACLE },
+  });
+  spok(t, baseBTCAsset, {
+    $topic: 'baseAsset model',
+    model: 'baseAsset',
+    index: { value: 0 },
+    ticker: 'BTC',
+  });
+
+  const { baseAsset: baseSOLAsset } = await cvg.protocol().addBaseAsset({
+    authority: dao,
+    index: { value: 1 },
+    ticker: 'SOL',
+    riskCategory: RiskCategory.VeryLow,
+    priceOracle: { __kind: 'Switchboard', address: SWITCHBOARD_SOL_ORACLE },
+  });
+  spok(t, baseSOLAsset, {
+    $topic: 'baseAsset model',
+    model: 'baseAsset',
+    index: { value: 1 },
+    ticker: 'SOL',
+  });
+});
+
+test('[protocolModule] it can register mints', async (t: Test) => {
+  const { registeredMint: btcRegisteredMint } = await cvg
+    .protocol()
+    .registerMint({
+      baseAssetIndex: 0,
+      mint: btcMint.address,
     });
-
-    t.same(
-      daoUSDCWallet.ownerAddress.toString(),
-      dao.publicKey.toString(),
-      'same owner'
-    );
-    spok(t, daoUSDCWallet, {
-      $topic: 'token model',
-      model: 'token',
+  t.same(
+    btcRegisteredMint.mintAddress.toString(),
+    btcMint.address.toString(),
+    'same address'
+  );
+  spok(t, btcRegisteredMint, {
+    $topic: 'registeredMint model',
+    model: 'registeredMint',
+  });
+
+  const { registeredMint: solRegisteredMint } = await cvg
+    .protocol()
+    .registerMint({
+      baseAssetIndex: 1,
+      mint: solMint.address,
     });
-
-    t.same(
-      makerBTCWallet.ownerAddress.toString(),
-      maker.publicKey.toString(),
-      'same owner'
-    );
-    spok(t, makerBTCWallet, {
-      $topic: 'token model',
-      model: 'token',
+  t.same(
+    solRegisteredMint.mintAddress.toString(),
+    solMint.address.toString(),
+    'same address'
+  );
+  spok(t, solRegisteredMint, {
+    $topic: 'registeredMint model',
+    model: 'registeredMint',
+  });
+
+  const { registeredMint: usdcRegisteredMint } = await cvg
+    .protocol()
+    .registerMint({
+      mint: usdcMint.address,
     });
-
-    t.same(
-      takerBTCWallet.ownerAddress.toString(),
-      taker.publicKey.toString(),
-      'same owner'
-    );
-    spok(t, takerBTCWallet, {
-      $topic: 'token model',
-      model: 'token',
+  t.same(
+    usdcRegisteredMint.mintAddress.toString(),
+    usdcMint.address.toString(),
+    'same address'
+  );
+  spok(t, usdcRegisteredMint, {
+    $topic: 'registeredMint model',
+    model: 'registeredMint',
+  });
+});
+
+// PROTOCOL UTILS
+
+test('[protocolModule] it can get base assets', async (t: Test) => {
+  const baseAssets = await cvg.protocol().getBaseAssets();
+  spok(t, baseAssets[0], {
+    $topic: 'Get Base Assets',
+    model: 'baseAsset',
+    index: {
+      value: 0,
+    },
+    ticker: 'BTC',
+    riskCategory: 0,
+  });
+  spok(t, baseAssets[1], {
+    $topic: 'Get Base Assets',
+    model: 'baseAsset',
+    index: {
+      value: 1,
+    },
+    ticker: 'SOL',
+    riskCategory: 0,
+  });
+});
+
+// RISK ENGINE
+
+test('[riskEngineModule] it can initialize the default risk engine config', async (t: Test) => {
+  const output = await cvg.riskEngine().initializeConfig();
+  assertInitRiskEngineConfig(cvg, t, output);
+});
+
+test('[riskEngineModule] it can set instrument types', async (t: Test) => {
+  const { response: response1 } = await cvg.riskEngine().setInstrumentType({
+    instrumentProgram: cvg.programs().getSpotInstrument().address,
+    instrumentType: InstrumentType.Spot,
+  });
+  t.assert(response1.signature.length > 0, 'signature present');
+
+  const { response: response2 } = await cvg.riskEngine().setInstrumentType({
+    instrumentProgram: cvg.programs().getPsyoptionsAmericanInstrument().address,
+    instrumentType: InstrumentType.Option,
+  });
+  t.assert(response2.signature.length > 0, 'signature present');
+
+  const { response: response3 } = await cvg.riskEngine().setInstrumentType({
+    instrumentProgram: cvg.programs().getPsyoptionsEuropeanInstrument().address,
+    instrumentType: InstrumentType.Option,
+  });
+  t.assert(response3.signature.length > 0, 'signature present');
+});
+
+test('[riskEngineModule] it can set risk categories info', async (t: Test) => {
+  const { response: responseVeryLow } = await cvg
+    .riskEngine()
+    .setRiskCategoriesInfo({
+      changes: [
+        {
+          newValue: DEFAULT_RISK_CATEGORIES_INFO.veryLow,
+          riskCategoryIndex: RiskCategory.VeryLow,
+        },
+      ],
     });
-
-    t.same(
-      takerSOLWallet.ownerAddress.toString(),
-      taker.publicKey.toString(),
-      'same owner'
-    );
-    spok(t, takerSOLWallet, {
-      $topic: 'token model',
-      model: 'token',
+  t.assert(responseVeryLow.signature.length > 0, 'signature present');
+
+  const { response: responseLow } = await cvg
+    .riskEngine()
+    .setRiskCategoriesInfo({
+      changes: [
+        {
+          newValue: DEFAULT_RISK_CATEGORIES_INFO.low,
+          riskCategoryIndex: RiskCategory.Low,
+        },
+      ],
     });
-  });
-
-  // PROTOCOL
-
-  test('[protocolModule] it can initialize the protocol', async (t: Test) => {
-    const { protocol } = await cvg.protocol().initialize({
-      collateralMint: usdcMint.address,
+  t.assert(responseLow.signature.length > 0, 'signature present');
+
+  const { response: responseMedium } = await cvg
+    .riskEngine()
+    .setRiskCategoriesInfo({
+      changes: [
+        {
+          newValue: DEFAULT_RISK_CATEGORIES_INFO.medium,
+          riskCategoryIndex: RiskCategory.Medium,
+        },
+      ],
     });
-    t.same(
-      cvg.protocol().pdas().protocol().toString(),
-      protocol.address.toString(),
-      'same address'
-    );
-    spok(t, protocol, {
-      $topic: 'protocol model',
-      model: 'protocol',
+  t.assert(responseMedium.signature.length > 0, 'signature present');
+
+  const { response: responseHigh } = await cvg
+    .riskEngine()
+    .setRiskCategoriesInfo({
+      changes: [
+        {
+          newValue: DEFAULT_RISK_CATEGORIES_INFO.high,
+          riskCategoryIndex: RiskCategory.High,
+        },
+      ],
     });
-  });
-
-  test('[protocolModule] it can add instruments', async () => {
-    await cvg.protocol().addInstrument({
-      authority: dao,
-      instrumentProgram: cvg.programs().getSpotInstrument().address,
-      canBeUsedAsQuote: true,
-      validateDataAccountAmount: 1,
-      prepareToSettleAccountAmount: 7,
-      settleAccountAmount: 3,
-      revertPreparationAccountAmount: 3,
-      cleanUpAccountAmount: 4,
+  t.assert(responseHigh.signature.length > 0, 'signature present');
+
+  const { response: responseVeryHigh } = await cvg
+    .riskEngine()
+    .setRiskCategoriesInfo({
+      changes: [
+        {
+          newValue: DEFAULT_RISK_CATEGORIES_INFO.veryHigh,
+          riskCategoryIndex: RiskCategory.VeryHigh,
+        },
+      ],
     });
-    await cvg.protocol().addInstrument({
-      authority: dao,
-      instrumentProgram: cvg.programs().getPsyoptionsEuropeanInstrument()
-        .address,
-      canBeUsedAsQuote: true,
-      validateDataAccountAmount: 2,
-      prepareToSettleAccountAmount: 7,
-      settleAccountAmount: 3,
-      revertPreparationAccountAmount: 3,
-      cleanUpAccountAmount: 4,
-    });
-    await cvg.protocol().addInstrument({
-      authority: dao,
-      instrumentProgram: cvg.programs().getPsyoptionsAmericanInstrument()
-        .address,
-      canBeUsedAsQuote: true,
-      validateDataAccountAmount: 2,
-      prepareToSettleAccountAmount: 7,
-      settleAccountAmount: 3,
-      revertPreparationAccountAmount: 3,
-      cleanUpAccountAmount: 4,
-    });
-  });
-
-  test('[protocolModule] it can add BTC and SOL base assets', async (t: Test) => {
-    const { baseAsset: baseBTCAsset } = await cvg.protocol().addBaseAsset({
-      authority: dao,
-      index: { value: 0 },
-      ticker: 'BTC',
-      riskCategory: RiskCategory.VeryLow,
-      priceOracle: { __kind: 'Switchboard', address: SWITCHBOARD_BTC_ORACLE },
-    });
-    spok(t, baseBTCAsset, {
-      $topic: 'baseAsset model',
-      model: 'baseAsset',
-      index: { value: 0 },
-      ticker: 'BTC',
-    });
-
-    const { baseAsset: baseSOLAsset } = await cvg.protocol().addBaseAsset({
-      authority: dao,
-      index: { value: 1 },
-      ticker: 'SOL',
-      riskCategory: RiskCategory.VeryLow,
-      priceOracle: { __kind: 'Switchboard', address: SWITCHBOARD_SOL_ORACLE },
-    });
-    spok(t, baseSOLAsset, {
-      $topic: 'baseAsset model',
-      model: 'baseAsset',
-      index: { value: 1 },
-      ticker: 'SOL',
-    });
-  });
-
-  test('[protocolModule] it can register mints', async (t: Test) => {
-    const { registeredMint: btcRegisteredMint } = await cvg
-      .protocol()
-      .registerMint({
-        baseAssetIndex: 0,
-        mint: btcMint.address,
-      });
-    t.same(
-      btcRegisteredMint.mintAddress.toString(),
-      btcMint.address.toString(),
-      'same address'
-    );
-    spok(t, btcRegisteredMint, {
-      $topic: 'registeredMint model',
-      model: 'registeredMint',
-    });
-
-    const { registeredMint: solRegisteredMint } = await cvg
-      .protocol()
-      .registerMint({
-        baseAssetIndex: 1,
-        mint: solMint.address,
-      });
-    t.same(
-      solRegisteredMint.mintAddress.toString(),
-      solMint.address.toString(),
-      'same address'
-    );
-    spok(t, solRegisteredMint, {
-      $topic: 'registeredMint model',
-      model: 'registeredMint',
-    });
-
-    const { registeredMint: usdcRegisteredMint } = await cvg
-      .protocol()
-      .registerMint({
-        mint: usdcMint.address,
-      });
-    t.same(
-      usdcRegisteredMint.mintAddress.toString(),
-      usdcMint.address.toString(),
-      'same address'
-    );
-    spok(t, usdcRegisteredMint, {
-      $topic: 'registeredMint model',
-      model: 'registeredMint',
-    });
-  });
-
-  // PROTOCOL UTILS
-
-  test('[protocolModule] it can get base assets', async (t: Test) => {
-    const baseAssets = await cvg.protocol().getBaseAssets();
-    spok(t, baseAssets[0], {
-      $topic: 'Get Base Assets',
-      model: 'baseAsset',
-      index: {
-        value: 0,
-      },
-      ticker: 'BTC',
-      riskCategory: 0,
-    });
-    spok(t, baseAssets[1], {
-      $topic: 'Get Base Assets',
-      model: 'baseAsset',
-      index: {
-        value: 1,
-      },
-      ticker: 'SOL',
-      riskCategory: 0,
-    });
-  });
-
-  // RISK ENGINE
-
-  test('[riskEngineModule] it can initialize the default risk engine config', async (t: Test) => {
-    const output = await cvg.riskEngine().initializeConfig();
-    assertInitRiskEngineConfig(cvg, t, output);
-  });
-
-  test('[riskEngineModule] it can set instrument types', async (t: Test) => {
-    const { response: response1 } = await cvg.riskEngine().setInstrumentType({
-      instrumentProgram: cvg.programs().getSpotInstrument().address,
-      instrumentType: InstrumentType.Spot,
-    });
-    t.assert(response1.signature.length > 0, 'signature present');
-
-    const { response: response2 } = await cvg.riskEngine().setInstrumentType({
-      instrumentProgram: cvg.programs().getPsyoptionsAmericanInstrument()
-        .address,
-      instrumentType: InstrumentType.Option,
-    });
-    t.assert(response2.signature.length > 0, 'signature present');
-
-    const { response: response3 } = await cvg.riskEngine().setInstrumentType({
-      instrumentProgram: cvg.programs().getPsyoptionsEuropeanInstrument()
-        .address,
-      instrumentType: InstrumentType.Option,
-    });
-    t.assert(response3.signature.length > 0, 'signature present');
-  });
-
-  test('[riskEngineModule] it can set risk categories info', async (t: Test) => {
-    const { response: responseVeryLow } = await cvg
-      .riskEngine()
-      .setRiskCategoriesInfo({
-        changes: [
-          {
-            newValue: DEFAULT_RISK_CATEGORIES_INFO.veryLow,
-            riskCategoryIndex: RiskCategory.VeryLow,
-          },
-        ],
-      });
-    t.assert(responseVeryLow.signature.length > 0, 'signature present');
-
-    const { response: responseLow } = await cvg
-      .riskEngine()
-      .setRiskCategoriesInfo({
-        changes: [
-          {
-            newValue: DEFAULT_RISK_CATEGORIES_INFO.low,
-            riskCategoryIndex: RiskCategory.Low,
-          },
-        ],
-      });
-    t.assert(responseLow.signature.length > 0, 'signature present');
-
-    const { response: responseMedium } = await cvg
-      .riskEngine()
-      .setRiskCategoriesInfo({
-        changes: [
-          {
-            newValue: DEFAULT_RISK_CATEGORIES_INFO.medium,
-            riskCategoryIndex: RiskCategory.Medium,
-          },
-        ],
-      });
-    t.assert(responseMedium.signature.length > 0, 'signature present');
-
-    const { response: responseHigh } = await cvg
-      .riskEngine()
-      .setRiskCategoriesInfo({
-        changes: [
-          {
-            newValue: DEFAULT_RISK_CATEGORIES_INFO.high,
-            riskCategoryIndex: RiskCategory.High,
-          },
-        ],
-      });
-    t.assert(responseHigh.signature.length > 0, 'signature present');
-
-    const { response: responseVeryHigh } = await cvg
-      .riskEngine()
-      .setRiskCategoriesInfo({
-        changes: [
-          {
-            newValue: DEFAULT_RISK_CATEGORIES_INFO.veryHigh,
-            riskCategoryIndex: RiskCategory.VeryHigh,
-          },
-        ],
-      });
-    t.assert(responseVeryHigh.signature.length > 0, 'signature present');
-  });
-
-  // COLLATERAL
-
-  test('[collateralModule] it can initialize collateral', async (t: Test) => {
-    const { collateral: takerCollateral } = await cvg.collateral().initialize({
-      user: taker,
-    });
-    const { collateral: makerCollateral } = await cvg.collateral().initialize({
-      user: maker,
-    });
-
-    const foundTakercollateral = await cvg
-      .collateral()
-      .findByAddress({ address: takerCollateral.address });
-    t.same(
-      foundTakercollateral.address.toString(),
-      takerCollateral.address.toString(),
-      'same address'
-    );
-    spok(t, takerCollateral, {
-      $topic: 'collateral model',
-      model: 'collateral',
-    });
-
-    const foundMakercollateral = await cvg
-      .collateral()
-      .findByAddress({ address: makerCollateral.address });
-    t.same(
-      foundMakercollateral.address.toString(),
-      makerCollateral.address.toString(),
-      'same address'
-    );
-    spok(t, makerCollateral, {
-      $topic: 'Initialize Collateral',
-      model: 'collateral',
-    });
-  });
-
-  test('[collateralModule] it can fund collateral', async (t: Test) => {
-    await cvg.collateral().fund({
-      userTokens: takerUSDCWallet.address,
-      user: taker,
-      amount: COLLATERAL_AMOUNT,
-    });
-    await cvg.collateral().fund({
-      userTokens: makerUSDCWallet.address,
-      user: maker,
-      amount: COLLATERAL_AMOUNT,
-    });
-
-    const takerCollateralTokenPda = cvg
-      .collateral()
-      .pdas()
-      .collateralToken({ user: taker.publicKey });
-    const makerCollateralTokenPda = cvg
-      .collateral()
-      .pdas()
-      .collateralToken({ user: maker.publicKey });
-
-    const protocol = await cvg.protocol().get();
-    const collateralMint = await cvg
-      .tokens()
-      .findMintByAddress({ address: protocol.collateralMint });
-
-    const takerCollateralTokenAccount = await cvg
-      .tokens()
-      .findTokenByAddress({ address: takerCollateralTokenPda });
-    const makerCollateralTokenAccount = await cvg
-      .tokens()
-      .findTokenByAddress({ address: makerCollateralTokenPda });
-
-    t.same(
-      takerCollateralTokenAccount.mintAddress.toString(),
-      collateralMint.address.toString(),
-      'same address'
-    );
-    spok(t, takerCollateralTokenAccount, {
-      $topic: 'collateral model',
-      model: 'token',
-      amount: token(COLLATERAL_AMOUNT),
-    });
-
-    t.same(
-      makerCollateralTokenAccount.mintAddress.toString(),
-      collateralMint.address.toString(),
-      'same address'
-    );
-    spok(t, makerCollateralTokenAccount, {
-      $topic: 'collateral model',
-      model: 'token',
-      amount: token(COLLATERAL_AMOUNT),
-    });
-  });
-
-  test('[collateralModule] it can withdraw collateral', async (t: Test) => {
-    const amount = 10;
-
-    const protocol = await cvg.protocol().get();
-    const collateralMint = await cvg
-      .tokens()
-      .findMintByAddress({ address: protocol.collateralMint });
-
-    await cvg.collateral().withdraw({
-      userTokens: takerUSDCWallet.address,
-      user: taker,
-      amount,
-    });
-    await cvg.collateral().withdraw({
-      userTokens: makerUSDCWallet.address,
-      user: maker,
-      amount,
-    });
-
-    const refreshedTakerUSDCWallet = await cvg
-      .tokens()
-      .refreshToken(takerUSDCWallet);
-    const refreshedMakerUSDCWallet = await cvg
-      .tokens()
-      .refreshToken(makerUSDCWallet);
-
-    t.same(
-      takerUSDCWallet.mintAddress.toString(),
-      collateralMint.address.toString(),
-      'same address'
-    );
-    spok(t, refreshedTakerUSDCWallet, {
-      $topic: 'same model',
-      model: 'token',
-    });
-
-    t.same(
-      makerUSDCWallet.mintAddress.toString(),
-      collateralMint.address.toString(),
-      'same address'
-    );
-    spok(t, refreshedMakerUSDCWallet, {
-      $topic: 'same model',
-      model: 'token',
-    });
-
-    const makerCollateral = cvg
-      .collateral()
-      .pdas()
-      .collateralToken({ user: maker.publicKey });
-    const makerCollateralInfo = await cvg
-      .tokens()
-      .findTokenByAddress({ address: makerCollateral });
-    const takerCollateralInfo = await cvg
-      .tokens()
-      .findTokenByAddress({ address: makerCollateral });
-
-    t.same(
-      makerCollateralInfo.mintAddress.toString(),
-      collateralMint.address.toString(),
-      'same address'
-    );
-    spok(t, makerCollateralInfo, {
-      $topic: 'same model',
-      model: 'token',
-    });
-
-    t.same(
-      takerCollateralInfo.mintAddress.toString(),
-      collateralMint.address.toString(),
-      'same address'
-    );
-    spok(t, takerCollateralInfo, {
-      $topic: 'same model',
-      model: 'token',
-    });
-  });
-
-  test('[collateralModule] it can find collateral by user', async (t: Test) => {
-    const makerCollateral = await cvg.collateral().findByUser({
-      user: maker.publicKey,
-    });
-    t.same(
-      makerCollateral.user.toString(),
-      maker.publicKey.toString(),
-      'same address'
-    );
-    spok(t, makerCollateral, {
-      $topic: 'same model',
-      model: 'collateral',
-    });
-
-    const takerCollateral = await cvg.collateral().findByUser({
-      user: taker.publicKey,
-    });
-    t.same(
-      takerCollateral.user.toString(),
-      taker.publicKey.toString(),
-      'same address'
-    );
-    spok(t, takerCollateral, {
-      $topic: 'same model',
-      model: 'collateral',
-    });
-  });
-
-  // RFQ
-
-<<<<<<< HEAD
-  test('[rfqModule] it can create and finalize RFQ construction', async (t: Test) => {
-    const { rfq } = await cvg.rfqs().create({
-      quoteAsset: cvg
-        .instrument(new SpotInstrument(cvg, usdcMint))
-        .toQuoteAsset(),
-      instruments: [
-        new SpotInstrument(cvg, btcMint, {
-          amount: 1,
-          side: Side.Bid,
-        }),
-        new SpotInstrument(cvg, btcMint, {
-          amount: 1,
-          side: Side.Bid,
-        }),
-      ],
-      orderType: OrderType.Sell,
-      fixedSize: { __kind: 'BaseAsset', legsMultiplierBps: 1_000_000_000 },
-      activeWindow: 5_000,
-      settlingWindow: 1_000,
-      taker,
-    });
-
-    const { rfq: finalizedRfq } = await cvg.rfqs().finalizeRfqConstruction({
-      taker,
-      rfq: rfq.address,
-    });
-
-    spok(t, finalizedRfq, {
-      $topic: 'Finalized RFQ',
-      model: 'rfq',
-      state: StoredRfqState.Active,
-    });
-  });
-
-  test('[rfqModule] it can create and finalize, then respond to RFQ and confirm response', async (t: Test) => {
-    const { rfq } = await cvg.rfqs().createAndFinalize({
-      instruments: [
-        new SpotInstrument(cvg, btcMint, {
-          amount: 5,
-          side: Side.Ask,
-        }),
-      ],
-      taker,
-      orderType: OrderType.TwoWay,
-      fixedSize: { __kind: 'BaseAsset', legsMultiplierBps: 1_000_000_000 },
-      quoteAsset: cvg
-        .instrument(new SpotInstrument(cvg, usdcMint))
-        .toQuoteAsset(),
-    });
-    const { rfqResponse } = await cvg.rfqs().respond({
-      maker,
-      rfq: rfq.address,
-      bid: {
-        __kind: 'FixedSize',
-        priceQuote: { __kind: 'AbsolutePrice', amountBps: 1_000 },
-      },
-      ask: null,
-      keypair: Keypair.generate(),
-    });
-
-    const respondedToRfq = await cvg.rfqs().refreshRfq(rfq.address);
-
-    spok(t, rfq, {
-      $topic: 'Finalized Rfq',
-      model: 'rfq',
-      address: spokSamePubkey(respondedToRfq.address),
-    });
-    spok(t, rfqResponse, {
-      $topic: 'Responded to Rfq',
-      model: 'response',
-      state: StoredResponseState.Active,
-    });
-
-    await cvg.rfqs().confirmResponse({
-      taker,
-      rfq: rfq.address,
-      response: rfqResponse.address,
-      side: Side.Bid,
-      overrideLegMultiplierBps: null,
-    });
-  });
-
-  test('[rfqModule] it can create and finalize RFQ, cancel RFQ, unlock RFQ collateral, and clean up RFQ', async (t: Test) => {
-    const { rfq } = await cvg.rfqs().create({
-      taker,
-      quoteAsset: cvg
-        .instrument(new SpotInstrument(cvg, usdcMint))
-        .toQuoteAsset(),
-      instruments: [
-        new SpotInstrument(cvg, btcMint, {
-          amount: 1,
-          side: Side.Bid,
-        }),
-      ],
-      orderType: OrderType.Sell,
-      fixedSize: { __kind: 'QuoteAsset', quoteAmount: 1 },
-      activeWindow: 5_000,
-      settlingWindow: 1_000,
-    });
-=======
+  t.assert(responseVeryHigh.signature.length > 0, 'signature present');
+});
+
+// COLLATERAL
+
+test('[collateralModule] it can initialize collateral', async (t: Test) => {
+  const { collateral: takerCollateral } = await cvg.collateral().initialize({
+    user: taker,
+  });
+  const { collateral: makerCollateral } = await cvg.collateral().initialize({
+    user: maker,
+  });
+
+  const foundTakercollateral = await cvg
+    .collateral()
+    .findByAddress({ address: takerCollateral.address });
+  t.same(
+    foundTakercollateral.address.toString(),
+    takerCollateral.address.toString(),
+    'same address'
+  );
+  spok(t, takerCollateral, {
+    $topic: 'collateral model',
+    model: 'collateral',
+  });
+
+  const foundMakercollateral = await cvg
+    .collateral()
+    .findByAddress({ address: makerCollateral.address });
+  t.same(
+    foundMakercollateral.address.toString(),
+    makerCollateral.address.toString(),
+    'same address'
+  );
+  spok(t, makerCollateral, {
+    $topic: 'Initialize Collateral',
+    model: 'collateral',
+  });
+});
+
+test('[collateralModule] it can fund collateral', async (t: Test) => {
+  await cvg.collateral().fund({
+    userTokens: takerUSDCWallet.address,
+    user: taker,
+    amount: COLLATERAL_AMOUNT,
+  });
+  await cvg.collateral().fund({
+    userTokens: makerUSDCWallet.address,
+    user: maker,
+    amount: COLLATERAL_AMOUNT,
+  });
+
+  const takerCollateralTokenPda = cvg
+    .collateral()
+    .pdas()
+    .collateralToken({ user: taker.publicKey });
+  const makerCollateralTokenPda = cvg
+    .collateral()
+    .pdas()
+    .collateralToken({ user: maker.publicKey });
+
+  const protocol = await cvg.protocol().get();
+  const collateralMint = await cvg
+    .tokens()
+    .findMintByAddress({ address: protocol.collateralMint });
+
+  const takerCollateralTokenAccount = await cvg
+    .tokens()
+    .findTokenByAddress({ address: takerCollateralTokenPda });
+  const makerCollateralTokenAccount = await cvg
+    .tokens()
+    .findTokenByAddress({ address: makerCollateralTokenPda });
+
+  t.same(
+    takerCollateralTokenAccount.mintAddress.toString(),
+    collateralMint.address.toString(),
+    'same address'
+  );
+  spok(t, takerCollateralTokenAccount, {
+    $topic: 'collateral model',
+    model: 'token',
+    amount: token(COLLATERAL_AMOUNT),
+  });
+
+  t.same(
+    makerCollateralTokenAccount.mintAddress.toString(),
+    collateralMint.address.toString(),
+    'same address'
+  );
+  spok(t, makerCollateralTokenAccount, {
+    $topic: 'collateral model',
+    model: 'token',
+    amount: token(COLLATERAL_AMOUNT),
+  });
+});
+
+test('[collateralModule] it can withdraw collateral', async (t: Test) => {
+  const amount = 10;
+
+  const protocol = await cvg.protocol().get();
+  const collateralMint = await cvg
+    .tokens()
+    .findMintByAddress({ address: protocol.collateralMint });
+
+  await cvg.collateral().withdraw({
+    userTokens: takerUSDCWallet.address,
+    user: taker,
+    amount,
+  });
+  await cvg.collateral().withdraw({
+    userTokens: makerUSDCWallet.address,
+    user: maker,
+    amount,
+  });
+
+  const refreshedTakerUSDCWallet = await cvg
+    .tokens()
+    .refreshToken(takerUSDCWallet);
+  const refreshedMakerUSDCWallet = await cvg
+    .tokens()
+    .refreshToken(makerUSDCWallet);
+
+  t.same(
+    takerUSDCWallet.mintAddress.toString(),
+    collateralMint.address.toString(),
+    'same address'
+  );
+  spok(t, refreshedTakerUSDCWallet, {
+    $topic: 'same model',
+    model: 'token',
+  });
+
+  t.same(
+    makerUSDCWallet.mintAddress.toString(),
+    collateralMint.address.toString(),
+    'same address'
+  );
+  spok(t, refreshedMakerUSDCWallet, {
+    $topic: 'same model',
+    model: 'token',
+  });
+
+  const makerCollateral = cvg
+    .collateral()
+    .pdas()
+    .collateralToken({ user: maker.publicKey });
+  const makerCollateralInfo = await cvg
+    .tokens()
+    .findTokenByAddress({ address: makerCollateral });
+  const takerCollateralInfo = await cvg
+    .tokens()
+    .findTokenByAddress({ address: makerCollateral });
+
+  t.same(
+    makerCollateralInfo.mintAddress.toString(),
+    collateralMint.address.toString(),
+    'same address'
+  );
+  spok(t, makerCollateralInfo, {
+    $topic: 'same model',
+    model: 'token',
+  });
+
+  t.same(
+    takerCollateralInfo.mintAddress.toString(),
+    collateralMint.address.toString(),
+    'same address'
+  );
+  spok(t, takerCollateralInfo, {
+    $topic: 'same model',
+    model: 'token',
+  });
+});
+
+test('[collateralModule] it can find collateral by user', async (t: Test) => {
+  const makerCollateral = await cvg.collateral().findByUser({
+    user: maker.publicKey,
+  });
+  t.same(
+    makerCollateral.user.toString(),
+    maker.publicKey.toString(),
+    'same address'
+  );
+  spok(t, makerCollateral, {
+    $topic: 'same model',
+    model: 'collateral',
+  });
+
+  const takerCollateral = await cvg.collateral().findByUser({
+    user: taker.publicKey,
+  });
+  t.same(
+    takerCollateral.user.toString(),
+    taker.publicKey.toString(),
+    'same address'
+  );
+  spok(t, takerCollateral, {
+    $topic: 'same model',
+    model: 'collateral',
+  });
+});
+
+// RFQ
+
 test('[rfqModule] it can create and finalize RFQ, cancel RFQ, unlock RFQ collateral, and clean up RFQ', async (t: Test) => {
   const { rfq } = await cvg.rfqs().create({
     taker,
@@ -724,95 +606,43 @@
     activeWindow: 5_000,
     settlingWindow: 1_000,
   });
->>>>>>> 74839c43
-
-    await cvg.rfqs().finalizeRfqConstruction({
-      taker,
-      rfq: rfq.address,
-    });
-
-    await cvg.rfqs().cancelRfq({
-      taker,
-      rfq: rfq.address,
-    });
-
-    let refreshedRfq = await cvg.rfqs().refreshRfq(rfq);
-
-    spok(t, refreshedRfq, {
-      $topic: 'Cancelled RFQ',
-      model: 'rfq',
-      state: StoredRfqState.Canceled,
-    });
-
-    await cvg.rfqs().unlockRfqCollateral({
-      rfq: rfq.address,
-    });
-
-    refreshedRfq = await cvg.rfqs().refreshRfq(rfq);
-
-<<<<<<< HEAD
-    spok(t, refreshedRfq, {
-      $topic: 'Unlocked rfq collateral',
-      model: 'rfq',
-      // nonResponseTakerCollateralLocked: new BN(0),
-    });
-=======
+
+  await cvg.rfqs().finalizeRfqConstruction({
+    taker,
+    rfq: rfq.address,
+  });
+
+  await cvg.rfqs().cancelRfq({
+    taker,
+    rfq: rfq.address,
+  });
+
+  let refreshedRfq = await cvg.rfqs().refreshRfq(rfq);
+
+  spok(t, refreshedRfq, {
+    $topic: 'Cancelled RFQ',
+    model: 'rfq',
+    state: StoredRfqState.Canceled,
+  });
+
+  await cvg.rfqs().unlockRfqCollateral({
+    rfq: rfq.address,
+  });
+
+  refreshedRfq = await cvg.rfqs().refreshRfq(rfq);
+
   t.same(
     refreshedRfq.nonResponseTakerCollateralLocked.toString(),
     '0',
     'Expected 0 locked taker collateral'
   );
->>>>>>> 74839c43
-
-    await cvg.rfqs().cleanUpRfq({
-      rfq: rfq.address,
-      taker: taker.publicKey,
-    });
-  });
-
-<<<<<<< HEAD
-  test('[rfqModule] it can create and finalize RFQ, respond, confirm response, prepare settlement, prepare more legs settlement, settle', async (t: Test) => {
-    const { rfq } = await cvg.rfqs().createAndFinalize({
-      instruments: [
-        new SpotInstrument(cvg, btcMint, {
-          amount: 5,
-          side: Side.Bid,
-        }),
-        new SpotInstrument(cvg, btcMint, {
-          amount: 5,
-          side: Side.Ask,
-        }),
-        new SpotInstrument(cvg, btcMint, {
-          amount: 2,
-          side: Side.Ask,
-        }),
-      ],
-      taker,
-      orderType: OrderType.TwoWay,
-      fixedSize: { __kind: 'BaseAsset', legsMultiplierBps: 1_000_000_000 },
-      quoteAsset: cvg
-        .instrument(new SpotInstrument(cvg, usdcMint))
-        .toQuoteAsset(),
-    });
-    const { rfqResponse } = await cvg.rfqs().respond({
-      maker,
-      rfq: rfq.address,
-      bid: {
-        __kind: 'FixedSize',
-        priceQuote: { __kind: 'AbsolutePrice', amountBps: 1_000 },
-      },
-      ask: null,
-      keypair: Keypair.generate(),
-    });
-
-    await cvg.rfqs().confirmResponse({
-      taker,
-      rfq: rfq.address,
-      response: rfqResponse.address,
-      side: Side.Bid,
-      overrideLegMultiplierBps: null,
-    });
-=======
+
+  await cvg.rfqs().cleanUpRfq({
+    rfq: rfq.address,
+    taker: taker.publicKey,
+  });
+});
+
 test('[rfqModule] it can create and finalize RFQ, respond, confirm response, prepare settlement, prepare more legs settlement, partially settle legs, settle', async (t: Test) => {
   const { rfq } = await cvg.rfqs().createAndFinalize({
     instruments: [
@@ -851,52 +681,43 @@
     response: rfqResponse.address,
     side: Side.Bid,
   });
->>>>>>> 74839c43
-
-    await cvg.rfqs().prepareSettlement({
-      caller: taker,
-      rfq: rfq.address,
-      response: rfqResponse.address,
-      legAmountToPrepare: 2,
-    });
-
-    await cvg.rfqs().prepareSettlement({
-      caller: maker,
-      rfq: rfq.address,
-      response: rfqResponse.address,
-      legAmountToPrepare: 2,
-    });
-
-    await cvg.rfqs().prepareMoreLegsSettlement({
-      caller: taker,
-      rfq: rfq.address,
-      response: rfqResponse.address,
-      legAmountToPrepare: 1,
-    });
-
-    await cvg.rfqs().prepareMoreLegsSettlement({
-      caller: maker,
-      rfq: rfq.address,
-      response: rfqResponse.address,
-      legAmountToPrepare: 1,
-    });
-
-    let refreshedResponse = await cvg.rfqs().refreshResponse(rfqResponse);
-
-    spok(t, refreshedResponse, {
-      $topic: 'Prepared Settlement',
-      model: 'response',
-      state: StoredResponseState.ReadyForSettling,
-    });
-
-<<<<<<< HEAD
-    await cvg.rfqs().settle({
-      maker: maker.publicKey,
-      taker: taker.publicKey,
-      rfq: rfq.address,
-      response: rfqResponse.address,
-    });
-=======
+
+  await cvg.rfqs().prepareSettlement({
+    caller: taker,
+    rfq: rfq.address,
+    response: rfqResponse.address,
+    legAmountToPrepare: 2,
+  });
+
+  await cvg.rfqs().prepareSettlement({
+    caller: maker,
+    rfq: rfq.address,
+    response: rfqResponse.address,
+    legAmountToPrepare: 2,
+  });
+
+  await cvg.rfqs().prepareMoreLegsSettlement({
+    caller: taker,
+    rfq: rfq.address,
+    response: rfqResponse.address,
+    legAmountToPrepare: 1,
+  });
+
+  await cvg.rfqs().prepareMoreLegsSettlement({
+    caller: maker,
+    rfq: rfq.address,
+    response: rfqResponse.address,
+    legAmountToPrepare: 1,
+  });
+
+  let refreshedResponse = await cvg.rfqs().refreshResponse(rfqResponse);
+
+  spok(t, refreshedResponse, {
+    $topic: 'Prepared Settlement',
+    model: 'response',
+    state: StoredResponseState.ReadyForSettling,
+  });
+
   await cvg.rfqs().partiallySettleLegs({
     rfq: rfq.address,
     response: rfqResponse.address,
@@ -911,898 +732,16 @@
     rfq: rfq.address,
     response: rfqResponse.address,
   });
->>>>>>> 74839c43
-
-    refreshedResponse = await cvg.rfqs().refreshResponse(refreshedResponse);
-
-    spok(t, refreshedResponse, {
-      $topic: 'Settled',
-      model: 'response',
-      state: StoredResponseState.Settled,
-    });
-  });
-
-<<<<<<< HEAD
-  test('[rfqModule] it can create/finalize Rfq, respond, confirm resp, prepare settlemt, partially settle legs, settle', async (t: Test) => {
-    const { rfq } = await cvg.rfqs().createAndFinalize({
-      instruments: [
-        new SpotInstrument(cvg, btcMint, {
-          amount: 5,
-          side: Side.Bid,
-        }),
-        new SpotInstrument(cvg, btcMint, {
-          amount: 3,
-          side: Side.Ask,
-        }),
-      ],
-      taker,
-      orderType: OrderType.TwoWay,
-      fixedSize: { __kind: 'BaseAsset', legsMultiplierBps: 1_000_000_000 },
-      quoteAsset: cvg
-        .instrument(new SpotInstrument(cvg, usdcMint))
-        .toQuoteAsset(),
-      activeWindow: 5_000,
-      settlingWindow: 1_000,
-    });
-    const { rfqResponse } = await cvg.rfqs().respond({
-      maker,
-      rfq: rfq.address,
-      bid: {
-        __kind: 'FixedSize',
-        priceQuote: { __kind: 'AbsolutePrice', amountBps: 1_000 },
-      },
-      ask: null,
-      keypair: Keypair.generate(),
-    });
-
-    await cvg.rfqs().confirmResponse({
-      taker,
-      rfq: rfq.address,
-      response: rfqResponse.address,
-      side: Side.Bid,
-      overrideLegMultiplierBps: null,
-    });
-
-    await cvg.rfqs().prepareSettlement({
-      caller: taker,
-      rfq: rfq.address,
-      response: rfqResponse.address,
-      legAmountToPrepare: 2,
-    });
-
-    await cvg.rfqs().prepareSettlement({
-      caller: maker,
-      rfq: rfq.address,
-      response: rfqResponse.address,
-      legAmountToPrepare: 2,
-    });
-
-    let refreshedResponse = await cvg.rfqs().refreshResponse(rfqResponse);
-
-    spok(t, refreshedResponse, {
-      $topic: 'Prepared Settlement',
-      model: 'response',
-      state: StoredResponseState.ReadyForSettling,
-    });
-
-    await cvg.rfqs().partiallySettleLegs({
-      rfq: rfq.address,
-      response: rfqResponse.address,
-      maker: maker.publicKey,
-      taker: taker.publicKey,
-      legAmountToSettle: 1,
-    });
-
-    await cvg.rfqs().settle({
-      maker: maker.publicKey,
-      taker: taker.publicKey,
-      rfq: rfq.address,
-      response: rfqResponse.address,
-    });
-
-    refreshedResponse = await cvg.rfqs().refreshResponse(rfqResponse);
-
-    spok(t, refreshedResponse, {
-      $topic: 'Settled',
-      model: 'response',
-      state: StoredResponseState.Settled,
-    });
-  });
-
-  test('[rfqModule] it can unlock RFQ collateral and clean up', async (t: Test) => {
-    const { rfq } = await cvg.rfqs().create({
-      taker,
-      quoteAsset: cvg
-        .instrument(new SpotInstrument(cvg, usdcMint))
-        .toQuoteAsset(),
-      instruments: [
-        new SpotInstrument(cvg, btcMint, {
-          amount: 1,
-          side: Side.Bid,
-        }),
-      ],
-      orderType: OrderType.Sell,
-      fixedSize: { __kind: 'QuoteAsset', quoteAmount: 1 },
-      activeWindow: 5_000,
-      settlingWindow: 1_000,
-    });
-
-    await cvg.rfqs().finalizeRfqConstruction({
-      taker,
-      rfq: rfq.address,
-    });
-
-    await cvg.rfqs().cancelRfq({
-      taker,
-      rfq: rfq.address,
-    });
-
-    let refreshedRfq = await cvg.rfqs().refreshRfq(rfq);
-
-    spok(t, refreshedRfq, {
-      $topic: 'rfq model',
-      model: 'rfq',
-      state: StoredRfqState.Canceled,
-    });
-
-    await cvg.rfqs().unlockRfqCollateral({
-      rfq: rfq.address,
-    });
-
-    refreshedRfq = await cvg.rfqs().refreshRfq(rfq);
-
-    spok(t, refreshedRfq, {
-      $topic: 'Unlocked rfq collateral',
-      model: 'rfq',
-      // nonResponseTakerCollateralLocked: new BN(0),
-    });
-
-    await cvg.rfqs().cleanUpRfq({
-      rfq: rfq.address,
-      taker: taker.publicKey,
-    });
-  });
-
-  test('[rfqModule] it can create and finalize RFQ, respond, confirm response, prepare settlement, prepare more legs settlement, settle', async (t: Test) => {
-    const { rfq } = await cvg.rfqs().createAndFinalize({
-      instruments: [
-        new SpotInstrument(cvg, btcMint, {
-          amount: 5,
-          side: Side.Bid,
-        }),
-        new SpotInstrument(cvg, btcMint, {
-          amount: 5,
-          side: Side.Ask,
-        }),
-        new SpotInstrument(cvg, btcMint, {
-          amount: 2,
-          side: Side.Ask,
-        }),
-      ],
-      taker,
-      orderType: OrderType.TwoWay,
-      fixedSize: { __kind: 'BaseAsset', legsMultiplierBps: 1_000_000_000 },
-      quoteAsset: cvg
-        .instrument(new SpotInstrument(cvg, usdcMint))
-        .toQuoteAsset(),
-    });
-    const { rfqResponse } = await cvg.rfqs().respond({
-      maker,
-      rfq: rfq.address,
-      bid: {
-        __kind: 'FixedSize',
-        priceQuote: { __kind: 'AbsolutePrice', amountBps: 1_000 },
-      },
-      keypair: Keypair.generate(),
-    });
-
-    await cvg.rfqs().confirmResponse({
-      taker,
-      rfq: rfq.address,
-      response: rfqResponse.address,
-      side: Side.Bid,
-      overrideLegMultiplierBps: null,
-    });
-
-    await cvg.rfqs().prepareSettlement({
-      caller: taker,
-      rfq: rfq.address,
-      response: rfqResponse.address,
-      legAmountToPrepare: 2,
-    });
-
-    await cvg.rfqs().prepareSettlement({
-      caller: maker,
-      rfq: rfq.address,
-      response: rfqResponse.address,
-      legAmountToPrepare: 2,
-    });
-
-    await cvg.rfqs().prepareMoreLegsSettlement({
-      caller: taker,
-      rfq: rfq.address,
-      response: rfqResponse.address,
-      legAmountToPrepare: 1,
-    });
-
-    await cvg.rfqs().prepareMoreLegsSettlement({
-      caller: maker,
-      rfq: rfq.address,
-      response: rfqResponse.address,
-      legAmountToPrepare: 1,
-    });
-
-    let refreshedResponse = await cvg.rfqs().refreshResponse(rfqResponse);
-
-    spok(t, refreshedResponse, {
-      $topic: 'Prepared Settlement',
-      model: 'response',
-      state: StoredResponseState.ReadyForSettling,
-    });
-
-    await cvg.rfqs().settle({
-      maker: maker.publicKey,
-      taker: taker.publicKey,
-      rfq: rfq.address,
-      response: rfqResponse.address,
-    });
-
-    refreshedResponse = await cvg.rfqs().refreshResponse(refreshedResponse);
-
-    spok(t, refreshedResponse, {
-      $topic: 'Settled',
-      model: 'response',
-      state: StoredResponseState.Settled,
-    });
-  });
-
-  test('[rfqModule] it can create and finalize Rfq, respond, and cancel response', async (t: Test) => {
-    const { rfq } = await cvg.rfqs().createAndFinalize({
-      instruments: [
-        new SpotInstrument(cvg, btcMint, {
-          amount: 5,
-          side: Side.Bid,
-        }),
-      ],
-      taker,
-      orderType: OrderType.TwoWay,
-      fixedSize: { __kind: 'BaseAsset', legsMultiplierBps: 1_000_000_000 },
-      quoteAsset: cvg
-        .instrument(new SpotInstrument(cvg, usdcMint))
-        .toQuoteAsset(),
-    });
-    const { rfqResponse } = await cvg.rfqs().respond({
-      maker,
-      rfq: rfq.address,
-      bid: {
-        __kind: 'FixedSize',
-        priceQuote: { __kind: 'AbsolutePrice', amountBps: 1_000 },
-      },
-      ask: null,
-      keypair: Keypair.generate(),
-    });
-
-    await cvg.rfqs().cancelResponse({
-      maker,
-      rfq: rfq.address,
-      response: rfqResponse.address,
-    });
-
-    const refreshedResponse = await cvg.rfqs().refreshResponse(rfqResponse);
-
-    spok(t, refreshedResponse, {
-      $topic: 'Cancelled response',
-      model: 'response',
-      state: StoredResponseState.Canceled,
-    });
-  });
-
-  // RFQ UTILS
-
-  test('[rfqModule] it can find RFQs by addresses', async (t: Test) => {
-    const { rfq: rfq1 } = await cvg.rfqs().create({
-      instruments: [
-        new SpotInstrument(cvg, btcMint, {
-          amount: 1,
-          side: Side.Bid,
-        }),
-      ],
-      orderType: OrderType.Sell,
-      taker,
-      fixedSize: { __kind: 'QuoteAsset', quoteAmount: 1 },
-      quoteAsset: cvg
-        .instrument(new SpotInstrument(cvg, usdcMint))
-        .toQuoteAsset(),
-    });
-    const { rfq: rfq2 } = await cvg.rfqs().create({
-      instruments: [
-        new SpotInstrument(cvg, btcMint, {
-          amount: 1,
-          side: Side.Bid,
-        }),
-      ],
-      taker,
-      orderType: OrderType.Sell,
-      fixedSize: { __kind: 'QuoteAsset', quoteAmount: 1 },
-      quoteAsset: cvg
-        .instrument(new SpotInstrument(cvg, usdcMint))
-        .toQuoteAsset(),
-    });
-    const { rfq: rfq3 } = await cvg.rfqs().create({
-      instruments: [
-        new SpotInstrument(cvg, btcMint, {
-          amount: 1,
-          side: Side.Bid,
-        }),
-      ],
-      orderType: OrderType.Sell,
-      taker,
-      fixedSize: { __kind: 'QuoteAsset', quoteAmount: 1 },
-      quoteAsset: cvg
-        .instrument(new SpotInstrument(cvg, usdcMint))
-        .toQuoteAsset(),
-    });
-
-    const [foundRfq1, foundRfq2, foundRfq3] = await cvg
-      .rfqs()
-      .findRfqsByAddresses({
-        addresses: [rfq1.address, rfq2.address, rfq3.address],
-      });
-
-    spok(t, rfq1, {
-      $topic: 'Created RFQ',
-      model: 'rfq',
-      address: spokSamePubkey(foundRfq1.address),
-    });
-    spok(t, rfq2, {
-      $topic: 'Created RFQ',
-      model: 'rfq',
-      address: spokSamePubkey(foundRfq2.address),
-    });
-    spok(t, rfq3, {
-      $topic: 'Created RFQ',
-      model: 'rfq',
-      address: spokSamePubkey(foundRfq3.address),
-    });
-  });
-
-  test('[rfqModule] it can find RFQs by instrument', async (t: Test) => {
-    const instruments = await cvg.rfqs().findByInstrument({
-      instrumentProgram: cvg.programs().getSpotInstrument(),
-    });
-    t.assert(instruments.length > 0, 'instruments present');
-  });
-
-  test('[rfqModule] it can find RFQs by owner', async (t: Test) => {
-    const { rfq } = await cvg.rfqs().create({
-      instruments: [
-        new SpotInstrument(cvg, btcMint, {
-          amount: 1,
-          side: Side.Bid,
-        }),
-      ],
-      taker,
-      orderType: OrderType.Sell,
-      fixedSize: { __kind: 'QuoteAsset', quoteAmount: 1 },
-      quoteAsset: cvg
-        .instrument(new SpotInstrument(cvg, usdcMint))
-        .toQuoteAsset(),
-    });
-
-    const foundRfqs = await cvg
-      .rfqs()
-      .findAllByOwner({ owner: taker.publicKey });
-
-    spok(t, rfq, {
-      $topic: 'Created RFQ',
-      taker: spokSamePubkey(foundRfqs[0].taker),
-    });
-    spok(t, rfq, {
-      $topic: 'Created RFQ',
-      taker: spokSamePubkey(foundRfqs[1].taker),
-    });
-  });
-
-  // RISK ENGINE UTILS
-
-  test('[riskEngineModule] it can calculate collateral for RFQ', async (t: Test) => {
-    const { rfq } = await cvg.rfqs().create({
-      instruments: [
-        new SpotInstrument(cvg, btcMint, {
-          amount: 1,
-          side: Side.Bid,
-        }),
-      ],
-      taker,
-      orderType: OrderType.Sell,
-      fixedSize: { __kind: 'QuoteAsset', quoteAmount: 1 },
-      quoteAsset: cvg
-        .instrument(new SpotInstrument(cvg, usdcMint))
-        .toQuoteAsset(),
-    });
-
-    await cvg.riskEngine().calculateCollateralForRfq({ rfq: rfq.address });
-
-    spok(t, rfq, {
-      $topic: 'Calculated Collateral for Rfq',
-      model: 'rfq',
-      address: spokSamePubkey(rfq.address),
-    });
-  });
-
-  test('[riskEngineModule] it can calculate collateral for response', async (t: Test) => {
-    const { rfq } = await cvg.rfqs().createAndFinalize({
-      instruments: [
-        new SpotInstrument(cvg, btcMint, {
-          amount: 5,
-          side: Side.Ask,
-        }),
-      ],
-      taker,
-      orderType: OrderType.TwoWay,
-      fixedSize: { __kind: 'BaseAsset', legsMultiplierBps: 1_000_000_000 },
-      quoteAsset: cvg
-        .instrument(new SpotInstrument(cvg, usdcMint))
-        .toQuoteAsset(),
-    });
-    const { rfqResponse } = await cvg.rfqs().respond({
-      maker,
-      rfq: rfq.address,
-      bid: {
-        __kind: 'FixedSize',
-        priceQuote: { __kind: 'AbsolutePrice', amountBps: 1_000 },
-      },
-      ask: null,
-      keypair: Keypair.generate(),
-    });
-
-    await cvg.riskEngine().calculateCollateralForResponse({
-      rfq: rfq.address,
-      response: rfqResponse.address,
-    });
-    spok(t, rfqResponse, {
-      $topic: 'calculate collateral for response',
-      model: 'response',
-      address: spokSamePubkey(rfqResponse.address),
-    });
-  });
-
-  // PSYOPTIONS EUROPEANS
-
-  test('[psyoptionsEuropeanInstrumentModule] it can create and finalize RFQ w/ PsyOptions Euro, respond, confirm, prepare, settle', async (t: Test) => {
-    const { euroMeta, euroMetaKey } = await initializeNewOptionMeta(
-      cvg,
-      btcMint,
-      usdcMint,
-      17_500,
-      1_000_000,
-      3_600
-    );
-
-    const instrument1 = new PsyoptionsEuropeanInstrument(
-      cvg,
-      btcMint,
-      OptionType.PUT,
-      euroMeta,
-      euroMetaKey,
-      {
-        amount: 1,
-        side: Side.Bid,
-      }
-    );
-    const instrument2 = new SpotInstrument(cvg, btcMint, {
-      amount: 5,
-      side: Side.Ask,
-    });
-    const instrument3 = new SpotInstrument(cvg, btcMint, {
-      amount: 11,
-      side: Side.Bid,
-    });
-
-    const { rfq } = await cvg.rfqs().create({
-      taker,
-      instruments: [instrument1, instrument2, instrument3],
-      orderType: OrderType.Sell,
-      fixedSize: { __kind: 'QuoteAsset', quoteAmount: 1 },
-      quoteAsset: cvg
-        .instrument(new SpotInstrument(cvg, usdcMint))
-        .toQuoteAsset(),
-      activeWindow: 5_000,
-      settlingWindow: 1_000,
-    });
-
-    await cvg.rfqs().finalizeRfqConstruction({
-      rfq: rfq.address,
-      taker,
-    });
-
-    const { rfqResponse } = await cvg.rfqs().respond({
-      maker,
-      rfq: rfq.address,
-      bid: {
-        __kind: 'FixedSize',
-        priceQuote: { __kind: 'AbsolutePrice', amountBps: 1_000 },
-      },
-      ask: null,
-      keypair: Keypair.generate(),
-    });
-
-    await cvg.rfqs().confirmResponse({
-      taker,
-      rfq: rfq.address,
-      response: rfqResponse.address,
-      side: Side.Bid,
-      overrideLegMultiplierBps: null,
-    });
-
-    await cvg.rfqs().prepareSettlement({
-      caller: taker,
-      rfq: rfq.address,
-      response: rfqResponse.address,
-      legAmountToPrepare: 3,
-    });
-
-    await cvg.rfqs().prepareSettlement({
-      caller: maker,
-      rfq: rfq.address,
-      response: rfqResponse.address,
-      legAmountToPrepare: 3,
-    });
-
-    await cvg.rfqs().settle({
-      maker: maker.publicKey,
-      taker: taker.publicKey,
-      rfq: rfq.address,
-      response: rfqResponse.address,
-    });
-
-    const foundRfq = await cvg
-      .rfqs()
-      .findRfqByAddress({ address: rfq.address });
-    t.same(foundRfq.address.toString(), rfq.address.toString(), 'same address');
-    spok(t, rfq, {
-      $topic: 'rfq model',
-      model: 'rfq',
-    });
-
-    const refreshedResponse = await cvg.rfqs().refreshResponse(rfqResponse);
-
-    spok(t, refreshedResponse, {
-      $topic: 'Settled',
-      model: 'response',
-      state: StoredResponseState.Settled,
-    });
-  });
-
-  test('[rfqModule] it can createRfqAndAddLegs, finalize, respond, confirmResponse, prepareSettlementAndPrepareMoreLegs, partiallySettleLegsAndSettle', async (t: Test) => {
-    const { rfq } = await cvg.rfqs().createRfqAndAddLegs({
-      instruments: [
-        new SpotInstrument(cvg, btcMint, {
-          amount: 5,
-          side: Side.Ask,
-        }),
-        new SpotInstrument(cvg, btcMint, {
-          amount: 5,
-          side: Side.Ask,
-        }),
-        new SpotInstrument(cvg, btcMint, {
-          amount: 5,
-          side: Side.Ask,
-        }),
-        new SpotInstrument(cvg, btcMint, {
-          amount: 5,
-          side: Side.Ask,
-        }),
-        new SpotInstrument(cvg, btcMint, {
-          amount: 5,
-          side: Side.Ask,
-        }),
-        new SpotInstrument(cvg, btcMint, {
-          amount: 5,
-          side: Side.Ask,
-        }),
-        new SpotInstrument(cvg, btcMint, {
-          amount: 5,
-          side: Side.Ask,
-        }),
-        new SpotInstrument(cvg, btcMint, {
-          amount: 5,
-          side: Side.Ask,
-        }),
-        new SpotInstrument(cvg, btcMint, {
-          amount: 5,
-          side: Side.Ask,
-        }),
-        new SpotInstrument(cvg, btcMint, {
-          amount: 5,
-          side: Side.Ask,
-        }),
-        new SpotInstrument(cvg, btcMint, {
-          amount: 5,
-          side: Side.Ask,
-        }),
-        new SpotInstrument(cvg, btcMint, {
-          amount: 5,
-          side: Side.Ask,
-        }),
-        new SpotInstrument(cvg, btcMint, {
-          amount: 5,
-          side: Side.Ask,
-        }),
-        new SpotInstrument(cvg, btcMint, {
-          amount: 5,
-          side: Side.Ask,
-        }),
-        new SpotInstrument(cvg, btcMint, {
-          amount: 5,
-          side: Side.Ask,
-        }),
-        new SpotInstrument(cvg, btcMint, {
-          amount: 5,
-          side: Side.Ask,
-        }),
-        new SpotInstrument(cvg, btcMint, {
-          amount: 5,
-          side: Side.Ask,
-        }),
-        new SpotInstrument(cvg, btcMint, {
-          amount: 5,
-          side: Side.Ask,
-        }),
-        new SpotInstrument(cvg, btcMint, {
-          amount: 5,
-          side: Side.Ask,
-        }),
-        new SpotInstrument(cvg, btcMint, {
-          amount: 5,
-          side: Side.Ask,
-        }),
-        new SpotInstrument(cvg, btcMint, {
-          amount: 5,
-          side: Side.Ask,
-        }),
-        new SpotInstrument(cvg, btcMint, {
-          amount: 5,
-          side: Side.Ask,
-        }),
-        new SpotInstrument(cvg, btcMint, {
-          amount: 5,
-          side: Side.Ask,
-        }),
-        new SpotInstrument(cvg, btcMint, {
-          amount: 5,
-          side: Side.Ask,
-        }),
-        new SpotInstrument(cvg, btcMint, {
-          amount: 5,
-          side: Side.Ask,
-        }),
-      ],
-      taker,
-      orderType: OrderType.TwoWay,
-      fixedSize: { __kind: 'BaseAsset', legsMultiplierBps: 1_000_000_000 },
-      quoteAsset: cvg
-        .instrument(new SpotInstrument(cvg, usdcMint))
-        .toQuoteAsset(),
-    });
-
-    await cvg.rfqs().finalizeRfqConstruction({
-      taker,
-      rfq: rfq.address,
-    });
-
-    const { rfqResponse } = await cvg.rfqs().respond({
-      maker,
-      rfq: rfq.address,
-      bid: {
-        __kind: 'FixedSize',
-        priceQuote: { __kind: 'AbsolutePrice', amountBps: 1_000 },
-      },
-      ask: null,
-      keypair: Keypair.generate(),
-    });
-
-    await cvg.rfqs().confirmResponse({
-      taker,
-      rfq: rfq.address,
-      response: rfqResponse.address,
-      side: Side.Bid,
-    });
-
-    await cvg.rfqs().prepareSettlementAndPrepareMoreLegs({
-      caller: taker,
-      rfq: rfq.address,
-      response: rfqResponse.address,
-      legAmountToPrepare: 25,
-    });
-    await cvg.rfqs().prepareSettlementAndPrepareMoreLegs({
-      caller: maker,
-      rfq: rfq.address,
-      response: rfqResponse.address,
-      legAmountToPrepare: 25,
-    });
-
-    let refreshedResponse = await cvg.rfqs().refreshResponse(rfqResponse);
-
-    spok(t, refreshedResponse, {
-      $topic: 'same model',
-      state: StoredResponseState.ReadyForSettling,
-    });
-
-    await cvg.rfqs().partiallySettleLegsAndSettle({
-      maker: maker.publicKey,
-      taker: taker.publicKey,
-      rfq: rfq.address,
-      response: rfqResponse.address,
-      legAmountToSettle: 25,
-    });
-
-    refreshedResponse = await cvg.rfqs().refreshResponse(rfqResponse);
-
-    spok(t, refreshedResponse, {
-      $topic: 'same model',
-      state: StoredResponseState.Settled,
-    });
-  });
-
-  // test('[rfqModule] it can prepare settlemt and prepare more legs settlemt in a single method', async (t: Test) => {
-  //   const makerCollateral = await cvg.collateral().findByUser({
-  //     user: maker.publicKey,
-  //   });
-  //   t.same(
-  //     makerCollateral.user.toString(),
-  //     maker.publicKey.toString(),
-  //     'same address'
-  //   );
-  //   spok(t, makerCollateral, {
-  //     $topic: 'same model',
-  //     model: 'collateral',
-  //   });
-
-  //   const takerCollateral = await cvg.collateral().findByUser({
-  //     user: taker.publicKey,
-  //   });
-  //   t.same(
-  //     takerCollateral.user.toString(),
-  //     taker.publicKey.toString(),
-  //     'same address'
-  //   );
-  //   spok(t, takerCollateral, {
-  //     $topic: 'same model',
-  //     model: 'collateral',
-  //   });
-  // });
-
-  test('[collateralModule] it can find collateral by user', async (t: Test) => {
-    const makerCollateral = await cvg.collateral().findByUser({
-      user: maker.publicKey,
-    });
-    t.same(
-      makerCollateral.user.toString(),
-      maker.publicKey.toString(),
-      'same address'
-    );
-    spok(t, makerCollateral, {
-      $topic: 'same model',
-      model: 'collateral',
-    });
-
-    const takerCollateral = await cvg.collateral().findByUser({
-      user: taker.publicKey,
-    });
-    t.same(
-      takerCollateral.user.toString(),
-      taker.publicKey.toString(),
-      'same address'
-    );
-    spok(t, takerCollateral, {
-      $topic: 'same model',
-      model: 'collateral',
-    });
-  });
-
-  // RFQ
-
-  test('[rfqModule] it can create and finalize RFQ construction', async (t: Test) => {
-    const { rfq } = await cvg.rfqs().create({
-      quoteAsset: cvg
-        .instrument(new SpotInstrument(cvg, usdcMint))
-        .toQuoteAsset(),
-      instruments: [
-        new SpotInstrument(cvg, solMint, {
-          amount: 1,
-          side: Side.Bid,
-        }),
-      ],
-      orderType: OrderType.Sell,
-      fixedSize: { __kind: 'BaseAsset', legsMultiplierBps: 1_000_000_000 },
-      activeWindow: 5_000,
-      settlingWindow: 1_000,
-      taker,
-    });
-
-    const { rfq: finalizedRfq } = await cvg.rfqs().finalizeRfqConstruction({
-      taker,
-      rfq: rfq.address,
-    });
-
-    spok(t, finalizedRfq, {
-      $topic: 'Finalized RFQ',
-      model: 'rfq',
-      state: StoredRfqState.Active,
-    });
-  });
-
-  test('[rfqModule] it can create and finalize RFQ, respond, confirm response, prepare settlement, prepare more legs settlement, settle', async (t: Test) => {
-    const { rfq } = await cvg.rfqs().createAndFinalize({
-      instruments: [
-        new SpotInstrument(cvg, btcMint, {
-          amount: 5,
-          side: Side.Bid,
-        }),
-        new SpotInstrument(cvg, btcMint, {
-          amount: 5,
-          side: Side.Ask,
-        }),
-        new SpotInstrument(cvg, btcMint, {
-          amount: 2,
-          side: Side.Ask,
-        }),
-      ],
-      taker,
-      orderType: OrderType.TwoWay,
-      fixedSize: { __kind: 'BaseAsset', legsMultiplierBps: 1_000_000_000 },
-      quoteAsset: cvg
-        .instrument(new SpotInstrument(cvg, usdcMint))
-        .toQuoteAsset(),
-    });
-    const { rfqResponse } = await cvg.rfqs().respond({
-      maker,
-      rfq: rfq.address,
-      bid: {
-        __kind: 'FixedSize',
-        priceQuote: { __kind: 'AbsolutePrice', amountBps: 1_000 },
-      },
-      ask: null,
-      keypair: Keypair.generate(),
-    });
-
-    await cvg.rfqs().confirmResponse({
-      taker,
-      rfq: rfq.address,
-      response: rfqResponse.address,
-      side: Side.Bid,
-      overrideLegMultiplierBps: null,
-    });
-
-    await cvg.rfqs().prepareSettlement({
-      caller: taker,
-      rfq: rfq.address,
-      response: rfqResponse.address,
-      legAmountToPrepare: 2,
-    });
-
-    await cvg.rfqs().prepareSettlement({
-      caller: maker,
-      rfq: rfq.address,
-      response: rfqResponse.address,
-      legAmountToPrepare: 2,
-    });
-
-    await cvg.rfqs().prepareMoreLegsSettlement({
-      caller: taker,
-      rfq: rfq.address,
-      response: rfqResponse.address,
-      legAmountToPrepare: 1,
-    });
-
-    await cvg.rfqs().prepareMoreLegsSettlement({
-      caller: maker,
-      rfq: rfq.address,
-      response: rfqResponse.address,
-      legAmountToPrepare: 1,
-    });
-=======
+
+  refreshedResponse = await cvg.rfqs().refreshResponse(refreshedResponse);
+
+  spok(t, refreshedResponse, {
+    $topic: 'Settled',
+    model: 'response',
+    state: StoredResponseState.Settled,
+  });
+});
+
 // RFQ UTILS
 
 test('[rfqModule] it can find RFQs by addresses', async (t: Test) => {
@@ -2056,73 +995,14 @@
     response: rfqResponse.address,
     legAmountToPrepare: 3,
   });
->>>>>>> 74839c43
-
-    let refreshedResponse = await cvg.rfqs().refreshResponse(rfqResponse);
-
-<<<<<<< HEAD
-    spok(t, refreshedResponse, {
-      $topic: 'Prepared Settlement',
-      model: 'response',
-      state: StoredResponseState.ReadyForSettling,
-    });
-
-    await cvg.rfqs().settle({
-      maker: maker.publicKey,
-      taker: taker.publicKey,
-      rfq: rfq.address,
-      response: rfqResponse.address,
-    });
-
-    refreshedResponse = await cvg.rfqs().refreshResponse(refreshedResponse);
-
-    //await cvg.rfqs().unlockRfqCollateral({
-    //  rfq: rfq.address,
-    //});
-
-    await cvg.rfqs().unlockResponseCollateral({
-      response: refreshedResponse.address,
-    });
-
-    spok(t, refreshedResponse, {
-      $topic: 'Settled',
-      model: 'response',
-      state: StoredResponseState.Settled,
-    });
-  });
-
-  test('[rfqModule] it can create/finalize Rfq, respond, confirm resp, prepare settlemt, settle, unlock resp collat, and clean up resp legs', async (t: Test) => {
-    const { rfq } = await cvg.rfqs().createAndFinalize({
-      instruments: [
-        new SpotInstrument(cvg, btcMint, {
-          amount: 5,
-          side: Side.Bid,
-        }),
-        new SpotInstrument(cvg, btcMint, {
-          amount: 3,
-          side: Side.Ask,
-        }),
-      ],
-      taker,
-      orderType: OrderType.TwoWay,
-      fixedSize: { __kind: 'BaseAsset', legsMultiplierBps: 1_000_000_000 },
-      quoteAsset: cvg
-        .instrument(new SpotInstrument(cvg, usdcMint))
-        .toQuoteAsset(),
-      activeWindow: 5_000,
-      settlingWindow: 1_000,
-    });
-    const { rfqResponse } = await cvg.rfqs().respond({
-      maker,
-      rfq: rfq.address,
-      bid: {
-        __kind: 'FixedSize',
-        priceQuote: { __kind: 'AbsolutePrice', amountBps: 1_000 },
-      },
-      ask: null,
-      keypair: Keypair.generate(),
-    });
-=======
+
+  await cvg.rfqs().settle({
+    maker: maker.publicKey,
+    taker: taker.publicKey,
+    rfq: rfq.address,
+    response: rfqResponse.address,
+  });
+
   const foundRfq = await cvg.rfqs().findRfqByAddress({ address: rfq.address });
   t.same(foundRfq.address.toString(), rfq.address.toString(), 'same address');
   spok(t, rfq, {
@@ -2193,33 +1073,9 @@
     response: rfqResponse.address,
     legAmountToPrepare: 25,
   });
->>>>>>> 74839c43
-
-    await cvg.rfqs().confirmResponse({
-      taker,
-      rfq: rfq.address,
-      response: rfqResponse.address,
-      side: Side.Bid,
-      overrideLegMultiplierBps: null,
-    });
-
-<<<<<<< HEAD
-    await cvg.rfqs().prepareSettlement({
-      caller: taker,
-      rfq: rfq.address,
-      response: rfqResponse.address,
-      legAmountToPrepare: 2,
-    });
-    //@ts-ignore
-    const firstToPrepare = taker.publicKey;
-
-    await cvg.rfqs().prepareSettlement({
-      caller: maker,
-      rfq: rfq.address,
-      response: rfqResponse.address,
-      legAmountToPrepare: 2,
-    });
-=======
+
+  let refreshedResponse = await cvg.rfqs().refreshResponse(rfqResponse);
+
   spok(t, refreshedResponse, {
     $topic: 'same model',
     state: StoredResponseState.ReadyForSettling,
@@ -2232,51 +1088,9 @@
     response: rfqResponse.address,
     legAmountToSettle: 25,
   });
->>>>>>> 74839c43
-
-    let refreshedResponse = await cvg.rfqs().refreshResponse(rfqResponse);
-
-<<<<<<< HEAD
-    spok(t, refreshedResponse, {
-      $topic: 'Prepared Settlement',
-      model: 'response',
-      state: StoredResponseState.ReadyForSettling,
-    });
-
-    await cvg.rfqs().settle({
-      maker: maker.publicKey,
-      taker: taker.publicKey,
-      rfq: rfq.address,
-      response: rfqResponse.address,
-    });
-
-    refreshedResponse = await cvg.rfqs().refreshResponse(rfqResponse);
-
-    spok(t, refreshedResponse, {
-      $topic: 'Settled',
-      model: 'response',
-      state: StoredResponseState.Settled,
-    });
-
-    await cvg.rfqs().unlockResponseCollateral({
-      response: rfqResponse.address,
-    });
-
-    spok(t, refreshedResponse, {
-      $topic: 'Unlocked response collateral',
-      model: 'response',
-      // makerCollateralLocked: new BN(0),
-      // takerCollateralLocked: new BN(0),
-    });
-
-    await cvg.rfqs().cleanUpResponseLegs({
-      dao: dao.publicKey,
-      rfq: rfq.address,
-      response: rfqResponse.address,
-      firstToPrepare,
-      legAmountToClear: 1,
-    });
-=======
+
+  refreshedResponse = await cvg.rfqs().refreshResponse(rfqResponse);
+
   spok(t, refreshedResponse, {
     $topic: 'same model',
     state: StoredResponseState.Settled,
@@ -2333,108 +1147,29 @@
     rfq: rfq.address,
     response: rfqResponse.address,
     legAmountToPrepare: 2,
->>>>>>> 74839c43
-  });
-
-  test('[rfqModule] it can create/finalize Rfq, respond, confirm resp, prepare settlemt, settle, unlock resp collat, and clean up response', async (t: Test) => {
-    const { rfq } = await cvg.rfqs().createAndFinalize({
-      instruments: [
-        new SpotInstrument(cvg, btcMint, {
-          amount: 5,
-          side: Side.Bid,
-        }),
-      ],
-      taker,
-      orderType: OrderType.TwoWay,
-      fixedSize: { __kind: 'BaseAsset', legsMultiplierBps: 1_000_000_000 },
-      quoteAsset: cvg
-        .instrument(new SpotInstrument(cvg, usdcMint))
-        .toQuoteAsset(),
-      activeWindow: 5_000,
-      settlingWindow: 1_000,
-    });
-    const { rfqResponse } = await cvg.rfqs().respond({
-      maker,
-      rfq: rfq.address,
-      bid: {
-        __kind: 'FixedSize',
-        priceQuote: { __kind: 'AbsolutePrice', amountBps: 1_000 },
-      },
-      ask: null,
-      keypair: Keypair.generate(),
-    });
-
-    await cvg.rfqs().confirmResponse({
-      taker,
-      rfq: rfq.address,
-      response: rfqResponse.address,
-      side: Side.Bid,
-      overrideLegMultiplierBps: null,
-    });
-
-    await cvg.rfqs().prepareSettlement({
-      caller: taker,
-      rfq: rfq.address,
-      response: rfqResponse.address,
-      legAmountToPrepare: 1,
-    });
-    //@ts-ignore
-    const firstToPrepare = taker.publicKey;
-
-<<<<<<< HEAD
-    await cvg.rfqs().prepareSettlement({
-      caller: maker,
-      rfq: rfq.address,
-      response: rfqResponse.address,
-      legAmountToPrepare: 1,
-    });
-
-    let refreshedResponse = await cvg.rfqs().refreshResponse(rfqResponse);
-=======
+  });
+
+  let refreshedResponse = await cvg.rfqs().refreshResponse(rfqResponse);
+
   await cvg.rfqs().settle({
     maker: maker.publicKey,
     taker: taker.publicKey,
     rfq: rfq.address,
     response: rfqResponse.address,
   });
->>>>>>> 74839c43
-
-    spok(t, refreshedResponse, {
-      $topic: 'Prepared Settlement',
-      model: 'response',
-      state: StoredResponseState.ReadyForSettling,
-    });
-
-    await cvg.rfqs().settle({
-      maker: maker.publicKey,
-      taker: taker.publicKey,
-      rfq: rfq.address,
-      response: rfqResponse.address,
-    });
-
-    refreshedResponse = await cvg.rfqs().refreshResponse(rfqResponse);
-
-<<<<<<< HEAD
-    spok(t, refreshedResponse, {
-      $topic: 'Settled',
-      model: 'response',
-      state: StoredResponseState.Settled,
-    });
-
-    await cvg.rfqs().unlockResponseCollateral({
-      response: rfqResponse.address,
-    });
-
-    //TODO: fix BN types (test currently passes, value is 0 on both sides)
-    spok(t, refreshedResponse, {
-      $topic: 'Unlocked response collateral',
-      model: 'response',
-      // makerCollateralLocked: new BN(0),
-      // takerCollateralLocked: new BN(0),
-    });
-
-    refreshedResponse = await cvg.rfqs().refreshResponse(rfqResponse);
-=======
+
+  refreshedResponse = await cvg.rfqs().refreshResponse(rfqResponse);
+
+  spok(t, refreshedResponse, {
+    $topic: 'Settled',
+    model: 'response',
+    state: StoredResponseState.Settled,
+  });
+
+  await cvg.rfqs().unlockResponseCollateral({
+    response: rfqResponse.address,
+  });
+
   await cvg.rfqs().cleanUpResponseLegs({
     dao: dao.publicKey,
     rfq: rfq.address,
@@ -2475,58 +1210,22 @@
       priceQuote: { __kind: 'AbsolutePrice', amountBps: 1_000 },
     },
   });
->>>>>>> 74839c43
-
-    await cvg.rfqs().cleanUpResponse({
-      maker: maker.publicKey,
-      dao: dao.publicKey,
-      rfq: rfq.address,
-      response: rfqResponse.address,
-      firstToPrepare,
-    });
-  });
-
-  test('[rfqModule] it can create and finalize Rfq, respond, and cancel response', async (t: Test) => {
-    const { rfq } = await cvg.rfqs().createAndFinalize({
-      instruments: [
-        new SpotInstrument(cvg, btcMint, {
-          amount: 5,
-          side: Side.Bid,
-        }),
-      ],
-      taker,
-      orderType: OrderType.TwoWay,
-      fixedSize: { __kind: 'BaseAsset', legsMultiplierBps: 1_000_000_000 },
-      quoteAsset: cvg
-        .instrument(new SpotInstrument(cvg, usdcMint))
-        .toQuoteAsset(),
-    });
-    const { rfqResponse } = await cvg.rfqs().respond({
-      maker,
-      rfq: rfq.address,
-      bid: {
-        __kind: 'FixedSize',
-        priceQuote: { __kind: 'AbsolutePrice', amountBps: 1_000 },
-      },
-      ask: null,
-      keypair: Keypair.generate(),
-    });
-
-<<<<<<< HEAD
-    await cvg.rfqs().cancelResponse({
-      maker,
-      rfq: rfq.address,
-      response: rfqResponse.address,
-    });
-
-    const refreshedResponse = await cvg.rfqs().refreshResponse(rfqResponse);
-
-    spok(t, refreshedResponse, {
-      $topic: 'Cancelled response',
-      model: 'response',
-      state: StoredResponseState.Canceled,
-    });
-=======
+
+  await cvg.rfqs().cancelResponse({
+    maker,
+    rfq: rfq.address,
+    response: rfqResponse.address,
+  });
+
+  const refreshedResponse = await cvg.rfqs().refreshResponse(rfqResponse);
+
+  spok(t, refreshedResponse, {
+    $topic: 'Cancelled response',
+    model: 'response',
+    state: StoredResponseState.Canceled,
+  });
+});
+
 //TODO: add helper method to get number of base asset from response
 test('**[rfqModule] it can create and finalize Rfq (QuoteAsset), respond, and cancel response', async (t: Test) => {
   const { rfq } = await cvg.rfqs().createAndFinalize({
@@ -2581,77 +1280,9 @@
     taker: taker.publicKey,
     rfq: rfq.address,
     response: rfqResponse.address,
->>>>>>> 74839c43
-  });
-
-<<<<<<< HEAD
-  // RFQ UTILS
-
-  test('[rfqModule] it can find RFQs by addresses', async (t: Test) => {
-    const { rfq: rfq1 } = await cvg.rfqs().create({
-      instruments: [
-        new SpotInstrument(cvg, btcMint, {
-          amount: 1,
-          side: Side.Bid,
-        }),
-      ],
-      orderType: OrderType.Sell,
-      taker,
-      fixedSize: { __kind: 'QuoteAsset', quoteAmount: 1 },
-      quoteAsset: cvg
-        .instrument(new SpotInstrument(cvg, usdcMint))
-        .toQuoteAsset(),
-    });
-    const { rfq: rfq2 } = await cvg.rfqs().create({
-      instruments: [
-        new SpotInstrument(cvg, btcMint, {
-          amount: 1,
-          side: Side.Bid,
-        }),
-      ],
-      taker,
-      orderType: OrderType.Sell,
-      fixedSize: { __kind: 'QuoteAsset', quoteAmount: 1 },
-      quoteAsset: cvg
-        .instrument(new SpotInstrument(cvg, usdcMint))
-        .toQuoteAsset(),
-    });
-    const { rfq: rfq3 } = await cvg.rfqs().create({
-      instruments: [
-        new SpotInstrument(cvg, btcMint, {
-          amount: 1,
-          side: Side.Bid,
-        }),
-      ],
-      orderType: OrderType.Sell,
-      taker,
-      fixedSize: { __kind: 'QuoteAsset', quoteAmount: 1 },
-      quoteAsset: cvg
-        .instrument(new SpotInstrument(cvg, usdcMint))
-        .toQuoteAsset(),
-    });
-
-    const [foundRfq1, foundRfq2, foundRfq3] = await cvg
-      .rfqs()
-      .findRfqsByAddresses({
-        addresses: [rfq1.address, rfq2.address, rfq3.address],
-      });
-    spok(t, rfq1, {
-      $topic: 'Created RFQ',
-      model: 'rfq',
-      address: spokSamePubkey(foundRfq1.address),
-    });
-    spok(t, rfq2, {
-      $topic: 'Created RFQ',
-      model: 'rfq',
-      address: spokSamePubkey(foundRfq2.address),
-    });
-    spok(t, rfq3, {
-      $topic: 'Created RFQ',
-      model: 'rfq',
-      address: spokSamePubkey(foundRfq3.address),
-    });
-=======
+  });
+});
+
 //TODO: add helper method to get number of base asset from response
 test('**[rfqModule] it can create and finalize open RFQ, then respond w/ base quantity', async (t: Test) => {
   const { rfq } = await cvg.rfqs().createAndFinalize({
@@ -2682,30 +1313,27 @@
       priceQuote: { __kind: 'AbsolutePrice', amountBps: 1_000 },
       legsMultiplierBps: 1_000_000,
     },
->>>>>>> 74839c43
-  });
-
-  test('[rfqModule] it can find RFQs by owner', async (t: Test) => {
-    const { rfq } = await cvg.rfqs().create({
-      instruments: [
-        new SpotInstrument(cvg, btcMint, {
-          amount: 1,
-          side: Side.Bid,
-        }),
-      ],
-      taker,
-      orderType: OrderType.Sell,
-      fixedSize: { __kind: 'QuoteAsset', quoteAmount: 1 },
-      quoteAsset: cvg
-        .instrument(new SpotInstrument(cvg, usdcMint))
-        .toQuoteAsset(),
-    });
-
-<<<<<<< HEAD
-    const foundRfqs = await cvg
-      .rfqs()
-      .findAllByOwner({ owner: taker.publicKey });
-=======
+  });
+});
+
+test('[riskEngineModule] it can calculate collateral for confirm response', async (t: Test) => {
+  const { rfq } = await cvg.rfqs().createAndFinalize({
+    instruments: [
+      new SpotInstrument(cvg, btcMint, {
+        amount: 5,
+        side: Side.Ask,
+      }),
+    ],
+    taker,
+    orderType: OrderType.TwoWay,
+    fixedSize: { __kind: 'BaseAsset', legsMultiplierBps: 1_000_000_000 },
+    quoteAsset: cvg
+      .instrument(new SpotInstrument(cvg, usdcMint))
+      .toQuoteAsset(),
+    activeWindow: 5_000,
+    settlingWindow: 1_000,
+  });
+
   const { rfqResponse } = await cvg.rfqs().respond({
     maker,
     rfq: rfq.address,
@@ -2714,88 +1342,38 @@
       priceQuote: { __kind: 'AbsolutePrice', amountBps: 1_000 },
     },
   });
->>>>>>> 74839c43
-
-    spok(t, rfq, {
-      $topic: 'Created RFQ',
-      taker: spokSamePubkey(foundRfqs[0].taker),
-    });
-    spok(t, rfq, {
-      $topic: 'Created RFQ',
-      taker: spokSamePubkey(foundRfqs[1].taker),
-    });
-  });
-
-<<<<<<< HEAD
-  test('[riskEngineModule] it can calculate collateral for confirm response', async (t: Test) => {
-    const { rfq } = await cvg.rfqs().createAndFinalize({
-      instruments: [
-        new SpotInstrument(cvg, btcMint, {
-          amount: 5,
-          side: Side.Ask,
-        }),
-      ],
-      taker,
-      orderType: OrderType.TwoWay,
-      fixedSize: { __kind: 'BaseAsset', legsMultiplierBps: 1_000_000_000 },
-      quoteAsset: cvg
-        .instrument(new SpotInstrument(cvg, usdcMint))
-        .toQuoteAsset(),
-      activeWindow: 5_000,
-      settlingWindow: 1_000,
-    });
-=======
+
+  const respondedToRfq = await cvg.rfqs().refreshRfq(rfq.address);
+  t.same(
+    rfq.address.toString(),
+    respondedToRfq.address.toString(),
+    'same address'
+  );
+  spok(t, rfq, {
+    $topic: 'rfq model',
+    model: 'rfq',
+  });
+  spok(t, rfqResponse, {
+    $topic: 'rfq model',
+    model: 'response',
+    state: StoredResponseState.Active,
+  });
+
   await cvg.rfqs().confirmResponse({
     taker,
     rfq: rfq.address,
     response: rfqResponse.address,
     side: Side.Bid,
   });
->>>>>>> 74839c43
-
-    const { rfqResponse } = await cvg.rfqs().respond({
-      maker,
-      rfq: rfq.address,
-      bid: {
-        __kind: 'FixedSize',
-        priceQuote: { __kind: 'AbsolutePrice', amountBps: 1_000 },
-      },
-      ask: null,
-      keypair: Keypair.generate(),
-    });
-
-    const respondedToRfq = await cvg.rfqs().refreshRfq(rfq.address);
-    t.same(
-      rfq.address.toString(),
-      respondedToRfq.address.toString(),
-      'same address'
-    );
-    spok(t, rfq, {
-      $topic: 'rfq model',
-      model: 'rfq',
-    });
-    spok(t, rfqResponse, {
-      $topic: 'rfq model',
-      model: 'response',
-      state: StoredResponseState.Active,
-    });
-
-<<<<<<< HEAD
-    await cvg.rfqs().confirmResponse({
-      taker,
-      rfq: rfq.address,
-      response: rfqResponse.address,
-      side: Side.Bid,
-      overrideLegMultiplierBps: null,
-    });
-
-    // TODO: Finish
-
-    await cvg.riskEngine().calculateCollateralForConfirmation({
-      rfq: rfq.address,
-      response: rfqResponse.address,
-    });
-=======
+
+  // TODO: Finish
+
+  await cvg.riskEngine().calculateCollateralForConfirmation({
+    rfq: rfq.address,
+    response: rfqResponse.address,
+  });
+});
+
 test('[psyoptionsAmericanInstrumentModule] it can mint options to taker', async () => {
   const { op, optionMarketKey } = await initializePsyoptionsAmerican(
     cvg,
@@ -2850,121 +1428,94 @@
     rfq: rfq.address,
     response: rfqResponse.address,
     side: Side.Bid,
->>>>>>> 74839c43
-  });
-
-  // PSYOPTIONS EUROPEANS
-
-  test('[psyoptionsAmericanInstrumentModule] it can mint options to taker', async () => {
-    const { op, optionMarketKey } = await initializePsyoptionsAmerican(
-      cvg,
-      btcMint,
-      usdcMint,
-      taker,
-      maker,
-      new anchor.BN(100),
-      new anchor.BN(1),
-      3_600
-    );
-
-    optionMarket = op;
-    optionMarketPubkey = optionMarketKey;
-  });
-
-  test('[psyoptionsAmericanInstrumentModule] it can create an RFQ with PsyOptions American, respond, confirm response, prepare settlement, settle', async (t: Test) => {
-    const { rfq, response } = await cvg.rfqs().createAndFinalize({
-      instruments: [
-        new PsyoptionsAmericanInstrument(
-          cvg,
-          btcMint,
-          OptionType.CALL,
-          optionMarket as OptionMarketWithKey,
-          optionMarketPubkey,
-          {
-            amount: 1,
-            side: Side.Bid,
-          }
-        ),
-      ],
-      orderType: OrderType.Sell,
-      taker,
-      fixedSize: { __kind: 'BaseAsset', legsMultiplierBps: 1 },
-      quoteAsset: cvg
-        .instrument(new SpotInstrument(cvg, usdcMint))
-        .toQuoteAsset(),
-    });
-    t.assert(response.signature.length > 0, 'signature present');
-
-    const { rfqResponse } = await cvg.rfqs().respond({
-      maker,
-      rfq: rfq.address,
-      bid: {
-        __kind: 'FixedSize',
-        priceQuote: { __kind: 'AbsolutePrice', amountBps: 1 },
-      },
-      ask: null,
-      keypair: Keypair.generate(),
-    });
-
-    await cvg.rfqs().confirmResponse({
-      taker,
-      rfq: rfq.address,
-      response: rfqResponse.address,
-      side: Side.Bid,
-      overrideLegMultiplierBps: null,
-    });
-
-    await cvg.rfqs().prepareSettlement({
-      caller: taker,
-      rfq: rfq.address,
-      response: rfqResponse.address,
-      legAmountToPrepare: 1,
-    });
-
-    await cvg.rfqs().prepareSettlement({
-      caller: maker,
-      rfq: rfq.address,
-      response: rfqResponse.address,
-      legAmountToPrepare: 1,
-    });
-
-    await cvg.rfqs().settle({
-      taker: taker.publicKey,
-      maker: maker.publicKey,
-      rfq: rfq.address,
-      response: rfqResponse.address,
-    });
-  });
-
-  test('[rfqModule] it can add legs to rfq', async (t: Test) => {
-    const instruments: (
-      | SpotInstrument
-      | PsyoptionsEuropeanInstrument
-      | PsyoptionsAmericanInstrument
-    )[] = [];
-
-    instruments.push(
+  });
+
+  await cvg.rfqs().prepareSettlement({
+    caller: taker,
+    rfq: rfq.address,
+    response: rfqResponse.address,
+    legAmountToPrepare: 1,
+  });
+
+  await cvg.rfqs().prepareSettlement({
+    caller: maker,
+    rfq: rfq.address,
+    response: rfqResponse.address,
+    legAmountToPrepare: 1,
+  });
+
+  await cvg.rfqs().settle({
+    taker: taker.publicKey,
+    maker: maker.publicKey,
+    rfq: rfq.address,
+    response: rfqResponse.address,
+  });
+});
+
+test('[rfqModule] it can add legs to rfq', async (t: Test) => {
+  const instruments: (
+    | SpotInstrument
+    | PsyoptionsEuropeanInstrument
+    | PsyoptionsAmericanInstrument
+  )[] = [];
+
+  instruments.push(
+    new SpotInstrument(cvg, btcMint, {
+      amount: 5,
+      side: Side.Ask,
+    })
+  );
+  instruments.push(
+    new SpotInstrument(cvg, btcMint, {
+      amount: 10,
+      side: Side.Ask,
+    })
+  );
+  instruments.push(
+    new SpotInstrument(cvg, btcMint, {
+      amount: 10,
+      side: Side.Ask,
+    })
+  );
+
+  let expLegSize = 4;
+
+  for (const instrument of instruments) {
+    const instrumentClient = cvg.instrument(instrument, instrument.legInfo);
+    expLegSize += await instrumentClient.getLegDataSize();
+  }
+
+  const { rfq } = await cvg.rfqs().create({
+    instruments: [
       new SpotInstrument(cvg, btcMint, {
         amount: 5,
         side: Side.Ask,
-      })
-    );
-    instruments.push(
+      }),
+    ],
+    taker,
+    legSize: expLegSize,
+    orderType: OrderType.TwoWay,
+    fixedSize: { __kind: 'BaseAsset', legsMultiplierBps: 1_000_000_000 },
+    quoteAsset: cvg
+      .instrument(new SpotInstrument(cvg, usdcMint))
+      .toQuoteAsset(),
+  });
+
+  await cvg.rfqs().addLegsToRfq({
+    taker,
+    rfq: rfq.address,
+    instruments: [
       new SpotInstrument(cvg, btcMint, {
         amount: 10,
         side: Side.Ask,
-      })
-    );
-    instruments.push(
+      }),
       new SpotInstrument(cvg, btcMint, {
         amount: 10,
         side: Side.Ask,
-      })
-    );
-
-<<<<<<< HEAD
-    let expLegSize = 4;
-=======
+      }),
+    ],
+  });
+
   spok(t, rfq, {
     $topic: 'Added leg to Rfq',
     model: 'rfq',
@@ -2976,106 +1527,9 @@
     rfq: rfq.address,
   });
 });
->>>>>>> 74839c43
-
-    for (const instrument of instruments) {
-      const instrumentClient = cvg.instrument(instrument, instrument.legInfo);
-      expLegSize += await instrumentClient.getLegDataSize();
-    }
-
-<<<<<<< HEAD
-    const { rfq } = await cvg.rfqs().create({
-      instruments: [
-        new SpotInstrument(cvg, btcMint, {
-          amount: 5,
-          side: Side.Ask,
-        }),
-      ],
-      taker,
-      legSize: expLegSize,
-      orderType: OrderType.TwoWay,
-      fixedSize: { __kind: 'BaseAsset', legsMultiplierBps: 1_000_000_000 },
-      quoteAsset: cvg
-        .instrument(new SpotInstrument(cvg, usdcMint))
-        .toQuoteAsset(),
-    });
-
-    await cvg.rfqs().addLegsToRfq({
-      taker,
-      rfq: rfq.address,
-      instruments: [
-        new SpotInstrument(cvg, btcMint, {
-          amount: 10,
-          side: Side.Ask,
-        }),
-        new SpotInstrument(cvg, btcMint, {
-          amount: 10,
-          side: Side.Ask,
-        }),
-      ],
-    });
-
-    spok(t, rfq, {
-      $topic: 'Added leg to Rfq',
-      model: 'rfq',
-      address: spokSamePubkey(rfq.address),
-    });
-  });
-
-  // RFQ HELPERS
-
-  test('[rfqModule] it can convert RFQ legs to instruments', async (t: Test) => {
-    // We we can to this after creating options so that we can test this method
-    // on all instruments
-    const rfqs = await cvg.rfqs().findAllByOwner({
-      owner: taker.publicKey,
-    });
-    const instruments = await Promise.all(
-      rfqs.map(async (rfq) => legsToInstruments(cvg, rfq.legs))
-    );
-    spok(t, instruments[0][0], {
-      $topic: 'Convert RFQ Legs to Instruments',
-      model: 'spotInstrument',
-    });
-  });
-
-  test('[rfqModule] it can create and finalize RFQ, respond, confirm response, revert settlemt prep', async (t: Test) => {
-    const { rfq, response } = await cvg.rfqs().createAndFinalize({
-      instruments: [
-        new SpotInstrument(cvg, btcMint, {
-          amount: 5,
-          side: Side.Bid,
-        }),
-      ],
-      taker,
-      orderType: OrderType.TwoWay,
-      fixedSize: { __kind: 'BaseAsset', legsMultiplierBps: 1_000_000_000 },
-      quoteAsset: cvg
-        .instrument(new SpotInstrument(cvg, usdcMint))
-        .toQuoteAsset(),
-      activeWindow: 2,
-      settlingWindow: 1,
-    });
-    t.assert(response.signature.length > 0, 'signature present');
-
-    const { rfqResponse } = await cvg.rfqs().respond({
-      maker,
-      rfq: rfq.address,
-      bid: {
-        __kind: 'FixedSize',
-        priceQuote: { __kind: 'AbsolutePrice', amountBps: 1_000 },
-      },
-      ask: null,
-      keypair: Keypair.generate(),
-    });
-
-    await cvg.rfqs().confirmResponse({
-      taker,
-      rfq: rfq.address,
-      response: rfqResponse.address,
-      side: Side.Bid,
-      overrideLegMultiplierBps: null,
-=======
+
+// RFQ HELPERS
+
 test('[rfqModule] it can convert RFQ legs to instruments', async (t: Test) => {
   // We can to this after creating options so that we can test this method
   // on all instruments
@@ -3143,134 +1597,9 @@
       response: rfqResponse.address,
       side: AuthoritySide.Maker,
       legAmountToRevert: 1,
->>>>>>> 74839c43
     });
-
-<<<<<<< HEAD
-    await cvg.rfqs().prepareSettlement({
-      caller: maker,
-      rfq: rfq.address,
-      response: rfqResponse.address,
-      legAmountToPrepare: 1,
-    });
-    sleep(3_001).then(async () => {
-      await cvg.rfqs().revertSettlementPreparation({
-        rfq: rfq.address,
-        response: rfqResponse.address,
-        side: AuthoritySide.Maker,
-      });
-    });
-
-    // const refreshedResponse = await cvg.rfqs().refreshResponse(rfqResponse);
-
-    // sleep(3001).then(() => {
-    //   spok(t, refreshedResponse, {
-    //     $topic: 'Revert settlement preparations',
-    //     model: 'response',
-    //     makerPreparedLegs: spokSameBignum(0),
-    //   });
-    // });
-  });
-
-  test('[rfqModule] it can create and finalize RFQ, respond, confirm response, prepare settlemt, partly revert settlemt prep', async () => {
-    const { rfq } = await cvg.rfqs().createAndFinalize({
-      instruments: [
-        new SpotInstrument(cvg, btcMint, {
-          amount: 5,
-          side: Side.Bid,
-        }),
-        new SpotInstrument(cvg, btcMint, {
-          amount: 7,
-          side: Side.Ask,
-        }),
-      ],
-      taker,
-      orderType: OrderType.TwoWay,
-      fixedSize: { __kind: 'BaseAsset', legsMultiplierBps: 1_000_000_000 },
-      quoteAsset: cvg
-        .instrument(new SpotInstrument(cvg, usdcMint))
-        .toQuoteAsset(),
-      activeWindow: 2,
-      settlingWindow: 1,
-    });
-    const { rfqResponse } = await cvg.rfqs().respond({
-      maker,
-      rfq: rfq.address,
-      bid: {
-        __kind: 'FixedSize',
-        priceQuote: { __kind: 'AbsolutePrice', amountBps: 1_000 },
-      },
-      ask: null,
-      keypair: Keypair.generate(),
-    });
-
-    await cvg.rfqs().confirmResponse({
-      taker,
-      rfq: rfq.address,
-      response: rfqResponse.address,
-      side: Side.Bid,
-      overrideLegMultiplierBps: null,
-    });
-
-    await cvg.rfqs().prepareSettlement({
-      caller: maker,
-      rfq: rfq.address,
-      response: rfqResponse.address,
-      legAmountToPrepare: 2,
-    });
-
-    await sleep(3_001).then(async () => {
-      await cvg.rfqs().partlyRevertSettlementPreparation({
-        rfq: rfq.address,
-        response: rfqResponse.address,
-        side: AuthoritySide.Maker,
-        legAmountToRevert: 1,
-      });
-    });
-
-    // const refreshedResponse = await cvg.rfqs().refreshResponse(rfqResponse);
-
-    // const makerPreparedLegs = parseInt(
-    //   refreshedResponse.makerPreparedLegs.toString()
-    // );
-
-    // await sleep(3_001);
-    // spok(t, refreshedResponse, {
-    //   $topic: 'Partly revert settlement preparations',
-    //   model: 'response',
-    //   makerPreparedLegs: spokSameBignum(makerPreparedLegs - 1),
-    // });
-    // });
-  });
-
-  test('[rfqModule] it can create and finalize RFQ, respond, confirm response, taker prepare settlement, settle 1 party default', async () => {
-    const { rfq } = await cvg.rfqs().createAndFinalize({
-      instruments: [
-        new SpotInstrument(cvg, btcMint, {
-          amount: 5,
-          side: Side.Bid,
-        }),
-      ],
-      taker,
-      orderType: OrderType.TwoWay,
-      fixedSize: { __kind: 'BaseAsset', legsMultiplierBps: 1_000_000_000 },
-      quoteAsset: cvg
-        .instrument(new SpotInstrument(cvg, usdcMint))
-        .toQuoteAsset(),
-      activeWindow: 2,
-      settlingWindow: 1,
-    });
-    const { rfqResponse } = await cvg.rfqs().respond({
-      maker,
-      rfq: rfq.address,
-      bid: {
-        __kind: 'FixedSize',
-        priceQuote: { __kind: 'AbsolutePrice', amountBps: 1_000 },
-      },
-      ask: null,
-      keypair: Keypair.generate(),
-    });
-=======
+  });
+
   await cvg.rfqs().revertSettlementPreparation({
     rfq: rfq.address,
     response: rfqResponse.address,
@@ -3471,199 +1800,19 @@
     response: rfqResponse.address,
     side: Side.Bid,
   });
->>>>>>> 74839c43
-
-    await cvg.rfqs().confirmResponse({
-      taker,
+
+  await cvg.rfqs().prepareSettlement({
+    caller: taker,
+    rfq: rfq.address,
+    response: rfqResponse.address,
+    legAmountToPrepare: 1,
+  });
+
+  sleep(3_001).then(async () => {
+    await cvg.rfqs().settleOnePartyDefault({
       rfq: rfq.address,
       response: rfqResponse.address,
-      side: Side.Bid,
-      overrideLegMultiplierBps: null,
     });
-
-    await cvg.rfqs().prepareSettlement({
-      caller: taker,
-      rfq: rfq.address,
-      response: rfqResponse.address,
-      legAmountToPrepare: 1,
-    });
-<<<<<<< HEAD
-
-    sleep(3_001).then(async () => {
-      await cvg.rfqs().settleOnePartyDefault({
-        rfq: rfq.address,
-        response: rfqResponse.address,
-      });
-    });
-
-    // const refreshedResponse = await cvg.rfqs().refreshResponse(rfqResponse);
-
-    // await sleep(3_001);
-    // spok(t, refreshedResponse, {
-    //   $topic: 'Settle 1 party default',
-    //   model: 'response',
-    //   makerCollateralLocked: spokSameBignum(0),
-    // });
-  });
-
-  // test('[rfqModule] it can find responses by rfq address', async (t: Test) => {
-  //   const { rfq } = await cvg.rfqs().createAndFinalize({
-  //     instruments: [
-  //       new SpotInstrument(cvg, btcMint, {
-  //         amount: 5,
-  //         side: Side.Bid,
-  //       }),
-  //       new SpotInstrument(cvg, btcMint, {
-  //         amount: 5,
-  //         side: Side.Ask,
-  //       }),
-  //     ],
-  //     taker,
-  //     orderType: OrderType.TwoWay,
-  //     fixedSize: { __kind: 'BaseAsset', legsMultiplierBps: 1_000_000_000 },
-  //     quoteAsset: cvg
-  //       .instrument(new SpotInstrument(cvg, usdcMint))
-  //       .toQuoteAsset(),
-  //     activeWindow: 2,
-  //     settlingWindow: 1,
-  //   });
-  //   //@ts-ignore
-  //   const { rfqResponse: rfqResponse1 } = await cvg.rfqs().respond({
-  //     maker,
-  //     rfq: rfq.address,
-  //     bid: {
-  //       __kind: 'FixedSize',
-  //       priceQuote: { __kind: 'AbsolutePrice', amountBps: 1_000 },
-  //     },
-  //     ask: null,
-  //     keypair: Keypair.generate(),
-  //   });
-  //   //@ts-ignore
-  //   const { rfqResponse: rfqResponse2 } = await cvg.rfqs().respond({
-  //     maker,
-  //     rfq: rfq.address,
-  //     bid: null,
-  //     ask: {
-  //       __kind: 'FixedSize',
-  //       priceQuote: { __kind: 'AbsolutePrice', amountBps: 1_000 },
-  //     },
-  //     keypair: Keypair.generate(),
-  //   });
-
-  //   const responses = await cvg.rfqs().findResponsesByRfq({
-  //     address: rfq.address,
-  //   });
-
-  //   for (const response of responses) {
-  //     console.log('Rfq response: ' + response.address.toString());
-  //   }
-  // });
-
-  // test('[rfqModule] it can find responses by multiple rfq addresses', async (t: Test) => {
-  //   const { rfq: rfq1 } = await cvg.rfqs().createAndFinalize({
-  //     instruments: [
-  //       new SpotInstrument(cvg, btcMint, {
-  //         amount: 5,
-  //         side: Side.Bid,
-  //       }),
-  //       new SpotInstrument(cvg, btcMint, {
-  //         amount: 5,
-  //         side: Side.Ask,
-  //       }),
-  //     ],
-  //     taker,
-  //     orderType: OrderType.TwoWay,
-  //     fixedSize: { __kind: 'BaseAsset', legsMultiplierBps: 1_000_000_000 },
-  //     quoteAsset: cvg
-  //       .instrument(new SpotInstrument(cvg, usdcMint))
-  //       .toQuoteAsset(),
-  //     activeWindow: 2,
-  //     settlingWindow: 1,
-  //   });
-  //   const { rfq: rfq2 } = await cvg.rfqs().createAndFinalize({
-  //     instruments: [
-  //       new SpotInstrument(cvg, btcMint, {
-  //         amount: 5,
-  //         side: Side.Bid,
-  //       }),
-  //       new SpotInstrument(cvg, btcMint, {
-  //         amount: 5,
-  //         side: Side.Ask,
-  //       }),
-  //     ],
-  //     taker,
-  //     orderType: OrderType.TwoWay,
-  //     fixedSize: { __kind: 'BaseAsset', legsMultiplierBps: 1_000_000_000 },
-  //     quoteAsset: cvg
-  //       .instrument(new SpotInstrument(cvg, usdcMint))
-  //       .toQuoteAsset(),
-  //     activeWindow: 2,
-  //     settlingWindow: 1,
-  //   });
-  //   //@ts-ignore
-  //   const { rfqResponse: rfqResponse1 } = await cvg.rfqs().respond({
-  //     maker,
-  //     rfq: rfq1.address,
-  //     bid: {
-  //       __kind: 'FixedSize',
-  //       priceQuote: { __kind: 'AbsolutePrice', amountBps: 1_000 },
-  //     },
-  //     ask: null,
-  //     keypair: Keypair.generate(),
-  //   });
-  //   //@ts-ignore
-  //   const { rfqResponse: rfqResponse2 } = await cvg.rfqs().respond({
-  //     maker,
-  //     rfq: rfq2.address,
-  //     bid: null,
-  //     ask: {
-  //       __kind: 'FixedSize',
-  //       priceQuote: { __kind: 'AbsolutePrice', amountBps: 1_000 },
-  //     },
-  //     keypair: Keypair.generate(),
-  //   });
-
-  //   const responses = await cvg.rfqs().findResponsesByRfqs({
-  //     addresses: [rfq1.address, rfq2.address],
-  //   });
-
-  //   for (const response of responses) {
-  //     console.log('Rfq response: ' + response.address.toString());
-  //   }
-  // });
-
-  test('[rfqModule] it can create and finalize RFQ, respond, confirm response, settle 2 party default', async () => {
-    const { rfq } = await cvg.rfqs().createAndFinalize({
-      instruments: [
-        new SpotInstrument(cvg, btcMint, {
-          amount: 5,
-          side: Side.Bid,
-        }),
-        new SpotInstrument(cvg, btcMint, {
-          amount: 5,
-          side: Side.Ask,
-        }),
-      ],
-      taker,
-      orderType: OrderType.TwoWay,
-      fixedSize: { __kind: 'BaseAsset', legsMultiplierBps: 1_000_000_000 },
-      quoteAsset: cvg
-        .instrument(new SpotInstrument(cvg, usdcMint))
-        .toQuoteAsset(),
-      activeWindow: 2,
-      settlingWindow: 1,
-    });
-    const { rfqResponse } = await cvg.rfqs().respond({
-      maker,
-      rfq: rfq.address,
-      bid: {
-        __kind: 'FixedSize',
-        priceQuote: { __kind: 'AbsolutePrice', amountBps: 1_000 },
-      },
-      ask: null,
-      keypair: Keypair.generate(),
-    });
-=======
   });
 });
 
@@ -3703,70 +1852,11 @@
     response: rfqResponse.address,
     side: Side.Bid,
   });
->>>>>>> 74839c43
-
-    await cvg.rfqs().confirmResponse({
-      taker,
+
+  sleep(3_001).then(async () => {
+    await cvg.rfqs().settleTwoPartyDefault({
       rfq: rfq.address,
       response: rfqResponse.address,
-      side: Side.Bid,
-      overrideLegMultiplierBps: null,
     });
-<<<<<<< HEAD
-
-    sleep(3_001).then(async () => {
-      await cvg.rfqs().settleTwoPartyDefault({
-        rfq: rfq.address,
-        response: rfqResponse.address,
-      });
-    });
-
-    // const refreshedResponse = await cvg.rfqs().refreshResponse(rfqResponse);
-
-    // await sleep(3_001);
-    // spok(t, refreshedResponse, {
-    //   $topic: 'Settle 2 party default',
-    //   model: 'response',
-    //   takerCollateralLocked: spokSameBignum(0),
-    //   makerCollateralLocked: spokSameBignum(0),
-    // });
-  });
-
-  test('[rfq module] it can find all rfqs by instrument as leg', async (t: Test) => {
-    const spotInstrument = cvg.programs().getSpotInstrument();
-    const rfqs = await cvg
-      .rfqs()
-      .findByInstrument({ instrumentProgram: spotInstrument });
-    t.assert(rfqs.length > 0, 'rfqs should be greater than 0');
-  });
-
-  test('[rfq module] it can find all rfqs which are active', async (t: Test) => {
-    const rfqs = await cvg.rfqs().findRfqsByActive({});
-    t.assert(rfqs.length > 0, 'rfqs should be greater than 0');
-  });
-
-  // test('[rfq module] it can find all rfqs by token mint address [EuropeanPut]', async (t: Test) => {
-  //   const rfqs = await cvg
-  //     .rfqs()
-  //     .findByToken({ mintAddress: europeanOptionPutMint });
-  //   t.assert(rfqs.length > 0, 'rfqs should be greater than 0');
-  // });
-
-  test('[rfq module] it can find all rfqs by token mint address [usdcMint]', async (t: Test) => {
-    const rfqs = await cvg
-      .rfqs()
-      .findByToken({ mintAddress: usdcMint.address });
-    t.assert(rfqs.length > 0, 'rfqs should be greater than 0');
-  });
-
-  test('[rfq module] it can find all responses by maker  address', async (t: Test) => {
-    const responses = await cvg
-      .rfqs()
-      .findResponsesByOwner({ address: maker.publicKey });
-    t.assert(responses.length > 0, 'responses should be greater than 0');
-  });
-}
-=======
-  });
-});
->>>>>>> 74839c43
+  });
+});