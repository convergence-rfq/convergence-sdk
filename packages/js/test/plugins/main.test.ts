import test, { Test } from 'tape';
import spok from 'spok';
<<<<<<< HEAD
import { Keypair } from '@solana/web3.js';
//@ts-ignore
=======
import { Keypair, PublicKey } from '@solana/web3.js';
>>>>>>> 09617c37
import { sleep } from '@bundlr-network/client/build/common/utils';
import { OptionMarketWithKey } from '@mithraic-labs/psy-american';
import * as anchor from '@project-serum/anchor';
import {
  SWITCHBOARD_BTC_ORACLE,
  SWITCHBOARD_SOL_ORACLE,
  SKIP_PREFLIGHT,
  convergenceCli,
  killStuckProcess,
  spokSamePubkey,
  //@ts-ignore
  initializeNewOptionMeta,
  initializePsyoptionsAmerican,
  setupAccounts,
  BTC_DECIMALS,
  USDC_DECIMALS,
} from '../helpers';
import { Convergence } from '@/Convergence';
import {
  Mint,
  token,
  Side,
  RiskCategory,
  SpotInstrument,
  OrderType,
  //@ts-ignore
  PsyoptionsEuropeanInstrument,
<<<<<<< HEAD
  //@ts-ignore
=======
  PsyoptionsAmericanInstrument,
>>>>>>> 09617c37
  OptionType,
  InstrumentType,
  Token,
  //@ts-ignore
  StoredResponseState,
  //@ts-ignore
  AuthoritySide,
  //@ts-ignore
  StoredRfqState,
  legsToInstruments,
  Signer,
} from '@/index';

killStuckProcess();

let cvg: Convergence;

let usdcMint: Mint;
let btcMint: Mint;
let solMint: Mint;

let dao: Signer;

let maker: Keypair; // LxnEKWoRhZizxg4nZJG8zhjQhCLYxcTjvLp9ATDUqNS
let taker: Keypair; // BDiiVDF1aLJsxV6BDnP3sSVkCEm9rBt7n1T1Auq1r4Ux

let daoBTCWallet: Token;
let daoUSDCWallet: Token;

let makerUSDCWallet: Token;
let makerBTCWallet: Token;

let takerUSDCWallet: Token;
let takerBTCWallet: Token;
let takerSOLWallet: Token;

const WALLET_AMOUNT = 9_000 * 10 ** BTC_DECIMALS;
const COLLATERAL_AMOUNT = 1_000_000 * 10 ** USDC_DECIMALS;

// SETUP

let optionMarket: OptionMarketWithKey | null;
let optionMarketPubkey: PublicKey;

let europeanOptionPutMint: PublicKey;
test('[setup] it can create Convergence instance', async (t: Test) => {
  cvg = await convergenceCli(SKIP_PREFLIGHT);

  dao = cvg.rpc().getDefaultFeePayer();

  const context = await setupAccounts(cvg, WALLET_AMOUNT, dao.publicKey);
  maker = context.maker;
  taker = context.taker;

  usdcMint = context.usdcMint;
  btcMint = context.btcMint;
  solMint = context.solMint;

  daoUSDCWallet = context.daoUSDCWallet;
  daoBTCWallet = context.daoBTCWallet;

  makerUSDCWallet = context.makerUSDCWallet;
  makerBTCWallet = context.makerBTCWallet;

  takerUSDCWallet = context.takerUSDCWallet;
  takerBTCWallet = context.takerBTCWallet;
  takerSOLWallet = context.takerSOLWallet;

  t.same(
    daoBTCWallet.ownerAddress.toString(),
    dao.publicKey.toString(),
    'same owner'
  );
  spok(t, daoBTCWallet, {
    $topic: 'token model',
    model: 'token',
  });

  t.same(
    daoUSDCWallet.ownerAddress.toString(),
    dao.publicKey.toString(),
    'same owner'
  );
  spok(t, daoUSDCWallet, {
    $topic: 'token model',
    model: 'token',
  });

  t.same(
    makerBTCWallet.ownerAddress.toString(),
    maker.publicKey.toString(),
    'same owner'
  );
  spok(t, makerBTCWallet, {
    $topic: 'token model',
    model: 'token',
  });

  t.same(
    takerBTCWallet.ownerAddress.toString(),
    taker.publicKey.toString(),
    'same owner'
  );
  spok(t, takerBTCWallet, {
    $topic: 'token model',
    model: 'token',
  });

  t.same(
    takerSOLWallet.ownerAddress.toString(),
    taker.publicKey.toString(),
    'same owner'
  );
  spok(t, takerSOLWallet, {
    $topic: 'token model',
    model: 'token',
  });
});

// // PROTOCOL

test('[protocolModule] it can initialize the protocol', async (t: Test) => {
  const { protocol } = await cvg.protocol().initialize({
    collateralMint: usdcMint.address,
  });
  t.same(
    cvg.protocol().pdas().protocol().toString(),
    protocol.address.toString(),
    'same address'
  );
  spok(t, protocol, {
    $topic: 'protocol model',
    model: 'protocol',
  });
});

test('[protocolModule] it can add instruments', async () => {
  await cvg.protocol().addInstrument({
    authority: dao,
    instrumentProgram: cvg.programs().getSpotInstrument().address,
    canBeUsedAsQuote: true,
    validateDataAccountAmount: 1,
    prepareToSettleAccountAmount: 7,
    settleAccountAmount: 3,
    revertPreparationAccountAmount: 3,
    cleanUpAccountAmount: 4,
  });
  await cvg.protocol().addInstrument({
    authority: dao,
    instrumentProgram: cvg.programs().getPsyoptionsEuropeanInstrument().address,
    canBeUsedAsQuote: true,
    validateDataAccountAmount: 2,
    prepareToSettleAccountAmount: 7,
    settleAccountAmount: 3,
    revertPreparationAccountAmount: 3,
    cleanUpAccountAmount: 4,
  });
  await cvg.protocol().addInstrument({
    authority: dao,
    instrumentProgram: cvg.programs().getPsyoptionsAmericanInstrument().address,
    canBeUsedAsQuote: true,
    validateDataAccountAmount: 2,
    prepareToSettleAccountAmount: 7,
    settleAccountAmount: 3,
    revertPreparationAccountAmount: 3,
    cleanUpAccountAmount: 4,
  });
});

test('[protocolModule] it can add BTC and SOL base assets', async (t: Test) => {
  const { baseAsset: baseBTCAsset } = await cvg.protocol().addBaseAsset({
    authority: dao,
    index: { value: 0 },
    ticker: 'BTC',
    riskCategory: RiskCategory.VeryLow,
    priceOracle: { __kind: 'Switchboard', address: SWITCHBOARD_BTC_ORACLE },
  });
  spok(t, baseBTCAsset, {
    $topic: 'baseAsset model',
    model: 'baseAsset',
    index: { value: 0 },
    ticker: 'BTC',
  });

  const { baseAsset: baseSOLAsset } = await cvg.protocol().addBaseAsset({
    authority: dao,
    index: { value: 1 },
    ticker: 'SOL',
    riskCategory: RiskCategory.VeryLow,
    priceOracle: { __kind: 'Switchboard', address: SWITCHBOARD_SOL_ORACLE },
  });
  spok(t, baseSOLAsset, {
    $topic: 'baseAsset model',
    model: 'baseAsset',
    index: { value: 1 },
    ticker: 'SOL',
  });
});

test('[protocolModule] it can register mints', async (t: Test) => {
  const { registeredMint: btcRegisteredMint } = await cvg
    .protocol()
    .registerMint({
      baseAssetIndex: 0,
      mint: btcMint.address,
    });
  t.same(
    btcRegisteredMint.mintAddress.toString(),
    btcMint.address.toString(),
    'same address'
  );
  spok(t, btcRegisteredMint, {
    $topic: 'registeredMint model',
    model: 'registeredMint',
  });

  const { registeredMint: solRegisteredMint } = await cvg
    .protocol()
    .registerMint({
      baseAssetIndex: 1,
      mint: solMint.address,
    });
  t.same(
    solRegisteredMint.mintAddress.toString(),
    solMint.address.toString(),
    'same address'
  );
  spok(t, solRegisteredMint, {
    $topic: 'registeredMint model',
    model: 'registeredMint',
  });

  const { registeredMint: usdcRegisteredMint } = await cvg
    .protocol()
    .registerMint({
      mint: usdcMint.address,
    });
  t.same(
    usdcRegisteredMint.mintAddress.toString(),
    usdcMint.address.toString(),
    'same address'
  );
  spok(t, usdcRegisteredMint, {
    $topic: 'registeredMint model',
    model: 'registeredMint',
  });
});

// PROTOCOL UTILS

test('[protocolModule] it can get base assets', async (t: Test) => {
  const baseAssets = await cvg.protocol().getBaseAssets();
  spok(t, baseAssets[0], {
    $topic: 'Get Base Assets',
    model: 'baseAsset',
    index: {
      value: 0,
    },
    ticker: 'BTC',
    riskCategory: 0,
  });
  spok(t, baseAssets[1], {
    $topic: 'Get Base Assets',
    model: 'baseAsset',
    index: {
      value: 1,
    },
    ticker: 'SOL',
    riskCategory: 0,
  });
});

// RISK ENGINE

test('[riskEngineModule] it can initialize the default risk engine config', async () => {
  await cvg.riskEngine().initializeConfig();
});

test('[riskEngineModule] it can set spot, American and European option instrument types', async () => {
  await cvg.riskEngine().setInstrumentType({
    instrumentProgram: cvg.programs().getSpotInstrument().address,
    instrumentType: InstrumentType.Spot,
  });
  await cvg.riskEngine().setInstrumentType({
    instrumentProgram: cvg.programs().getPsyoptionsAmericanInstrument().address,
    instrumentType: InstrumentType.Option,
  });
  await cvg.riskEngine().setInstrumentType({
    instrumentProgram: cvg.programs().getPsyoptionsEuropeanInstrument().address,
    instrumentType: InstrumentType.Option,
  });
});

// // COLLATERAL

test('[collateralModule] it can initialize collateral', async (t: Test) => {
  const { collateral: takerCollateral } = await cvg.collateral().initialize({
    user: taker,
  });
  const { collateral: makerCollateral } = await cvg.collateral().initialize({
    user: maker,
  });

  const foundTakercollateral = await cvg
    .collateral()
    .findByAddress({ address: takerCollateral.address });
  t.same(
    foundTakercollateral.address.toString(),
    takerCollateral.address.toString(),
    'same address'
  );
  spok(t, takerCollateral, {
    $topic: 'collateral model',
    model: 'collateral',
  });

  const foundMakercollateral = await cvg
    .collateral()
    .findByAddress({ address: makerCollateral.address });
  t.same(
    foundMakercollateral.address.toString(),
    makerCollateral.address.toString(),
    'same address'
  );
  spok(t, makerCollateral, {
    $topic: 'Initialize Collateral',
    model: 'collateral',
  });
});

test('[collateralModule] it can fund collateral', async (t: Test) => {
  await cvg.collateral().fund({
    userTokens: takerUSDCWallet.address,
    user: taker,
    amount: COLLATERAL_AMOUNT,
  });
  await cvg.collateral().fund({
    userTokens: makerUSDCWallet.address,
    user: maker,
    amount: COLLATERAL_AMOUNT,
  });

  const takerCollateralTokenPda = cvg
    .collateral()
    .pdas()
    .collateralToken({ user: taker.publicKey });
  const makerCollateralTokenPda = cvg
    .collateral()
    .pdas()
    .collateralToken({ user: maker.publicKey });

  const protocol = await cvg.protocol().get();
  const collateralMint = await cvg
    .tokens()
    .findMintByAddress({ address: protocol.collateralMint });

  const takerCollateralTokenAccount = await cvg
    .tokens()
    .findTokenByAddress({ address: takerCollateralTokenPda });
  const makerCollateralTokenAccount = await cvg
    .tokens()
    .findTokenByAddress({ address: makerCollateralTokenPda });

  t.same(
    takerCollateralTokenAccount.mintAddress.toString(),
    collateralMint.address.toString(),
    'same address'
  );
  spok(t, takerCollateralTokenAccount, {
    $topic: 'collateral model',
    model: 'token',
    amount: token(COLLATERAL_AMOUNT),
  });

  t.same(
    makerCollateralTokenAccount.mintAddress.toString(),
    collateralMint.address.toString(),
    'same address'
  );
  spok(t, makerCollateralTokenAccount, {
    $topic: 'collateral model',
    model: 'token',
    amount: token(COLLATERAL_AMOUNT),
  });
});

test('[collateralModule] it can withdraw collateral', async (t: Test) => {
  const amount = 10;

  const protocol = await cvg.protocol().get();
  const collateralMint = await cvg
    .tokens()
    .findMintByAddress({ address: protocol.collateralMint });

  await cvg.collateral().withdraw({
    userTokens: takerUSDCWallet.address,
    user: taker,
    amount,
  });
  await cvg.collateral().withdraw({
    userTokens: makerUSDCWallet.address,
    user: maker,
    amount,
  });

  const refreshedTakerUSDCWallet = await cvg
    .tokens()
    .refreshToken(takerUSDCWallet);
  const refreshedMakerUSDCWallet = await cvg
    .tokens()
    .refreshToken(makerUSDCWallet);

  t.same(
    takerUSDCWallet.mintAddress.toString(),
    collateralMint.address.toString(),
    'same address'
  );
  spok(t, refreshedTakerUSDCWallet, {
    $topic: 'same model',
    model: 'token',
  });

  t.same(
    makerUSDCWallet.mintAddress.toString(),
    collateralMint.address.toString(),
    'same address'
  );
  spok(t, refreshedMakerUSDCWallet, {
    $topic: 'same model',
    model: 'token',
  });

  const makerCollateral = cvg
    .collateral()
    .pdas()
    .collateralToken({ user: maker.publicKey });
  const makerCollateralInfo = await cvg
    .tokens()
    .findTokenByAddress({ address: makerCollateral });
  const takerCollateralInfo = await cvg
    .tokens()
    .findTokenByAddress({ address: makerCollateral });

  t.same(
    makerCollateralInfo.mintAddress.toString(),
    collateralMint.address.toString(),
    'same address'
  );
  spok(t, makerCollateralInfo, {
    $topic: 'same model',
    model: 'token',
  });

  t.same(
    takerCollateralInfo.mintAddress.toString(),
    collateralMint.address.toString(),
    'same address'
  );
  spok(t, takerCollateralInfo, {
    $topic: 'same model',
    model: 'token',
  });
});

<<<<<<< HEAD
// test('[collateralModule] it can find collateral by user', async (t: Test) => {
//   const makerCollateral = await cvg.collateral().findByUser({
//     user: maker.publicKey,
//   });
//   t.same(
//     makerCollateral.user.toString(),
//     maker.publicKey.toString(),
//     'same address'
//   );
//   spok(t, makerCollateral, {
//     $topic: 'same model',
//     model: 'collateral',
//   });
=======
test('[collateralModule] it can find collateral by user', async (t: Test) => {
  const makerCollateral = await cvg.collateral().findByUser({
    user: maker.publicKey,
  });
  t.same(
    makerCollateral.user.toString(),
    maker.publicKey.toString(),
    'same address'
  );
  spok(t, makerCollateral, {
    $topic: 'same model',
    model: 'collateral',
  });

  const takerCollateral = await cvg.collateral().findByUser({
    user: taker.publicKey,
  });
  t.same(
    takerCollateral.user.toString(),
    taker.publicKey.toString(),
    'same address'
  );
  spok(t, takerCollateral, {
    $topic: 'same model',
    model: 'collateral',
  });
});

// RFQ

test('[rfqModule] it can create and finalize RFQ construction', async (t: Test) => {
  const { rfq } = await cvg.rfqs().create({
    quoteAsset: cvg
      .instrument(new SpotInstrument(cvg, usdcMint))
      .toQuoteAsset(),
    instruments: [
      new SpotInstrument(cvg, solMint, {
        amount: 1,
        side: Side.Bid,
      }),
    ],
    orderType: OrderType.Sell,
    fixedSize: { __kind: 'BaseAsset', legsMultiplierBps: 1_000_000_000 },
    activeWindow: 5_000,
    settlingWindow: 1_000,
    taker,
  });
>>>>>>> 09617c37

//   const takerCollateral = await cvg.collateral().findByUser({
//     user: taker.publicKey,
//   });
//   t.same(
//     takerCollateral.user.toString(),
//     taker.publicKey.toString(),
//     'same address'
//   );
//   spok(t, takerCollateral, {
//     $topic: 'same model',
//     model: 'collateral',
//   });
// });

// // RFQ

<<<<<<< HEAD
// test('[rfqModule] it can create and finalize RFQ construction', async (t: Test) => {
//   const { rfq } = await cvg.rfqs().create({
//     quoteAsset: cvg
//       .instrument(new SpotInstrument(cvg, usdcMint))
//       .toQuoteAsset(),
//     instruments: [
//       new SpotInstrument(cvg, btcMint, {
//         amount: 1,
//         side: Side.Bid,
//       }),
//       new SpotInstrument(cvg, btcMint, {
//         amount: 1,
//         side: Side.Bid,
//       }),
//     ],
//     orderType: OrderType.Sell,
//     fixedSize: { __kind: 'BaseAsset', legsMultiplierBps: 1_000_000_000 },
//     activeWindow: 5_000,
//     settlingWindow: 1_000,
//     taker,
//   });
=======
test('[rfqModule] it can create and finalize RFQ in single method', async (t: Test) => {
  const { rfq } = await cvg.rfqs().createAndFinalize({
    instruments: [
      new SpotInstrument(cvg, btcMint, {
        amount: 1,
        side: Side.Bid,
      }),
      new SpotInstrument(cvg, btcMint, {
        amount: 2,
        side: Side.Bid,
      }),
      new SpotInstrument(cvg, btcMint, {
        amount: 5,
        side: Side.Bid,
      }),
    ],
    taker,
    orderType: OrderType.Sell,
    fixedSize: { __kind: 'BaseAsset', legsMultiplierBps: 1_000_000_000 },
    quoteAsset: cvg
      .instrument(new SpotInstrument(cvg, usdcMint))
      .toQuoteAsset(),
  });
>>>>>>> 09617c37

//   const { rfq: finalizedRfq } = await cvg.rfqs().finalizeRfqConstruction({
//     taker,
//     rfq: rfq.address,
//   });

//   spok(t, finalizedRfq, {
//     $topic: 'Finalized RFQ',
//     model: 'rfq',
//     state: StoredRfqState.Active,
//   });
// });

// test('[rfqModule] it can create and finalize RFQ in single method', async (t: Test) => {
//   const { rfq } = await cvg.rfqs().createAndFinalize({
//     instruments: [
//       new SpotInstrument(cvg, btcMint, {
//         amount: 1,
//         side: Side.Bid,
//       }),
//       new SpotInstrument(cvg, btcMint, {
//         amount: 1,
//         side: Side.Bid,
//       }),
//     ],
//     taker,
//     orderType: OrderType.Sell,
//     fixedSize: { __kind: 'BaseAsset', legsMultiplierBps: 1_000_000_000 },
//     quoteAsset: cvg
//       .instrument(new SpotInstrument(cvg, usdcMint))
//       .toQuoteAsset(),
//     activeWindow: 5_000,
//     settlingWindow: 1_000,
//   });

//   const foundRfq = await cvg.rfqs().findRfqByAddress({ address: rfq.address });

<<<<<<< HEAD
//   spok(t, rfq, {
//     $topic: 'Created RFQ',
//     model: 'rfq',
//     address: spokSamePubkey(foundRfq.address),
//     state: StoredRfqState.Active,
//   });
// });

// test('[rfqModule] it can create and finalize, then respond to RFQ and confirm response', async (t: Test) => {
//   const { rfq } = await cvg.rfqs().createAndFinalize({
//     instruments: [
//       new SpotInstrument(cvg, btcMint, {
//         amount: 5,
//         side: Side.Ask,
//       }),
//     ],
//     taker,
//     orderType: OrderType.TwoWay,
//     fixedSize: { __kind: 'BaseAsset', legsMultiplierBps: 1_000_000_000 },
//     quoteAsset: cvg
//       .instrument(new SpotInstrument(cvg, usdcMint))
//       .toQuoteAsset(),
//   });
//   const { rfqResponse } = await cvg.rfqs().respond({
//     maker,
//     rfq: rfq.address,
//     bid: {
//       __kind: 'FixedSize',
//       priceQuote: { __kind: 'AbsolutePrice', amountBps: 1_000 },
//     },
//     ask: null,
//     keypair: Keypair.generate(),
//   });
=======
  spok(t, rfq, {
    $topic: 'Finalized Rfq',
    model: 'rfq',
    address: spokSamePubkey(respondedToRfq.address),
  });
  spok(t, rfqResponse, {
    $topic: 'Responded to Rfq',
    model: 'response',
    state: StoredResponseState.Active,
  });
});
>>>>>>> 09617c37

//   const respondedToRfq = await cvg.rfqs().refreshRfq(rfq.address);

//   spok(t, rfq, {
//     $topic: 'Finalized Rfq',
//     model: 'rfq',
//     address: spokSamePubkey(respondedToRfq.address),
//   });
//   spok(t, rfqResponse, {
//     $topic: 'Responded to Rfq',
//     model: 'response',
//     state: StoredResponseState.Active,
//   });

//   await cvg.rfqs().confirmResponse({
//     taker,
//     rfq: rfq.address,
//     response: rfqResponse.address,
//     side: Side.Bid,
//     overrideLegMultiplierBps: null,
//   });
// });

<<<<<<< HEAD
// test('[rfqModule] it can create and finalize RFQ, cancel RFQ, unlock RFQ collateral, and clean up RFQ', async (t: Test) => {
//   const { rfq } = await cvg.rfqs().create({
//     taker,
//     quoteAsset: cvg
//       .instrument(new SpotInstrument(cvg, usdcMint))
//       .toQuoteAsset(),
//     instruments: [
//       new SpotInstrument(cvg, btcMint, {
//         amount: 1,
//         side: Side.Bid,
//       }),
//     ],
//     orderType: OrderType.Sell,
//     fixedSize: { __kind: 'QuoteAsset', quoteAmount: 1 },
//     activeWindow: 5_000,
//     settlingWindow: 1_000,
//   });
=======
  const refreshedRfq = await cvg.rfqs().refreshRfq(rfq);
>>>>>>> 09617c37

//   await cvg.rfqs().finalizeRfqConstruction({
//     taker,
//     rfq: rfq.address,
//   });

<<<<<<< HEAD
//   await cvg.rfqs().cancelRfq({
//     taker,
//     rfq: rfq.address,
//   });

//   let refreshedRfq = await cvg.rfqs().refreshRfq(rfq);

//   spok(t, refreshedRfq, {
//     $topic: 'Cancelled RFQ',
//     model: 'rfq',
//     state: StoredRfqState.Canceled,
//   });

//   await cvg.rfqs().unlockRfqCollateral({
//     rfq: rfq.address,
//   });
=======
  // await cvg.rfqs().unlockRfqCollateral({
  //   rfq: rfq.address,
  // });

  // refreshedRfq = await cvg.rfqs().refreshRfq(rfq);

  // spok(t, refreshedRfq, {
  //   $topic: 'Unlocked rfq collateral',
  //   model: 'rfq',
  //   // nonResponseTakerCollateralLocked: new BN(0),
  // });

  // await cvg.rfqs().cleanUpRfq({
  //   rfq: rfq.address,
  //   taker: taker.publicKey,
  // });
});
>>>>>>> 09617c37

//   refreshedRfq = await cvg.rfqs().refreshRfq(rfq);

//   spok(t, refreshedRfq, {
//     $topic: 'Unlocked rfq collateral',
//     model: 'rfq',
//     // nonResponseTakerCollateralLocked: new BN(0),
//   });

//   await cvg.rfqs().cleanUpRfq({
//     rfq: rfq.address,
//     taker: taker.publicKey,
//   });
// });

// test('[rfqModule] it can create and finalize RFQ, respond, confirm response, prepare settlement, prepare more legs settlement, settle', async (t: Test) => {
//   const { rfq } = await cvg.rfqs().createAndFinalize({
//     instruments: [
//       new SpotInstrument(cvg, btcMint, {
//         amount: 5,
//         side: Side.Bid,
//       }),
//       new SpotInstrument(cvg, btcMint, {
//         amount: 5,
//         side: Side.Ask,
//       }),
//       new SpotInstrument(cvg, btcMint, {
//         amount: 2,
//         side: Side.Ask,
//       }),
//     ],
//     taker,
//     orderType: OrderType.TwoWay,
//     fixedSize: { __kind: 'BaseAsset', legsMultiplierBps: 1_000_000_000 },
//     quoteAsset: cvg
//       .instrument(new SpotInstrument(cvg, usdcMint))
//       .toQuoteAsset(),
//   });
//   const { rfqResponse } = await cvg.rfqs().respond({
//     maker,
//     rfq: rfq.address,
//     bid: {
//       __kind: 'FixedSize',
//       priceQuote: { __kind: 'AbsolutePrice', amountBps: 1_000 },
//     },
//     ask: null,
//     keypair: Keypair.generate(),
//   });

//   await cvg.rfqs().confirmResponse({
//     taker,
//     rfq: rfq.address,
//     response: rfqResponse.address,
//     side: Side.Bid,
//     overrideLegMultiplierBps: null,
//   });

//   await cvg.rfqs().prepareSettlement({
//     caller: taker,
//     rfq: rfq.address,
//     response: rfqResponse.address,
//     side: AuthoritySide.Taker,
//     legAmountToPrepare: 2,
//     quoteMint: usdcMint,
//   });

//   await cvg.rfqs().prepareSettlement({
//     caller: maker,
//     rfq: rfq.address,
//     response: rfqResponse.address,
//     side: AuthoritySide.Maker,
//     legAmountToPrepare: 2,
//     quoteMint: usdcMint,
//   });

//   await cvg.rfqs().prepareMoreLegsSettlement({
//     caller: taker,
//     rfq: rfq.address,
//     response: rfqResponse.address,
//     side: AuthoritySide.Taker,
//     legAmountToPrepare: 1,
//   });

<<<<<<< HEAD
//   await cvg.rfqs().prepareMoreLegsSettlement({
//     caller: maker,
//     rfq: rfq.address,
//     response: rfqResponse.address,
//     side: AuthoritySide.Maker,
//     legAmountToPrepare: 1,
//   });
=======
  await cvg.rfqs().settle({
    maker: maker.publicKey,
    taker: taker.publicKey,
    rfq: rfq.address,
    response: rfqResponse.address,

    quoteMint: usdcMint,
  });
>>>>>>> 09617c37

//   let refreshedResponse = await cvg.rfqs().refreshResponse(rfqResponse);

//   spok(t, refreshedResponse, {
//     $topic: 'Prepared Settlement',
//     model: 'response',
//     state: StoredResponseState.ReadyForSettling,
//   });

<<<<<<< HEAD
//   await cvg.rfqs().settle({
//     maker: maker.publicKey,
//     taker: taker.publicKey,
//     rfq: rfq.address,
//     response: rfqResponse.address,
//     quoteMint: usdcMint,
//   });
=======
test('[rfqModule] it can create/finalize Rfq, respond, confirm resp, prepare settlemt, settle, unlock resp collat, and clean up resp legs', async (t: Test) => {
  const { rfq } = await cvg.rfqs().createAndFinalize({
    instruments: [
      new SpotInstrument(cvg, btcMint, {
        amount: 5,
        side: Side.Bid,
      }),
      new SpotInstrument(cvg, btcMint, {
        amount: 3,
        side: Side.Ask,
      }),
    ],
    taker,
    orderType: OrderType.TwoWay,
    fixedSize: { __kind: 'BaseAsset', legsMultiplierBps: 1_000_000_000 },
    quoteAsset: cvg
      .instrument(new SpotInstrument(cvg, usdcMint))
      .toQuoteAsset(),
    activeWindow: 5_000,
    settlingWindow: 1_000,
  });
  const { rfqResponse } = await cvg.rfqs().respond({
    maker,
    rfq: rfq.address,
    bid: {
      __kind: 'FixedSize',
      priceQuote: { __kind: 'AbsolutePrice', amountBps: 1_000 },
    },
    ask: null,
    keypair: Keypair.generate(),
  });
>>>>>>> 09617c37

//   refreshedResponse = await cvg.rfqs().refreshResponse(refreshedResponse);

<<<<<<< HEAD
//   spok(t, refreshedResponse, {
//     $topic: 'Settled',
//     model: 'response',
//     state: StoredResponseState.Settled,
//   });
// });
=======
  // TODO: we have to pass the baseAssetMints manually
  // we need a method with type (baseAssetIndex) -> Mint or MintPubkey
  // then the baseAssetMints could be extracted from the rfq's legs
  await cvg.rfqs().prepareSettlement({
    caller: taker,
    rfq: rfq.address,
    response: rfqResponse.address,
    side: AuthoritySide.Taker,
    legAmountToPrepare: 2,
    quoteMint: usdcMint,
  });
  // const firstToPrepare = taker.publicKey;
>>>>>>> 09617c37

// test('[rfqModule] it can create/finalize Rfq, respond, confirm resp, prepare settlemt, partially settle legs', async (t: Test) => {
//   const { rfq } = await cvg.rfqs().createAndFinalize({
//     instruments: [
//       new SpotInstrument(cvg, btcMint, {
//         amount: 5,
//         side: Side.Bid,
//       }),
//       new SpotInstrument(cvg, btcMint, {
//         amount: 3,
//         side: Side.Ask,
//       }),
//     ],
//     taker,
//     orderType: OrderType.TwoWay,
//     fixedSize: { __kind: 'BaseAsset', legsMultiplierBps: 1_000_000_000 },
//     quoteAsset: cvg
//       .instrument(new SpotInstrument(cvg, usdcMint))
//       .toQuoteAsset(),
//     activeWindow: 5_000,
//     settlingWindow: 1_000,
//   });
//   const { rfqResponse } = await cvg.rfqs().respond({
//     maker,
//     rfq: rfq.address,
//     bid: {
//       __kind: 'FixedSize',
//       priceQuote: { __kind: 'AbsolutePrice', amountBps: 1_000 },
//     },
//     ask: null,
//     keypair: Keypair.generate(),
//   });

//   await cvg.rfqs().confirmResponse({
//     taker,
//     rfq: rfq.address,
//     response: rfqResponse.address,
//     side: Side.Bid,
//     overrideLegMultiplierBps: null,
//   });

//   await cvg.rfqs().prepareSettlement({
//     caller: taker,
//     rfq: rfq.address,
//     response: rfqResponse.address,
//     side: AuthoritySide.Taker,
//     legAmountToPrepare: 2,
//     quoteMint: usdcMint,
//   });

<<<<<<< HEAD
//   await cvg.rfqs().prepareSettlement({
//     caller: maker,
//     rfq: rfq.address,
//     response: rfqResponse.address,
//     side: AuthoritySide.Maker,
//     legAmountToPrepare: 2,
//     quoteMint: usdcMint,
//   });

//   let refreshedResponse = await cvg.rfqs().refreshResponse(rfqResponse);
=======
  await cvg.rfqs().settle({
    maker: maker.publicKey,
    taker: taker.publicKey,
    rfq: rfq.address,
    response: rfqResponse.address,

    quoteMint: usdcMint,
  });
>>>>>>> 09617c37

//   spok(t, refreshedResponse, {
//     $topic: 'Prepared Settlement',
//     model: 'response',
//     state: StoredResponseState.ReadyForSettling,
//   });

<<<<<<< HEAD
//   await cvg.rfqs().partiallySettleLegs({
//     rfq: rfq.address,
//     response: rfqResponse.address,
//     maker: maker.publicKey,
//     taker: taker.publicKey,
//     legAmountToSettle: 1,
//   });

//   await cvg.rfqs().settle({
//     maker: maker.publicKey,
//     taker: taker.publicKey,
//     rfq: rfq.address,
//     response: rfqResponse.address,
//     quoteMint: usdcMint,
//   });

//   refreshedResponse = await cvg.rfqs().refreshResponse(rfqResponse);

//   spok(t, refreshedResponse, {
//     $topic: 'Settled',
//     model: 'response',
//     state: StoredResponseState.Settled,
//   });
// });

// test('[rfqModule] it can unlock RFQ collateral and clean up', async (t: Test) => {
//   const { rfq } = await cvg.rfqs().create({
//     taker,
//     quoteAsset: cvg
//       .instrument(new SpotInstrument(cvg, usdcMint))
//       .toQuoteAsset(),
//     instruments: [
//       new SpotInstrument(cvg, btcMint, {
//         amount: 1,
//         side: Side.Bid,
//       }),
//     ],
//     orderType: OrderType.Sell,
//     fixedSize: { __kind: 'QuoteAsset', quoteAmount: 1 },
//     activeWindow: 5_000,
//     settlingWindow: 1_000,
//   });

//   await cvg.rfqs().finalizeRfqConstruction({
//     taker,
//     rfq: rfq.address,
//   });

//   await cvg.rfqs().cancelRfq({
//     taker,
//     rfq: rfq.address,
//   });

//   let refreshedRfq = await cvg.rfqs().refreshRfq(rfq);

//   spok(t, refreshedRfq, {
//     $topic: 'rfq model',
//     model: 'rfq',
//     state: StoredRfqState.Canceled,
//   });

//   await cvg.rfqs().unlockRfqCollateral({
//     rfq: rfq.address,
//   });

//   refreshedRfq = await cvg.rfqs().refreshRfq(rfq);
=======
  spok(t, refreshedResponse, {
    $topic: 'Settled',
    model: 'response',
    state: StoredResponseState.Settled,
  });

  //unlockResponseCollateral

  // await cvg.rfqs().unlockResponseCollateral({
  //   rfq: rfq.address,
  //   response: rfqResponse.address,
  // });

  // //TODO: fix BN types (test currently passes, value is 0 on both sides)
  // spok(t, refreshedResponse, {
  //   $topic: 'Unlocked response collateral',
  //   model: 'response',
  //   // makerCollateralLocked: new BN(0),
  //   // takerCollateralLocked: new BN(0),
  // });

  // await cvg.rfqs().cleanUpResponseLegs({
  //   dao: dao.publicKey,
  //   rfq: rfq.address,
  //   response: rfqResponse.address,
  //   firstToPrepare,

  //   legAmountToClear: 1,
  // });
});

test('[rfqModule] it can create/finalize Rfq, respond, confirm resp, prepare settlemt, partially settle legs', async (t: Test) => {
  const { rfq } = await cvg.rfqs().createAndFinalize({
    instruments: [
      new SpotInstrument(cvg, btcMint, {
        amount: 5,
        side: Side.Bid,
      }),
      new SpotInstrument(cvg, btcMint, {
        amount: 3,
        side: Side.Ask,
      }),
    ],
    taker,
    orderType: OrderType.TwoWay,
    fixedSize: { __kind: 'BaseAsset', legsMultiplierBps: 1_000_000_000 },
    quoteAsset: cvg
      .instrument(new SpotInstrument(cvg, usdcMint))
      .toQuoteAsset(),
    activeWindow: 5_000,
    settlingWindow: 1_000,
  });
  const { rfqResponse } = await cvg.rfqs().respond({
    maker,
    rfq: rfq.address,
    bid: {
      __kind: 'FixedSize',
      priceQuote: { __kind: 'AbsolutePrice', amountBps: 1_000 },
    },
    ask: null,
    keypair: Keypair.generate(),
  });
>>>>>>> 09617c37

//   spok(t, refreshedRfq, {
//     $topic: 'Unlocked rfq collateral',
//     model: 'rfq',
//     // nonResponseTakerCollateralLocked: new BN(0),
//   });

<<<<<<< HEAD
//   await cvg.rfqs().cleanUpRfq({
//     rfq: rfq.address,
//     taker: taker.publicKey,
//   });
// });
=======
  // TODO: we have to pass the baseAssetMints manually
  // we need a method with type (baseAssetIndex) -> Mint or MintPubkey
  // then the baseAssetMints could be extracted from the rfq's legs
  await cvg.rfqs().prepareSettlement({
    caller: taker,
    rfq: rfq.address,
    response: rfqResponse.address,
    side: AuthoritySide.Taker,
    legAmountToPrepare: 2,
    quoteMint: usdcMint,
  });
  // const firstToPrepare = taker.publicKey;
>>>>>>> 09617c37

// test('[rfqModule] it can create and finalize RFQ, respond, confirm response, prepare settlement, prepare more legs settlement, settle', async (t: Test) => {
//   const { rfq } = await cvg.rfqs().createAndFinalize({
//     instruments: [
//       new SpotInstrument(cvg, btcMint, {
//         amount: 5,
//         side: Side.Bid,
//       }),
//       new SpotInstrument(cvg, btcMint, {
//         amount: 5,
//         side: Side.Ask,
//       }),
//       new SpotInstrument(cvg, btcMint, {
//         amount: 2,
//         side: Side.Ask,
//       }),
//     ],
//     taker,
//     orderType: OrderType.TwoWay,
//     fixedSize: { __kind: 'BaseAsset', legsMultiplierBps: 1_000_000_000 },
//     quoteAsset: cvg
//       .instrument(new SpotInstrument(cvg, usdcMint))
//       .toQuoteAsset(),
//   });
//   const { rfqResponse } = await cvg.rfqs().respond({
//     maker,
//     rfq: rfq.address,
//     bid: {
//       __kind: 'FixedSize',
//       priceQuote: { __kind: 'AbsolutePrice', amountBps: 1_000 },
//     },
//     keypair: Keypair.generate(),
//   });

<<<<<<< HEAD
//   await cvg.rfqs().confirmResponse({
//     taker,
//     rfq: rfq.address,
//     response: rfqResponse.address,
//     side: Side.Bid,
//     overrideLegMultiplierBps: null,
//   });

//   await cvg.rfqs().prepareSettlement({
//     caller: taker,
//     rfq: rfq.address,
//     response: rfqResponse.address,
//     side: AuthoritySide.Taker,
//     legAmountToPrepare: 2,
//     quoteMint: usdcMint,
//   });

//   await cvg.rfqs().prepareSettlement({
//     caller: maker,
//     rfq: rfq.address,
//     response: rfqResponse.address,
//     side: AuthoritySide.Maker,
//     legAmountToPrepare: 2,
//     quoteMint: usdcMint,
//   });
=======
  let refreshedResponse = await cvg.rfqs().refreshResponse(rfqResponse);
>>>>>>> 09617c37

//   await cvg.rfqs().prepareMoreLegsSettlement({
//     caller: taker,
//     rfq: rfq.address,
//     response: rfqResponse.address,
//     side: AuthoritySide.Taker,
//     legAmountToPrepare: 1,
//   });

<<<<<<< HEAD
//   await cvg.rfqs().prepareMoreLegsSettlement({
//     caller: maker,
//     rfq: rfq.address,
//     response: rfqResponse.address,
//     side: AuthoritySide.Maker,
//     legAmountToPrepare: 1,
//   });

//   let refreshedResponse = await cvg.rfqs().refreshResponse(rfqResponse);

//   spok(t, refreshedResponse, {
//     $topic: 'Prepared Settlement',
//     model: 'response',
//     state: StoredResponseState.ReadyForSettling,
//   });

//   await cvg.rfqs().settle({
//     maker: maker.publicKey,
//     taker: taker.publicKey,
//     rfq: rfq.address,
//     response: rfqResponse.address,
//     quoteMint: usdcMint,
//   });

//   refreshedResponse = await cvg.rfqs().refreshResponse(refreshedResponse);

//   spok(t, refreshedResponse, {
//     $topic: 'Settled',
//     model: 'response',
//     state: StoredResponseState.Settled,
//   });
// });

// test('[rfqModule] it can create/finalize Rfq, respond, confirm resp, prepare settlemt, settle, unlock resp collat, and clean up resp legs', async (t: Test) => {
//   const { rfq } = await cvg.rfqs().createAndFinalize({
//     instruments: [
//       new SpotInstrument(cvg, btcMint, {
//         amount: 5,
//         side: Side.Bid,
//       }),
//       new SpotInstrument(cvg, btcMint, {
//         amount: 3,
//         side: Side.Ask,
//       }),
//     ],
//     taker,
//     orderType: OrderType.TwoWay,
//     fixedSize: { __kind: 'QuoteAsset', quoteAmount: 1 },
//     quoteAsset: cvg
//       .instrument(new SpotInstrument(cvg, usdcMint))
//       .toQuoteAsset(),
//     activeWindow: 5_000,
//     settlingWindow: 1_000,
//   });
//   const { rfqResponse } = await cvg.rfqs().respond({
//     maker,
//     rfq: rfq.address,
//     bid: {
//       __kind: 'FixedSize',
//       priceQuote: { __kind: 'AbsolutePrice', amountBps: 10 },
//     },
//     ask: null,
//     keypair: Keypair.generate(),
//   });

//   await cvg.rfqs().confirmResponse({
//     taker,
//     rfq: rfq.address,
//     response: rfqResponse.address,
//     side: Side.Bid,
//     overrideLegMultiplierBps: null,
//   });

//   let refreshedResponse = await cvg.rfqs().refreshResponse(rfqResponse);

//   await cvg.rfqs().prepareSettlement({
//     caller: taker,
//     rfq: rfq.address,
//     response: rfqResponse.address,
//     side: AuthoritySide.Taker,
//     legAmountToPrepare: 2,
//     quoteMint: usdcMint,
//   });
//   const firstToPrepare = taker.publicKey;

//   await cvg.rfqs().prepareSettlement({
//     caller: maker,
//     rfq: rfq.address,
//     response: rfqResponse.address,
//     side: AuthoritySide.Maker,
//     legAmountToPrepare: 2,
//     quoteMint: usdcMint,
//   });
=======
  await cvg.rfqs().partiallySettleLegs({
    rfq: rfq.address,
    response: rfqResponse.address,
    maker: maker.publicKey,
    taker: taker.publicKey,
    legAmountToSettle: 1,
  });

  await cvg.rfqs().settle({
    maker: maker.publicKey,
    taker: taker.publicKey,
    rfq: rfq.address,
    response: rfqResponse.address,

    quoteMint: usdcMint,
  });
>>>>>>> 09617c37

//   refreshedResponse = await cvg.rfqs().refreshResponse(rfqResponse);

<<<<<<< HEAD
//   spok(t, refreshedResponse, {
//     $topic: 'Prepared Settlement',
//     model: 'response',
//     state: StoredResponseState.ReadyForSettling,
//   });

//   await cvg.rfqs().settle({
//     maker: maker.publicKey,
//     taker: taker.publicKey,
//     rfq: rfq.address,
//     response: rfqResponse.address,
//     quoteMint: usdcMint,
//   });

//   refreshedResponse = await cvg.rfqs().refreshResponse(rfqResponse);
=======
  spok(t, refreshedResponse, {
    $topic: 'Settled',
    model: 'response',
    state: StoredResponseState.Settled,
  });
});
>>>>>>> 09617c37

//   spok(t, refreshedResponse, {
//     $topic: 'Settled',
//     model: 'response',
//     state: StoredResponseState.Settled,
//   });

//   // getting error  6028: no collateral locked
//   // await cvg.rfqs().unlockResponseCollateral({
//   //   rfq: rfq.address,
//   //   response: rfqResponse.address,
//   // });

//   spok(t, refreshedResponse, {
//     $topic: 'Unlocked response collateral',
//     model: 'response',
//     // makerCollateralLocked: new BN(0),
//     // takerCollateralLocked: new BN(0),
//   });

<<<<<<< HEAD
//   await cvg.rfqs().cleanUpResponseLegs({
//     dao: dao.publicKey,
//     rfq: rfq.address,
//     response: rfqResponse.address,
//     firstToPrepare,
//     legAmountToClear: 1,
//   });
// });
=======
  // TODO: we have to pass the baseAssetMints manually
  // we need a method with type (baseAssetIndex) -> Mint or MintPubkey
  // then the baseAssetMints could be extracted from the rfq's legs
  await cvg.rfqs().prepareSettlement({
    caller: taker,
    rfq: rfq.address,
    response: rfqResponse.address,
    side: AuthoritySide.Taker,
    legAmountToPrepare: 1,
    quoteMint: usdcMint,
  });
  // const firstToPrepare = taker.publicKey;

  await cvg.rfqs().prepareSettlement({
    caller: maker,
    rfq: rfq.address,
    response: rfqResponse.address,
    side: AuthoritySide.Maker,
    legAmountToPrepare: 1,
    quoteMint: usdcMint,
  });
>>>>>>> 09617c37

// test('[rfqModule] it can create/finalize Rfq, respond, confirm resp, prepare settlemt, settle, unlock resp collat, and clean up response', async (t: Test) => {
//   const { rfq } = await cvg.rfqs().createAndFinalize({
//     instruments: [
//       new SpotInstrument(cvg, btcMint, {
//         amount: 5,
//         side: Side.Bid,
//       }),
//     ],
//     taker,
//     orderType: OrderType.TwoWay,
//     fixedSize: { __kind: 'BaseAsset', legsMultiplierBps: 1_000_000_000 },
//     quoteAsset: cvg
//       .instrument(new SpotInstrument(cvg, usdcMint))
//       .toQuoteAsset(),
//     activeWindow: 5_000,
//     settlingWindow: 1_000,
//   });
//   const { rfqResponse } = await cvg.rfqs().respond({
//     maker,
//     rfq: rfq.address,
//     bid: {
//       __kind: 'FixedSize',
//       priceQuote: { __kind: 'AbsolutePrice', amountBps: 1_000 },
//     },
//     ask: null,
//     keypair: Keypair.generate(),
//   });

//   await cvg.rfqs().confirmResponse({
//     taker,
//     rfq: rfq.address,
//     response: rfqResponse.address,
//     side: Side.Bid,
//     overrideLegMultiplierBps: null,
//   });

<<<<<<< HEAD
//   await cvg.rfqs().prepareSettlement({
//     caller: taker,
//     rfq: rfq.address,
//     response: rfqResponse.address,
//     side: AuthoritySide.Taker,
//     legAmountToPrepare: 1,
//     quoteMint: usdcMint,
//   });
//   const firstToPrepare = taker.publicKey;

//   await cvg.rfqs().prepareSettlement({
//     caller: maker,
//     rfq: rfq.address,
//     response: rfqResponse.address,
//     side: AuthoritySide.Maker,
//     legAmountToPrepare: 1,
//     quoteMint: usdcMint,
//   });
=======
  await cvg.rfqs().settle({
    maker: maker.publicKey,
    taker: taker.publicKey,
    rfq: rfq.address,
    response: rfqResponse.address,

    quoteMint: usdcMint,
  });
>>>>>>> 09617c37

//   let refreshedResponse = await cvg.rfqs().refreshResponse(rfqResponse);

//   spok(t, refreshedResponse, {
//     $topic: 'Prepared Settlement',
//     model: 'response',
//     state: StoredResponseState.ReadyForSettling,
//   });

<<<<<<< HEAD
//   await cvg.rfqs().settle({
//     maker: maker.publicKey,
//     taker: taker.publicKey,
//     rfq: rfq.address,
//     response: rfqResponse.address,
//     quoteMint: usdcMint,
//   });

//   refreshedResponse = await cvg.rfqs().refreshResponse(rfqResponse);

//   spok(t, refreshedResponse, {
//     $topic: 'Settled',
//     model: 'response',
//     state: StoredResponseState.Settled,
//   });
=======
  // await cvg.rfqs().unlockResponseCollateral({
  //   rfq: rfq.address,
  //   response: rfqResponse.address,
  // });

  // //TODO: fix BN types (test currently passes, value is 0 on both sides)
  // spok(t, refreshedResponse, {
  //   $topic: 'Unlocked response collateral',
  //   model: 'response',
  //   // makerCollateralLocked: new BN(0),
  //   // takerCollateralLocked: new BN(0),
  // });

  // refreshedResponse = await cvg.rfqs().refreshResponse(rfqResponse);

  // await cvg.rfqs().cleanUpResponse({
  //   maker: maker.publicKey,
  //   dao: dao.publicKey,
  //   rfq: rfq.address,
  //   response: rfqResponse.address,
  //   firstToPrepare,

  //   quoteMint: usdcMint,
  // });
});
>>>>>>> 09617c37

//   // await cvg.rfqs().unlockResponseCollateral({
//   //   rfq: rfq.address,
//   //   response: rfqResponse.address,
//   // });

//   //TODO: fix BN types (test currently passes, value is 0 on both sides)
//   spok(t, refreshedResponse, {
//     $topic: 'Unlocked response collateral',
//     model: 'response',
//     // makerCollateralLocked: new BN(0),
//     // takerCollateralLocked: new BN(0),
//   });

//   refreshedResponse = await cvg.rfqs().refreshResponse(rfqResponse);

//   await cvg.rfqs().cleanUpResponse({
//     maker: maker.publicKey,
//     dao: dao.publicKey,
//     rfq: rfq.address,
//     response: rfqResponse.address,
//     firstToPrepare,
//     quoteMint: usdcMint,
//   });
// });

// test('[rfqModule] it can create and finalize Rfq, respond, and cancel response', async (t: Test) => {
//   const { rfq } = await cvg.rfqs().createAndFinalize({
//     instruments: [
//       new SpotInstrument(cvg, btcMint, {
//         amount: 5,
//         side: Side.Bid,
//       }),
//     ],
//     taker,
//     orderType: OrderType.TwoWay,
//     fixedSize: { __kind: 'BaseAsset', legsMultiplierBps: 1_000_000_000 },
//     quoteAsset: cvg
//       .instrument(new SpotInstrument(cvg, usdcMint))
//       .toQuoteAsset(),
//   });
//   const { rfqResponse } = await cvg.rfqs().respond({
//     maker,
//     rfq: rfq.address,
//     bid: {
//       __kind: 'FixedSize',
//       priceQuote: { __kind: 'AbsolutePrice', amountBps: 1_000 },
//     },
//     ask: null,
//     keypair: Keypair.generate(),
//   });

//   await cvg.rfqs().cancelResponse({
//     maker,
//     rfq: rfq.address,
//     response: rfqResponse.address,
//   });

//   const refreshedResponse = await cvg.rfqs().refreshResponse(rfqResponse);

<<<<<<< HEAD
//   spok(t, refreshedResponse, {
//     $topic: 'Cancelled response',
//     model: 'response',
//     state: StoredResponseState.Canceled,
//   });
// });

// // RFQ UTILS

// test('[rfqModule] it can find RFQs by addresses', async (t: Test) => {
//   const { rfq: rfq1 } = await cvg.rfqs().create({
//     instruments: [
//       new SpotInstrument(cvg, btcMint, {
//         amount: 1,
//         side: Side.Bid,
//       }),
//     ],
//     orderType: OrderType.Sell,
//     taker,
//     fixedSize: { __kind: 'QuoteAsset', quoteAmount: 1 },
//     quoteAsset: cvg
//       .instrument(new SpotInstrument(cvg, usdcMint))
//       .toQuoteAsset(),
//   });
//   const { rfq: rfq2 } = await cvg.rfqs().create({
//     instruments: [
//       new SpotInstrument(cvg, btcMint, {
//         amount: 1,
//         side: Side.Bid,
//       }),
//     ],
//     taker,
//     orderType: OrderType.Sell,
//     fixedSize: { __kind: 'QuoteAsset', quoteAmount: 1 },
//     quoteAsset: cvg
//       .instrument(new SpotInstrument(cvg, usdcMint))
//       .toQuoteAsset(),
//   });
//   const { rfq: rfq3 } = await cvg.rfqs().create({
//     instruments: [
//       new SpotInstrument(cvg, btcMint, {
//         amount: 1,
//         side: Side.Bid,
//       }),
//     ],
//     orderType: OrderType.Sell,
//     taker,
//     fixedSize: { __kind: 'QuoteAsset', quoteAmount: 1 },
//     quoteAsset: cvg
//       .instrument(new SpotInstrument(cvg, usdcMint))
//       .toQuoteAsset(),
//   });

//   const [foundRfq1, foundRfq2, foundRfq3] = await cvg
//     .rfqs()
//     .findRfqsByAddresses({
//       addresses: [rfq1.address, rfq2.address, rfq3.address],
//     });
=======
  const [foundRfq1, foundRfq2, foundRfq3] = await cvg
    .rfqs()
    .findRfqsByAddresses({
      addresses: [rfq1.address, rfq2.address, rfq3.address],
    });
  spok(t, rfq1, {
    $topic: 'Created RFQ',
    model: 'rfq',
    address: spokSamePubkey(foundRfq1.address),
  });
  spok(t, rfq2, {
    $topic: 'Created RFQ',
    model: 'rfq',
    address: spokSamePubkey(foundRfq2.address),
  });
  spok(t, rfq3, {
    $topic: 'Created RFQ',
    model: 'rfq',
    address: spokSamePubkey(foundRfq3.address),
  });
});

test('[rfqModule] it can find RFQs by owner', async (t: Test) => {
  const { rfq } = await cvg.rfqs().create({
    instruments: [
      new SpotInstrument(cvg, btcMint, {
        amount: 1,
        side: Side.Bid,
      }),
    ],
    taker,
    orderType: OrderType.Sell,
    fixedSize: { __kind: 'QuoteAsset', quoteAmount: 1 },
    quoteAsset: cvg
      .instrument(new SpotInstrument(cvg, usdcMint))
      .toQuoteAsset(),
  });
>>>>>>> 09617c37

//   spok(t, rfq1, {
//     $topic: 'Created RFQ',
//     model: 'rfq',
//     address: spokSamePubkey(foundRfq1.address),
//   });
//   spok(t, rfq2, {
//     $topic: 'Created RFQ',
//     model: 'rfq',
//     address: spokSamePubkey(foundRfq2.address),
//   });
//   spok(t, rfq3, {
//     $topic: 'Created RFQ',
//     model: 'rfq',
//     address: spokSamePubkey(foundRfq3.address),
//   });
// });

// test('[rfqModule] it can find RFQs by instrument', async () => {
//   const instruments = await cvg.rfqs().findByInstrument({
//     instrumentProgram: cvg.programs().getSpotInstrument(),
//   });
//   console.error(instruments);
// });

// test('[rfqModule] it can find RFQs by owner', async (t: Test) => {
//   const { rfq } = await cvg.rfqs().create({
//     instruments: [
//       new SpotInstrument(cvg, btcMint, {
//         amount: 1,
//         side: Side.Bid,
//       }),
//     ],
//     taker,
//     orderType: OrderType.Sell,
//     fixedSize: { __kind: 'QuoteAsset', quoteAmount: 1 },
//     quoteAsset: cvg
//       .instrument(new SpotInstrument(cvg, usdcMint))
//       .toQuoteAsset(),
//   });

<<<<<<< HEAD
//   const foundRfqs = await cvg.rfqs().findAllByOwner({ owner: taker.publicKey });

//   spok(t, rfq, {
//     $topic: 'Created RFQ',
//     taker: spokSamePubkey(foundRfqs[0].taker),
//   });
//   spok(t, rfq, {
//     $topic: 'Created RFQ',
//     taker: spokSamePubkey(foundRfqs[1].taker),
//   });
// });
=======
test('[riskEngineModule] it can calculate collateral for RFQ', async (t: Test) => {
  const { rfq } = await cvg.rfqs().createAndFinalize({
    instruments: [
      new SpotInstrument(cvg, btcMint, {
        amount: 1,
        side: Side.Bid,
      }),
    ],
    taker,
    orderType: OrderType.Sell,
    fixedSize: { __kind: 'QuoteAsset', quoteAmount: 1 },
    quoteAsset: cvg
      .instrument(new SpotInstrument(cvg, usdcMint))
      .toQuoteAsset(),
  });
  const { rfqResponse } = await cvg.rfqs().respond({
    maker,
    rfq: rfq.address,
    bid: {
      __kind: 'FixedSize',
      priceQuote: { __kind: 'AbsolutePrice', amountBps: 1_000 },
    },
    ask: null,
    keypair: Keypair.generate(),
  });

  await cvg.rfqs().confirmResponse({
    taker,
    rfq: rfq.address,
    response: rfqResponse.address,
    side: Side.Bid,
    overrideLegMultiplierBps: null,
  });

  // TODO: Finish
>>>>>>> 09617c37

// // RISK ENGINE UTILS

// test('[riskEngineModule] it can calculate collateral for RFQ', async (t: Test) => {
//   const { rfq } = await cvg.rfqs().create({
//     instruments: [
//       new SpotInstrument(cvg, btcMint, {
//         amount: 1,
//         side: Side.Bid,
//       }),
//     ],
//     taker,
//     orderType: OrderType.Sell,
//     fixedSize: { __kind: 'QuoteAsset', quoteAmount: 1 },
//     quoteAsset: cvg
//       .instrument(new SpotInstrument(cvg, usdcMint))
//       .toQuoteAsset(),
//   });

//   await cvg.riskEngine().calculateCollateralForRfq({ rfq: rfq.address });

//   spok(t, rfq, {
//     $topic: 'Calculated Collateral for Rfq',
//     model: 'rfq',
//     address: spokSamePubkey(rfq.address),
//   });
// });

// test('[riskEngineModule] it can calculate collateral for response', async (t: Test) => {
//   const { rfq } = await cvg.rfqs().createAndFinalize({
//     instruments: [
//       new SpotInstrument(cvg, btcMint, {
//         amount: 5,
//         side: Side.Ask,
//       }),
//     ],
//     taker,
//     orderType: OrderType.TwoWay,
//     fixedSize: { __kind: 'BaseAsset', legsMultiplierBps: 1_000_000_000 },
//     quoteAsset: cvg
//       .instrument(new SpotInstrument(cvg, usdcMint))
//       .toQuoteAsset(),
//   });
//   const { rfqResponse } = await cvg.rfqs().respond({
//     maker,
//     rfq: rfq.address,
//     bid: {
//       __kind: 'FixedSize',
//       priceQuote: { __kind: 'AbsolutePrice', amountBps: 1_000 },
//     },
//     ask: null,
//     keypair: Keypair.generate(),
//   });

//   await cvg.riskEngine().calculateCollateralForResponse({
//     rfq: rfq.address,
//     response: rfqResponse.address,
//   });
//   spok(t, rfqResponse, {
//     $topic: 'calculate collateral for response',
//     model: 'response',
//     address: spokSamePubkey(rfqResponse.address),
//   });
// });

// test('[riskEngineModule] it can calculate collateral for confirm response', async (t: Test) => {
//   const { rfq } = await cvg.rfqs().createAndFinalize({
//     instruments: [
//       new SpotInstrument(cvg, btcMint, {
//         amount: 5,
//         side: Side.Ask,
//       }),
//     ],
//     taker,
//     orderType: OrderType.TwoWay,
//     fixedSize: { __kind: 'BaseAsset', legsMultiplierBps: 1_000_000_000 },
//     quoteAsset: cvg
//       .instrument(new SpotInstrument(cvg, usdcMint))
//       .toQuoteAsset(),
//     activeWindow: 5_000,
//     settlingWindow: 1_000,
//   });

//   const { rfqResponse } = await cvg.rfqs().respond({
//     maker,
//     rfq: rfq.address,
//     bid: {
//       __kind: 'FixedSize',
//       priceQuote: { __kind: 'AbsolutePrice', amountBps: 1_000 },
//     },
//     ask: null,
//     keypair: Keypair.generate(),
//   });

//   const respondedToRfq = await cvg.rfqs().refreshRfq(rfq.address);
//   t.same(
//     rfq.address.toString(),
//     respondedToRfq.address.toString(),
//     'same address'
//   );
//   spok(t, rfq, {
//     $topic: 'rfq model',
//     model: 'rfq',
//   });
//   spok(t, rfqResponse, {
//     $topic: 'rfq model',
//     model: 'response',
//     state: StoredResponseState.Active,
//   });

//   await cvg.rfqs().confirmResponse({
//     taker,
//     rfq: rfq.address,
//     response: rfqResponse.address,
//     side: Side.Bid,
//     overrideLegMultiplierBps: null,
//   });

//   await cvg.riskEngine().calculateCollateralForConfirmation({
//     rfq: rfq.address,
//     response: rfqResponse.address,
//   });
// });

// // PSYOPTIONS EUROPEANS

// test('[psyoptionsEuropeanInstrumentModule] it can create and finalize RFQ w/ PsyOptions Euro, respond, confirm, prepare, settle', async (t: Test) => {
//   const { euroMeta, euroMetaKey } = await initializeNewOptionMeta(
//     cvg,
//     btcMint,
//     usdcMint,
//     17_500,
//     1_000_000,
//     3_600
//   );

//   const instrument1 = new PsyoptionsEuropeanInstrument(
//     cvg,
//     btcMint,
//     OptionType.PUT,
//     euroMeta,
//     euroMetaKey,
//     {
//       amount: 1,
//       side: Side.Bid,
//     }
//   );
//   const instrument2 = new SpotInstrument(cvg, btcMint, {
//     amount: 5,
//     side: Side.Ask,
//   });
//   const instrument3 = new SpotInstrument(cvg, btcMint, {
//     amount: 11,
//     side: Side.Bid,
//   });

//   const { rfq } = await cvg.rfqs().create({
//     taker,
//     instruments: [instrument1, instrument2, instrument3],
//     orderType: OrderType.Sell,
//     fixedSize: { __kind: 'QuoteAsset', quoteAmount: 1 },
//     quoteAsset: cvg
//       .instrument(new SpotInstrument(cvg, usdcMint))
//       .toQuoteAsset(),
//     activeWindow: 5_000,
//     settlingWindow: 1_000,
//   });

//   await cvg.rfqs().finalizeRfqConstruction({
//     rfq: rfq.address,
//     taker,
//   });

//   const { rfqResponse } = await cvg.rfqs().respond({
//     maker,
//     rfq: rfq.address,
//     bid: {
//       __kind: 'FixedSize',
//       priceQuote: { __kind: 'AbsolutePrice', amountBps: 1_000 },
//     },
//     ask: null,
//     keypair: Keypair.generate(),
//   });

//   await cvg.rfqs().confirmResponse({
//     taker,
//     rfq: rfq.address,
//     response: rfqResponse.address,
//     side: Side.Bid,
//     overrideLegMultiplierBps: null,
//   });

//   await cvg.rfqs().prepareSettlement({
//     caller: taker,
//     rfq: rfq.address,
//     response: rfqResponse.address,
//     side: AuthoritySide.Taker,
//     legAmountToPrepare: 3,
//     quoteMint: usdcMint,
//   });

//   await cvg.rfqs().prepareSettlement({
//     caller: maker,
//     rfq: rfq.address,
//     response: rfqResponse.address,
//     side: AuthoritySide.Maker,
//     legAmountToPrepare: 3,
//     quoteMint: usdcMint,
//   });

//   await cvg.rfqs().settle({
//     maker: maker.publicKey,
//     taker: taker.publicKey,
//     rfq: rfq.address,
//     response: rfqResponse.address,
//     quoteMint: usdcMint,
//   });

//   const foundRfq = await cvg.rfqs().findRfqByAddress({ address: rfq.address });
//   t.same(foundRfq.address.toString(), rfq.address.toString(), 'same address');
//   spok(t, rfq, {
//     $topic: 'rfq model',
//     model: 'rfq',
//   });

//   const refreshedResponse = await cvg.rfqs().refreshResponse(rfqResponse);

//   spok(t, refreshedResponse, {
//     $topic: 'Settled',
//     model: 'response',
//     state: StoredResponseState.Settled,
//   });
// });

test('[rfqModule] it can create and add legs to RFQ in a single method', async () => {
  //@ts-ignore
  const { rfq } = await cvg.rfqs().createAndAddLegs({
    instruments: [
      new SpotInstrument(cvg, btcMint, {
        amount: 5,
        side: Side.Ask,
      }),
<<<<<<< HEAD
      new SpotInstrument(cvg, btcMint, {
        amount: 5,
        side: Side.Ask,
      }),
      new SpotInstrument(cvg, btcMint, {
        amount: 5,
        side: Side.Ask,
      }),
      new SpotInstrument(cvg, btcMint, {
        amount: 5,
        side: Side.Ask,
      }),
      new SpotInstrument(cvg, btcMint, {
        amount: 5,
        side: Side.Ask,
      }),
      new SpotInstrument(cvg, btcMint, {
        amount: 5,
        side: Side.Ask,
      }),
      new SpotInstrument(cvg, btcMint, {
        amount: 5,
        side: Side.Ask,
      }),
      new SpotInstrument(cvg, btcMint, {
        amount: 5,
        side: Side.Ask,
      }),
      new SpotInstrument(cvg, btcMint, {
        amount: 5,
        side: Side.Ask,
      }),
      new SpotInstrument(cvg, btcMint, {
        amount: 5,
        side: Side.Ask,
      }),
      new SpotInstrument(cvg, btcMint, {
        amount: 5,
        side: Side.Ask,
      }),
      new SpotInstrument(cvg, btcMint, {
        amount: 5,
        side: Side.Ask,
      }),
      new SpotInstrument(cvg, btcMint, {
        amount: 5,
        side: Side.Ask,
      }),
      new SpotInstrument(cvg, btcMint, {
        amount: 5,
        side: Side.Ask,
      }),
      new SpotInstrument(cvg, btcMint, {
        amount: 5,
        side: Side.Ask,
      }),
      new SpotInstrument(cvg, btcMint, {
        amount: 5,
        side: Side.Ask,
      }),
=======
    ],
    taker,
    orderType: OrderType.TwoWay,
    fixedSize: { __kind: 'BaseAsset', legsMultiplierBps: 1_000_000_000 },
    quoteAsset: cvg
      .instrument(new SpotInstrument(cvg, usdcMint))
      .toQuoteAsset(),
  });
  const { rfqResponse } = await cvg.rfqs().respond({
    maker,
    rfq: rfq.address,
    bid: {
      __kind: 'FixedSize',
      priceQuote: { __kind: 'AbsolutePrice', amountBps: 1_000 },
    },
    ask: null,
    keypair: Keypair.generate(),
  });

  // TODO: Finsish

  spok(t, rfqResponse, {
    $topic: 'calculate collateral for response',
    model: 'response',
    address: spokSamePubkey(rfqResponse.address),
  });
});

test('[riskEngineModule] it can calculate collateral for confirm response', async (t: Test) => {
  const { rfq } = await cvg.rfqs().createAndFinalize({
    instruments: [
>>>>>>> 09617c37
      new SpotInstrument(cvg, btcMint, {
        amount: 5,
        side: Side.Ask,
      }),
    ],
    taker,
    orderType: OrderType.TwoWay,
<<<<<<< HEAD
=======
    fixedSize: { __kind: 'BaseAsset', legsMultiplierBps: 1_000_000_000 },
    quoteAsset: cvg
      .instrument(new SpotInstrument(cvg, usdcMint))
      .toQuoteAsset(),
    activeWindow: 5_000,
    settlingWindow: 1_000,
  });

  const { rfqResponse } = await cvg.rfqs().respond({
    maker,
    rfq: rfq.address,
    bid: {
      __kind: 'FixedSize',
      priceQuote: { __kind: 'AbsolutePrice', amountBps: 1_000 },
    },
    ask: null,
    keypair: Keypair.generate(),
  });

  const respondedToRfq = await cvg.rfqs().refreshRfq(rfq.address);
  t.same(
    rfq.address.toString(),
    respondedToRfq.address.toString(),
    'same address'
  );
  spok(t, rfq, {
    $topic: 'rfq model',
    model: 'rfq',
  });
  spok(t, rfqResponse, {
    $topic: 'rfq model',
    model: 'response',
    state: StoredResponseState.Active,
  });

  await cvg.rfqs().confirmResponse({
    taker,
    rfq: rfq.address,
    response: rfqResponse.address,
    side: Side.Bid,
    overrideLegMultiplierBps: null,
  });

  // TODO: Finish

  await cvg.riskEngine().calculateCollateralForConfirmation({
    rfq: rfq.address,
    response: rfqResponse.address,
  });
});

// PSYOPTIONS EUROPEANS

test('[psyoptionsEuropeanInstrumentModule] it can create an RFQ with PsyOptions Europeans', async (t: Test) => {
  const { euroMeta, euroMetaKey } = await initializeNewOptionMeta(
    cvg,
    btcMint,
    usdcMint,
    17_500,
    1_000_000,
    3_600
  );
  europeanOptionPutMint = euroMeta.putOptionMint;

  const { rfq } = await cvg.rfqs().createAndFinalize({
    instruments: [
      new PsyoptionsEuropeanInstrument(
        cvg,
        btcMint,
        OptionType.PUT,
        euroMeta,
        euroMetaKey,
        {
          amount: 1,
          side: Side.Bid,
        }
      ),
    ],
    orderType: OrderType.Sell,
    taker,
>>>>>>> 09617c37
    fixedSize: { __kind: 'QuoteAsset', quoteAmount: 1 },
    quoteAsset: cvg
      .instrument(new SpotInstrument(cvg, usdcMint))
      .toQuoteAsset(),
<<<<<<< HEAD
=======
  });

  const foundRfq = await cvg.rfqs().findRfqByAddress({ address: rfq.address });
  t.same(foundRfq.address.toString(), rfq.address.toString(), 'same address');
  spok(t, rfq, {
    $topic: 'rfq model',
    model: 'rfq',
  });
  await cvg.rfqs().respond({
    maker,
    rfq: rfq.address,
    bid: {
      __kind: 'FixedSize',
      priceQuote: { __kind: 'AbsolutePrice', amountBps: 1_000 },
    },
    ask: null,
    keypair: Keypair.generate(),
  });
});

test('[psyoptionsAmericanInstrumentModule] it can mint options to taker', async () => {
  const { op, optionMarketKey } = await initializePsyoptionsAmerican(
    cvg,
    btcMint,
    usdcMint,
    taker,
    maker,
    new anchor.BN(100),
    new anchor.BN(1),
    3_600
  );

  optionMarket = op;
  optionMarketPubkey = optionMarketKey;
});

test('[psyoptionsAmericanInstrumentModule] it can create an RFQ with PsyOptions American, respond,confirm response , preparesettlement, settle', async (t: Test) => {
  const { rfq } = await cvg.rfqs().createAndFinalize({
    instruments: [
      new PsyoptionsAmericanInstrument(
        cvg,
        btcMint,
        OptionType.CALL,
        optionMarket as OptionMarketWithKey,
        optionMarketPubkey,
        {
          amount: 1,
          side: Side.Bid,
        }
      ),
    ],
    orderType: OrderType.Sell,
    taker,
    fixedSize: { __kind: 'BaseAsset', legsMultiplierBps: 1 },
    quoteAsset: cvg
      .instrument(new SpotInstrument(cvg, usdcMint))
      .toQuoteAsset(),
  });

  const foundRfq = await cvg.rfqs().findRfqByAddress({ address: rfq.address });
  t.same(foundRfq.address.toString(), rfq.address.toString(), 'same address');
  spok(t, rfq, {
    $topic: 'rfq model',
    model: 'rfq',
  });
  const { rfqResponse } = await cvg.rfqs().respond({
    maker,
    rfq: foundRfq.address,
    bid: {
      __kind: 'FixedSize',
      priceQuote: { __kind: 'AbsolutePrice', amountBps: 1 },
    },
    ask: null,
    keypair: Keypair.generate(),
  });

  await cvg.rfqs().confirmResponse({
    taker,
    rfq: foundRfq.address,
    response: rfqResponse.address,
    side: Side.Bid,
    overrideLegMultiplierBps: null,
>>>>>>> 09617c37
  });
});

<<<<<<< HEAD
// test('[rfqModule] it can add legs to rfq', async (t: Test) => {
//   // const { europeanProgram, euroMeta, euroMetaKey } =
//   //   await initializeNewOptionMeta(
//   //     cvg,
//   //     btcMint,
//   //     usdcMint,
//   //     17_500,
//   //     1_000_000,
//   //     3_600,
//   //     takerUSDCWallet,
//   //     makerUSDCWallet
//   //   );
//   // const instrument1 = new PsyoptionsEuropeanInstrument(
//   //   cvg,
//   //   btcMint,
//   //   OptionType.PUT,
//   //   euroMeta,
//   //   euroMetaKey,
//   //   {
//   //     amount: 1,
//   //     side: Side.Bid,
//   //   }
//   // );
//   const instruments: (SpotInstrument | PsyoptionsEuropeanInstrument)[] = [];
//   instruments.push(
//     new SpotInstrument(cvg, btcMint, {
//       amount: 5,
//       side: Side.Ask,
//     })
//   );
//   // instruments.push(instrument1);
//   instruments.push(
//     new SpotInstrument(cvg, solMint, {
//       amount: 10,
//       side: Side.Bid,
//     })
//   );
//   instruments.push(
//     new SpotInstrument(cvg, btcMint, {
//       amount: 10,
//       side: Side.Ask,
//     })
//   );
//   instruments.push(
//     new SpotInstrument(cvg, btcMint, {
//       amount: 10,
//       side: Side.Ask,
//     })
//   );
//   instruments.push(
//     new SpotInstrument(cvg, btcMint, {
//       amount: 10,
//       side: Side.Ask,
//     })
//   );
//   instruments.push(
//     new SpotInstrument(cvg, btcMint, {
//       amount: 10,
//       side: Side.Ask,
//     })
//   );
//   instruments.push(
//     new SpotInstrument(cvg, btcMint, {
//       amount: 10,
//       side: Side.Ask,
//     })
//   );
//   instruments.push(
//     new SpotInstrument(cvg, btcMint, {
//       amount: 10,
//       side: Side.Ask,
//     })
//   );
//   instruments.push(
//     new SpotInstrument(cvg, btcMint, {
//       amount: 10,
//       side: Side.Ask,
//     })
//   );
//   instruments.push(
//     new SpotInstrument(cvg, btcMint, {
//       amount: 10,
//       side: Side.Ask,
//     })
//   );
//   instruments.push(
//     new SpotInstrument(cvg, btcMint, {
//       amount: 10,
//       side: Side.Ask,
//     })
//   );
//   instruments.push(
//     new SpotInstrument(cvg, btcMint, {
//       amount: 10,
//       side: Side.Ask,
//     })
//   );
//   instruments.push(
//     new SpotInstrument(cvg, btcMint, {
//       amount: 10,
//       side: Side.Ask,
//     })
//   );
//   instruments.push(
//     new SpotInstrument(cvg, btcMint, {
//       amount: 10,
//       side: Side.Ask,
//     })
//   );
//   instruments.push(
//     new SpotInstrument(cvg, btcMint, {
//       amount: 10,
//       side: Side.Ask,
//     })
//   );
//   instruments.push(
//     new SpotInstrument(cvg, btcMint, {
//       amount: 10,
//       side: Side.Ask,
//     })
//   );
//   instruments.push(
//     new SpotInstrument(cvg, btcMint, {
//       amount: 10,
//       side: Side.Ask,
//     })
//   );
//   instruments.push(
//     new SpotInstrument(cvg, btcMint, {
//       amount: 10,
//       side: Side.Ask,
//     })
//   );
//   instruments.push(
//     new SpotInstrument(cvg, btcMint, {
//       amount: 10,
//       side: Side.Ask,
//     })
//   );
//   instruments.push(
//     new SpotInstrument(cvg, btcMint, {
//       amount: 10,
//       side: Side.Ask,
//     })
//   );
//   instruments.push(
//     new SpotInstrument(cvg, btcMint, {
//       amount: 10,
//       side: Side.Ask,
//     })
//   );
//   instruments.push(
//     new SpotInstrument(cvg, btcMint, {
//       amount: 10,
//       side: Side.Ask,
//     })
//   );
//   instruments.push(
//     new SpotInstrument(cvg, btcMint, {
//       amount: 1,
//       side: Side.Bid,
//     })
//   );
//   instruments.push(
//     new SpotInstrument(cvg, btcMint, {
//       amount: 1,
//       side: Side.Bid,
//     })
//   );
//   //@ts-ignore
//   let expLegSize = 4;

//   let sizes: number[] = [];

//   // for (const instrument of instruments) {
//   for (const instrument of instruments.slice(0, 12)) {
//     const instrumentClient = cvg.instrument(instrument, instrument.legInfo);
//     expLegSize += await instrumentClient.getLegDataSize();

//     sizes.push(await instrumentClient.getLegDataSize());
//   }

//   /*
//   TODO: in createRfq (and prob other operations) when we get the tx size
//     in the process of serialization, it throws ERR_OUT_OF_RANGE if too many legs.

//     we need a way to get the tx size without causing that error

//     //RangeError [ERR_OUT_OF_RANGE]: The value of "offset" is out of range.
//     //It must be >= 0 and <= 1231. Received 1232
//     // from Buffer.writeUIntLE
//   */

//   // 7
//   //@ts-ignore
//   const { rfq } = await cvg.rfqs().createAndFinalize({
//     instruments: instruments.slice(0, 12),
//     // instruments,
//     taker,
//     legSize: expLegSize,
//     orderType: OrderType.TwoWay,
//     // fixedSize: { __kind: 'BaseAsset', legsMultiplierBps: 1_000_000_000 },
//     fixedSize: { __kind: 'QuoteAsset', quoteAmount: 1 },
//     quoteAsset: cvg
//       .instrument(new SpotInstrument(cvg, usdcMint))
//       .toQuoteAsset(),
//   });

//   // const { rfq } = await cvg.rfqs().createAndFinalize({
//   //   instruments: [
//   //     new SpotInstrument(cvg, btcMint, {
//   //       amount: 5,
//   //       side: Side.Bid,
//   //     }),
//   //     new SpotInstrument(cvg, btcMint, {
//   //       amount: 3,
//   //       side: Side.Ask,
//   //     }),
//   //   ],
//   //   taker,
//   //   orderType: OrderType.TwoWay,
//   //   fixedSize: { __kind: 'QuoteAsset', quoteAmount: 1 },
//   //   quoteAsset: cvg
//   //     .instrument(new SpotInstrument(cvg, usdcMint))
//   //     .toQuoteAsset(),
//   //   activeWindow: 5_000,
//   //   settlingWindow: 1_000,
//   // });
//   // const { rfqResponse } = await cvg.rfqs().respond({
//   //   maker,
//   //   rfq: rfq.address,
//   //   bid: {
//   //     __kind: 'FixedSize',
//   //     priceQuote: { __kind: 'AbsolutePrice', amountBps: 10 },
//   //   },
//   //   ask: null,
//   //   keypair: Keypair.generate(),
//   // });

//   // await cvg.rfqs().finalizeRfqConstruction({
//   //   taker,
//   //   rfq: rfq.address,
//   // });

//   const { rfqResponse } = await cvg.rfqs().respond({
//     maker,
//     rfq: rfq.address,
//     bid: {
//       __kind: 'FixedSize',
//       priceQuote: { __kind: 'AbsolutePrice', amountBps: 1_000 },
//     },
//     ask: null,
//     keypair: Keypair.generate(),
//   });

//   await cvg.rfqs().confirmResponse({
//     taker,
//     rfq: rfq.address,
//     response: rfqResponse.address,
//     side: Side.Bid,
//     overrideLegMultiplierBps: null,
//   });

//   await cvg.rfqs().prepareSettlement({
//     caller: taker,
//     rfq: rfq.address,
//     response: rfqResponse.address,
//     side: AuthoritySide.Taker,
//     legAmountToPrepare: instruments.slice(0, 12).length,
//     quoteMint: usdcMint,
//   });
//   //@ts-ignore
//   const firstToPrepare = taker.publicKey;

//   await cvg.rfqs().prepareSettlement({
//     caller: maker,
//     rfq: rfq.address,
//     response: rfqResponse.address,
//     side: AuthoritySide.Maker,
//     legAmountToPrepare: instruments.slice(0, 12).length,
//     quoteMint: usdcMint,
//   });

//   let refreshedResponse = await cvg.rfqs().refreshResponse(rfqResponse);

//   spok(t, refreshedResponse, {
//     $topic: 'Prepared Settlement',
//     model: 'response',
//     state: StoredResponseState.ReadyForSettling,
//   });

//   await cvg.rfqs().settle({
//     maker: maker.publicKey,
//     taker: taker.publicKey,
//     rfq: rfq.address,
//     response: rfqResponse.address,
//     quoteMint: usdcMint,
//   });

//   refreshedResponse = await cvg.rfqs().refreshResponse(rfqResponse);

//   spok(t, refreshedResponse, {
//     $topic: 'Settled',
//     model: 'response',
//     state: StoredResponseState.Settled,
//   });
// });
=======
  await cvg.rfqs().prepareSettlement({
    caller: taker,
    rfq: foundRfq.address,
    response: rfqResponse.address,
    side: AuthoritySide.Taker,
    legAmountToPrepare: 1,
    quoteMint: usdcMint,
  });

  await cvg.rfqs().prepareSettlement({
    caller: maker,
    rfq: foundRfq.address,
    response: rfqResponse.address,
    side: AuthoritySide.Maker,
    legAmountToPrepare: 1,

    quoteMint: usdcMint,
  });

  await cvg.rfqs().settle({
    taker: taker.publicKey,
    maker: maker.publicKey,
    rfq: rfq.address,
    response: rfqResponse.address,
    quoteMint: usdcMint,
  });
});

test('[rfqModule] it can add legs to  rfq', async (t: Test) => {
  const instruments: (SpotInstrument | PsyoptionsEuropeanInstrument)[] = [];

  instruments.push(
    new SpotInstrument(cvg, btcMint, {
      amount: 5,
      side: Side.Ask,
    })
  );
  instruments.push(
    new SpotInstrument(cvg, btcMint, {
      amount: 10,
      side: Side.Ask,
    })
  );
  instruments.push(
    new SpotInstrument(cvg, btcMint, {
      amount: 10,
      side: Side.Ask,
    })
  );

  let expLegSize = 4;

  for (const instrument of instruments) {
    const instrumentClient = cvg.instrument(instrument, instrument.legInfo);
    expLegSize += await instrumentClient.getLegDataSize();
  }

  const { rfq } = await cvg.rfqs().create({
    instruments: [
      new SpotInstrument(cvg, btcMint, {
        amount: 5,
        side: Side.Ask,
      }),
    ],
    taker,
    legSize: expLegSize,
    orderType: OrderType.TwoWay,
    fixedSize: { __kind: 'BaseAsset', legsMultiplierBps: 1_000_000_000 },
    quoteAsset: cvg
      .instrument(new SpotInstrument(cvg, usdcMint))
      .toQuoteAsset(),
  });

  await cvg.rfqs().addLegsToRfq({
    taker,
    rfq: rfq.address,
    instruments: [
      new SpotInstrument(cvg, btcMint, {
        amount: 10,
        side: Side.Ask,
      }),
      new SpotInstrument(cvg, btcMint, {
        amount: 10,
        side: Side.Ask,
      }),
    ],
  });

  spok(t, rfq, {
    $topic: 'Added leg to Rfq',
    model: 'rfq',
    address: spokSamePubkey(rfq.address),
  });
});
>>>>>>> 09617c37

// RFQ HELPERS

test('[rfqModule] it can convert RFQ legs to instruments', async (t: Test) => {
  // We we can to this after creating options so that we can test this method
  // on all instruments
  const rfqs = await cvg.rfqs().findAllByOwner({
    owner: taker.publicKey,
  });
  const instruments = await Promise.all(
    rfqs.map(async (rfq) => legsToInstruments(cvg, rfq.legs))
  );
  spok(t, instruments[0][0], {
    $topic: 'Convert RFQ Legs to Instruments',
    model: 'spotInstrument',
  });
});

<<<<<<< HEAD
test('[rfqModule] it can convert RFQ quote assets to instruments', async (t: Test) => {
  const rfqs = await cvg.rfqs().findAllByOwner({
    owner: taker.publicKey,
  });
  const instruments = await Promise.all(
    rfqs.map(async (rfq) => quoteAssetToInstrument(cvg, rfq.quoteAsset))
  );
  spok(t, instruments[0], {
    $topic: 'Convert RFQ Legs to Instruments',
    model: 'spotInstrument',
  });
});

// //RISK ENGINE UTILS

test('[riskEngineModule] it can calculate collateral for RFQ', async (t: Test) => {
  const { rfq } = await cvg.rfqs().create({
    instruments: [
      new SpotInstrument(cvg, btcMint, {
        amount: 1,
=======
test('[rfqModule] it can create and finalize RFQ, respond, confirm response, revert settlemt prep', async () => {
  const { rfq } = await cvg.rfqs().createAndFinalize({
    instruments: [
      new SpotInstrument(cvg, btcMint, {
        amount: 5,
>>>>>>> 09617c37
        side: Side.Bid,
      }),
    ],
    taker,
<<<<<<< HEAD
    orderType: OrderType.Sell,
    fixedSize: { __kind: 'QuoteAsset', quoteAmount: 1 },
    quoteAsset: cvg
      .instrument(new SpotInstrument(cvg, usdcMint))
      .toQuoteAsset(),
  });

  await cvg.riskEngine().calculateCollateralForRfq({ rfq: rfq.address });

  spok(t, rfq, {
    $topic: 'Calculated Collateral for Rfq',
    model: 'rfq',
    address: spokSamePubkey(rfq.address),
  });
});

// test('[rfqModule] it can create and finalize RFQ, respond, confirm response, revert settlemt prep', async (t: Test) => {
//   const { rfq } = await cvg.rfqs().createAndFinalize({
//     instruments: [
//       new SpotInstrument(cvg, btcMint, {
//         amount: 5,
//         side: Side.Bid,
//       }),
//       new SpotInstrument(cvg, solMint, {
//         amount: 87,
//         side: Side.Ask,
//       }),
//     ],
//     taker,
//     orderType: OrderType.TwoWay,
//     fixedSize: { __kind: 'BaseAsset', legsMultiplierBps: 1_000_000_000 },
//     quoteAsset: cvg
//       .instrument(new SpotInstrument(cvg, usdcMint))
//       .toQuoteAsset(),
//     activeWindow: 2,
//     settlingWindow: 1,
//   });
//   const { rfqResponse } = await cvg.rfqs().respond({
//     maker,
//     rfq: rfq.address,
//     bid: {
//       __kind: 'FixedSize',
//       priceQuote: { __kind: 'AbsolutePrice', amountBps: 1_000 },
//     },
//     ask: null,
//     keypair: Keypair.generate(),
//   });
=======
    orderType: OrderType.TwoWay,
    fixedSize: { __kind: 'BaseAsset', legsMultiplierBps: 1_000_000_000 },
    quoteAsset: cvg
      .instrument(new SpotInstrument(cvg, usdcMint))
      .toQuoteAsset(),
    activeWindow: 2,
    settlingWindow: 1,
  });
  const { rfqResponse } = await cvg.rfqs().respond({
    maker,
    rfq: rfq.address,
    bid: {
      __kind: 'FixedSize',
      priceQuote: { __kind: 'AbsolutePrice', amountBps: 1_000 },
    },
    ask: null,
    keypair: Keypair.generate(),
  });
>>>>>>> 09617c37

//   await cvg.rfqs().confirmResponse({
//     taker,
//     rfq: rfq.address,
//     response: rfqResponse.address,
//     side: Side.Bid,
//     overrideLegMultiplierBps: null,
//   });

<<<<<<< HEAD
//   await cvg.rfqs().prepareSettlement({
//     caller: maker,
//     rfq: rfq.address,
//     response: rfqResponse.address,
//     side: AuthoritySide.Maker,
//     legAmountToPrepare: 2,
//     quoteMint: usdcMint,
//   });

//   sleep(3_001).then(async () => {
//     await cvg.rfqs().revertSettlementPreparation({
//       rfq: rfq.address,
//       response: rfqResponse.address,
//       quoteMint: usdcMint,
//       side: AuthoritySide.Maker,
//     });
//   });

//   // let refreshedResponse = await cvg.rfqs().refreshResponse(rfqResponse);
=======
  await cvg.rfqs().prepareSettlement({
    caller: maker,
    rfq: rfq.address,
    response: rfqResponse.address,
    side: AuthoritySide.Maker,
    legAmountToPrepare: 1,
    quoteMint: usdcMint,
  });
  sleep(3_001).then(async () => {
    await cvg.rfqs().revertSettlementPreparation({
      rfq: rfq.address,
      response: rfqResponse.address,
      quoteMint: usdcMint,
      side: AuthoritySide.Maker,
    });
  });

  // const refreshedResponse = await cvg.rfqs().refreshResponse(rfqResponse);
>>>>>>> 09617c37

//   // sleep(3001).then(() => {
//   //   spok(t, refreshedResponse, {
//   //     $topic: 'Revert settlement preparations',
//   //     model: 'response',
//   //     makerPreparedLegs: spokSameBignum(0),
//   //   });
//   // });
// });

<<<<<<< HEAD
// test('[rfqModule] it can create and finalize RFQ, respond, confirm response, partly revert settlemt prep', async (t: Test) => {
//   const { rfq } = await cvg.rfqs().createAndFinalize({
//     instruments: [
//       new SpotInstrument(cvg, btcMint, {
//         amount: 5,
//         side: Side.Bid,
//       }),
//       new SpotInstrument(cvg, btcMint, {
//         amount: 7,
//         side: Side.Ask,
//       }),
//     ],
//     taker,
//     orderType: OrderType.TwoWay,
//     fixedSize: { __kind: 'BaseAsset', legsMultiplierBps: 1_000_000_000 },
//     quoteAsset: cvg
//       .instrument(new SpotInstrument(cvg, usdcMint))
//       .toQuoteAsset(),
//     activeWindow: 2,
//     settlingWindow: 1,
//   });
//   const { rfqResponse } = await cvg.rfqs().respond({
//     maker,
//     rfq: rfq.address,
//     bid: {
//       __kind: 'FixedSize',
//       priceQuote: { __kind: 'AbsolutePrice', amountBps: 1_000 },
//     },
//     ask: null,
//     keypair: Keypair.generate(),
//   });
=======
test('[rfqModule] it can create and finalize RFQ, respond, confirm response, partly revert settlemt prep', async () => {
  const { rfq } = await cvg.rfqs().createAndFinalize({
    instruments: [
      new SpotInstrument(cvg, btcMint, {
        amount: 5,
        side: Side.Bid,
      }),
      new SpotInstrument(cvg, btcMint, {
        amount: 7,
        side: Side.Ask,
      }),
    ],
    taker,
    orderType: OrderType.TwoWay,
    fixedSize: { __kind: 'BaseAsset', legsMultiplierBps: 1_000_000_000 },
    quoteAsset: cvg
      .instrument(new SpotInstrument(cvg, usdcMint))
      .toQuoteAsset(),
    activeWindow: 2,
    settlingWindow: 1,
  });
  const { rfqResponse } = await cvg.rfqs().respond({
    maker,
    rfq: rfq.address,
    bid: {
      __kind: 'FixedSize',
      priceQuote: { __kind: 'AbsolutePrice', amountBps: 1_000 },
    },
    ask: null,
    keypair: Keypair.generate(),
  });
>>>>>>> 09617c37

//   await cvg.rfqs().confirmResponse({
//     taker,
//     rfq: rfq.address,
//     response: rfqResponse.address,
//     side: Side.Bid,
//     overrideLegMultiplierBps: null,
//   });

//   await cvg.rfqs().prepareSettlement({
//     caller: maker,
//     rfq: rfq.address,
//     response: rfqResponse.address,
//     side: AuthoritySide.Maker,
//     legAmountToPrepare: 2,
//     quoteMint: usdcMint,
//   });

//   await sleep(3_001).then(async () => {
//     await cvg.rfqs().partlyRevertSettlementPreparation({
//       rfq: rfq.address,
//       response: rfqResponse.address,
//       side: AuthoritySide.Maker,
//       legAmountToRevert: 1,
//     });
//   });

<<<<<<< HEAD
// const refreshedResponse = await cvg.rfqs().refreshResponse(rfqResponse);

// const makerPreparedLegs = parseInt(
//   refreshedResponse.makerPreparedLegs.toString()
// );

// await sleep(3_001);
// spok(t, refreshedResponse, {
//   $topic: 'Partly revert settlement preparations',
//   model: 'response',
//   makerPreparedLegs: spokSameBignum(makerPreparedLegs - 1),
// });
// });

// test('[rfqModule] it can create and finalize RFQ, respond, confirm response, taker prepare settlement, settle 1 party default', async (t: Test) => {
//   const { rfq } = await cvg.rfqs().createAndFinalize({
//     instruments: [
//       new SpotInstrument(cvg, btcMint, {
//         amount: 5,
//         side: Side.Bid,
//       }),
//     ],
//     taker,
//     orderType: OrderType.TwoWay,
//     fixedSize: { __kind: 'BaseAsset', legsMultiplierBps: 1_000_000_000 },
//     quoteAsset: cvg
//       .instrument(new SpotInstrument(cvg, usdcMint))
//       .toQuoteAsset(),
//     activeWindow: 2,
//     settlingWindow: 1,
//   });
//   const { rfqResponse } = await cvg.rfqs().respond({
//     maker,
//     rfq: rfq.address,
//     bid: {
//       __kind: 'FixedSize',
//       priceQuote: { __kind: 'AbsolutePrice', amountBps: 1_000 },
//     },
//     ask: null,
//     keypair: Keypair.generate(),
//   });
=======
  // await sleep(3_001);
  // spok(t, refreshedResponse, {
  //   $topic: 'Partly revert settlement preparations',
  //   model: 'response',
  //   makerPreparedLegs: spokSameBignum(makerPreparedLegs - 1),
  // });
});

test('[rfqModule] it can create and finalize RFQ, respond, confirm response, taker prepare settlement, settle 1 party default', async () => {
  const { rfq } = await cvg.rfqs().createAndFinalize({
    instruments: [
      new SpotInstrument(cvg, btcMint, {
        amount: 5,
        side: Side.Bid,
      }),
    ],
    taker,
    orderType: OrderType.TwoWay,
    fixedSize: { __kind: 'BaseAsset', legsMultiplierBps: 1_000_000_000 },
    quoteAsset: cvg
      .instrument(new SpotInstrument(cvg, usdcMint))
      .toQuoteAsset(),
    activeWindow: 2,
    settlingWindow: 1,
  });
  const { rfqResponse } = await cvg.rfqs().respond({
    maker,
    rfq: rfq.address,
    bid: {
      __kind: 'FixedSize',
      priceQuote: { __kind: 'AbsolutePrice', amountBps: 1_000 },
    },
    ask: null,
    keypair: Keypair.generate(),
  });
>>>>>>> 09617c37

//   await cvg.rfqs().confirmResponse({
//     taker,
//     rfq: rfq.address,
//     response: rfqResponse.address,
//     side: Side.Bid,
//     overrideLegMultiplierBps: null,
//   });

//   await cvg.rfqs().prepareSettlement({
//     caller: taker,
//     rfq: rfq.address,
//     response: rfqResponse.address,
//     side: AuthoritySide.Taker,
//     legAmountToPrepare: 1,
//     quoteMint: usdcMint,
//   });

//   sleep(3_001).then(async () => {
//     await cvg.rfqs().settleOnePartyDefault({
//       rfq: rfq.address,
//       response: rfqResponse.address,
//     });
//   });

//   // const refreshedResponse = await cvg.rfqs().refreshResponse(rfqResponse);

//   // await sleep(3_001);
//   // spok(t, refreshedResponse, {
//   //   $topic: 'Settle 1 party default',
//   //   model: 'response',
//   //   makerCollateralLocked: spokSameBignum(0),
//   // });
// });

<<<<<<< HEAD
// test('[rfqModule] it can create and finalize RFQ, respond, confirm response, settle 2 party default', async (t: Test) => {
//   const { rfq } = await cvg.rfqs().createAndFinalize({
//     instruments: [
//       new SpotInstrument(cvg, btcMint, {
//         amount: 5,
//         side: Side.Bid,
//       }),
//       new SpotInstrument(cvg, btcMint, {
//         amount: 5,
//         side: Side.Ask,
//       }),
//     ],
//     taker,
//     orderType: OrderType.TwoWay,
//     fixedSize: { __kind: 'BaseAsset', legsMultiplierBps: 1_000_000_000 },
//     quoteAsset: cvg
//       .instrument(new SpotInstrument(cvg, usdcMint))
//       .toQuoteAsset(),
//     activeWindow: 2,
//     settlingWindow: 1,
//   });
//   const { rfqResponse } = await cvg.rfqs().respond({
//     maker,
//     rfq: rfq.address,
//     bid: {
//       __kind: 'FixedSize',
//       priceQuote: { __kind: 'AbsolutePrice', amountBps: 1_000 },
//     },
//     ask: null,
//     keypair: Keypair.generate(),
//   });
=======
test('[rfqModule] it can create and finalize RFQ, respond, confirm response, settle 2 party default', async () => {
  const { rfq } = await cvg.rfqs().createAndFinalize({
    instruments: [
      new SpotInstrument(cvg, btcMint, {
        amount: 5,
        side: Side.Bid,
      }),
      new SpotInstrument(cvg, btcMint, {
        amount: 5,
        side: Side.Ask,
      }),
    ],
    taker,
    orderType: OrderType.TwoWay,
    fixedSize: { __kind: 'BaseAsset', legsMultiplierBps: 1_000_000_000 },
    quoteAsset: cvg
      .instrument(new SpotInstrument(cvg, usdcMint))
      .toQuoteAsset(),
    activeWindow: 2,
    settlingWindow: 1,
  });
  const { rfqResponse } = await cvg.rfqs().respond({
    maker,
    rfq: rfq.address,
    bid: {
      __kind: 'FixedSize',
      priceQuote: { __kind: 'AbsolutePrice', amountBps: 1_000 },
    },
    ask: null,
    keypair: Keypair.generate(),
  });
>>>>>>> 09617c37

//   await cvg.rfqs().confirmResponse({
//     taker,
//     rfq: rfq.address,
//     response: rfqResponse.address,
//     side: Side.Bid,
//     overrideLegMultiplierBps: null,
//   });

//   sleep(3_001).then(async () => {
//     await cvg.rfqs().settleTwoPartyDefault({
//       rfq: rfq.address,
//       response: rfqResponse.address,
//     });
//   });

//   // const refreshedResponse = await cvg.rfqs().refreshResponse(rfqResponse);

<<<<<<< HEAD
//   // await sleep(3_001);
//   // spok(t, refreshedResponse, {
//   //   $topic: 'Settle 2 party default',
//   //   model: 'response',
//   //   takerCollateralLocked: spokSameBignum(0),
//   //   makerCollateralLocked: spokSameBignum(0),
//   // });
// });
=======
  // await sleep(3_0001);
  // spok(t, refreshedResponse, {
  //   $topic: 'Settle 2 party default',
  //   model: 'response',
  //   takerCollateralLocked: spokSameBignum(0),
  //   makerCollateralLocked: spokSameBignum(0),
  // });
});

test('[rfq module] it can find all rfqs by instrument as leg', async (t: Test) => {
  const spotInstrument = cvg.programs().getSpotInstrument();
  const rfqs = await cvg
    .rfqs()
    .findByInstrument({ instrumentProgram: spotInstrument });
  t.assert(rfqs.length > 0, 'rfqs should be greater than 0');
});

test('[rfq module] it can find all rfqs which are active', async (t: Test) => {
  const rfqs = await cvg.rfqs().findRfqsByActive({});
  t.assert(rfqs.length > 0, 'rfqs should be greater than 0');
});

test('[rfq module] it can find all rfqs by token mint address [EuropeanPut]', async (t: Test) => {
  const rfqs = await cvg
    .rfqs()
    .findByToken({ mintAddress: europeanOptionPutMint });
  t.assert(rfqs.length > 0, 'rfqs should be greater than 0');
});

test('[rfq module] it can find all rfqs by token mint address [usdcMint]', async (t: Test) => {
  const rfqs = await cvg.rfqs().findByToken({ mintAddress: usdcMint.address });
  t.assert(rfqs.length > 0, 'rfqs should be greater than 0');
});
>>>>>>> 09617c37
<|MERGE_RESOLUTION|>--- conflicted
+++ resolved
@@ -1,11 +1,6 @@
 import test, { Test } from 'tape';
 import spok from 'spok';
-<<<<<<< HEAD
-import { Keypair } from '@solana/web3.js';
-//@ts-ignore
-=======
 import { Keypair, PublicKey } from '@solana/web3.js';
->>>>>>> 09617c37
 import { sleep } from '@bundlr-network/client/build/common/utils';
 import { OptionMarketWithKey } from '@mithraic-labs/psy-american';
 import * as anchor from '@project-serum/anchor';
@@ -33,11 +28,8 @@
   OrderType,
   //@ts-ignore
   PsyoptionsEuropeanInstrument,
-<<<<<<< HEAD
   //@ts-ignore
-=======
   PsyoptionsAmericanInstrument,
->>>>>>> 09617c37
   OptionType,
   InstrumentType,
   Token,
@@ -502,21 +494,6 @@
   });
 });
 
-<<<<<<< HEAD
-// test('[collateralModule] it can find collateral by user', async (t: Test) => {
-//   const makerCollateral = await cvg.collateral().findByUser({
-//     user: maker.publicKey,
-//   });
-//   t.same(
-//     makerCollateral.user.toString(),
-//     maker.publicKey.toString(),
-//     'same address'
-//   );
-//   spok(t, makerCollateral, {
-//     $topic: 'same model',
-//     model: 'collateral',
-//   });
-=======
 test('[collateralModule] it can find collateral by user', async (t: Test) => {
   const makerCollateral = await cvg.collateral().findByUser({
     user: maker.publicKey,
@@ -553,7 +530,11 @@
       .instrument(new SpotInstrument(cvg, usdcMint))
       .toQuoteAsset(),
     instruments: [
-      new SpotInstrument(cvg, solMint, {
+      new SpotInstrument(cvg, btcMint, {
+        amount: 1,
+        side: Side.Bid,
+      }),
+      new SpotInstrument(cvg, btcMint, {
         amount: 1,
         side: Side.Bid,
       }),
@@ -564,47 +545,19 @@
     settlingWindow: 1_000,
     taker,
   });
->>>>>>> 09617c37
-
-//   const takerCollateral = await cvg.collateral().findByUser({
-//     user: taker.publicKey,
-//   });
-//   t.same(
-//     takerCollateral.user.toString(),
-//     taker.publicKey.toString(),
-//     'same address'
-//   );
-//   spok(t, takerCollateral, {
-//     $topic: 'same model',
-//     model: 'collateral',
-//   });
-// });
-
-// // RFQ
-
-<<<<<<< HEAD
-// test('[rfqModule] it can create and finalize RFQ construction', async (t: Test) => {
-//   const { rfq } = await cvg.rfqs().create({
-//     quoteAsset: cvg
-//       .instrument(new SpotInstrument(cvg, usdcMint))
-//       .toQuoteAsset(),
-//     instruments: [
-//       new SpotInstrument(cvg, btcMint, {
-//         amount: 1,
-//         side: Side.Bid,
-//       }),
-//       new SpotInstrument(cvg, btcMint, {
-//         amount: 1,
-//         side: Side.Bid,
-//       }),
-//     ],
-//     orderType: OrderType.Sell,
-//     fixedSize: { __kind: 'BaseAsset', legsMultiplierBps: 1_000_000_000 },
-//     activeWindow: 5_000,
-//     settlingWindow: 1_000,
-//     taker,
-//   });
-=======
+
+  const { rfq: finalizedRfq } = await cvg.rfqs().finalizeRfqConstruction({
+    taker,
+    rfq: rfq.address,
+  });
+
+  spok(t, finalizedRfq, {
+    $topic: 'Finalized RFQ',
+    model: 'rfq',
+    state: StoredRfqState.Active,
+  });
+});
+
 test('[rfqModule] it can create and finalize RFQ in single method', async (t: Test) => {
   const { rfq } = await cvg.rfqs().createAndFinalize({
     instruments: [
@@ -613,11 +566,7 @@
         side: Side.Bid,
       }),
       new SpotInstrument(cvg, btcMint, {
-        amount: 2,
-        side: Side.Bid,
-      }),
-      new SpotInstrument(cvg, btcMint, {
-        amount: 5,
+        amount: 1,
         side: Side.Bid,
       }),
     ],
@@ -627,306 +576,25 @@
     quoteAsset: cvg
       .instrument(new SpotInstrument(cvg, usdcMint))
       .toQuoteAsset(),
-  });
->>>>>>> 09617c37
-
-//   const { rfq: finalizedRfq } = await cvg.rfqs().finalizeRfqConstruction({
-//     taker,
-//     rfq: rfq.address,
-//   });
-
-//   spok(t, finalizedRfq, {
-//     $topic: 'Finalized RFQ',
-//     model: 'rfq',
-//     state: StoredRfqState.Active,
-//   });
-// });
-
-// test('[rfqModule] it can create and finalize RFQ in single method', async (t: Test) => {
-//   const { rfq } = await cvg.rfqs().createAndFinalize({
-//     instruments: [
-//       new SpotInstrument(cvg, btcMint, {
-//         amount: 1,
-//         side: Side.Bid,
-//       }),
-//       new SpotInstrument(cvg, btcMint, {
-//         amount: 1,
-//         side: Side.Bid,
-//       }),
-//     ],
-//     taker,
-//     orderType: OrderType.Sell,
-//     fixedSize: { __kind: 'BaseAsset', legsMultiplierBps: 1_000_000_000 },
-//     quoteAsset: cvg
-//       .instrument(new SpotInstrument(cvg, usdcMint))
-//       .toQuoteAsset(),
-//     activeWindow: 5_000,
-//     settlingWindow: 1_000,
-//   });
-
-//   const foundRfq = await cvg.rfqs().findRfqByAddress({ address: rfq.address });
-
-<<<<<<< HEAD
-//   spok(t, rfq, {
-//     $topic: 'Created RFQ',
-//     model: 'rfq',
-//     address: spokSamePubkey(foundRfq.address),
-//     state: StoredRfqState.Active,
-//   });
-// });
-
-// test('[rfqModule] it can create and finalize, then respond to RFQ and confirm response', async (t: Test) => {
-//   const { rfq } = await cvg.rfqs().createAndFinalize({
-//     instruments: [
-//       new SpotInstrument(cvg, btcMint, {
-//         amount: 5,
-//         side: Side.Ask,
-//       }),
-//     ],
-//     taker,
-//     orderType: OrderType.TwoWay,
-//     fixedSize: { __kind: 'BaseAsset', legsMultiplierBps: 1_000_000_000 },
-//     quoteAsset: cvg
-//       .instrument(new SpotInstrument(cvg, usdcMint))
-//       .toQuoteAsset(),
-//   });
-//   const { rfqResponse } = await cvg.rfqs().respond({
-//     maker,
-//     rfq: rfq.address,
-//     bid: {
-//       __kind: 'FixedSize',
-//       priceQuote: { __kind: 'AbsolutePrice', amountBps: 1_000 },
-//     },
-//     ask: null,
-//     keypair: Keypair.generate(),
-//   });
-=======
+    activeWindow: 5_000,
+    settlingWindow: 1_000,
+  });
+
+  const foundRfq = await cvg.rfqs().findRfqByAddress({ address: rfq.address });
+
   spok(t, rfq, {
-    $topic: 'Finalized Rfq',
+    $topic: 'Created RFQ',
     model: 'rfq',
-    address: spokSamePubkey(respondedToRfq.address),
-  });
-  spok(t, rfqResponse, {
-    $topic: 'Responded to Rfq',
-    model: 'response',
-    state: StoredResponseState.Active,
-  });
-});
->>>>>>> 09617c37
-
-//   const respondedToRfq = await cvg.rfqs().refreshRfq(rfq.address);
-
-//   spok(t, rfq, {
-//     $topic: 'Finalized Rfq',
-//     model: 'rfq',
-//     address: spokSamePubkey(respondedToRfq.address),
-//   });
-//   spok(t, rfqResponse, {
-//     $topic: 'Responded to Rfq',
-//     model: 'response',
-//     state: StoredResponseState.Active,
-//   });
-
-//   await cvg.rfqs().confirmResponse({
-//     taker,
-//     rfq: rfq.address,
-//     response: rfqResponse.address,
-//     side: Side.Bid,
-//     overrideLegMultiplierBps: null,
-//   });
-// });
-
-<<<<<<< HEAD
-// test('[rfqModule] it can create and finalize RFQ, cancel RFQ, unlock RFQ collateral, and clean up RFQ', async (t: Test) => {
-//   const { rfq } = await cvg.rfqs().create({
-//     taker,
-//     quoteAsset: cvg
-//       .instrument(new SpotInstrument(cvg, usdcMint))
-//       .toQuoteAsset(),
-//     instruments: [
-//       new SpotInstrument(cvg, btcMint, {
-//         amount: 1,
-//         side: Side.Bid,
-//       }),
-//     ],
-//     orderType: OrderType.Sell,
-//     fixedSize: { __kind: 'QuoteAsset', quoteAmount: 1 },
-//     activeWindow: 5_000,
-//     settlingWindow: 1_000,
-//   });
-=======
-  const refreshedRfq = await cvg.rfqs().refreshRfq(rfq);
->>>>>>> 09617c37
-
-//   await cvg.rfqs().finalizeRfqConstruction({
-//     taker,
-//     rfq: rfq.address,
-//   });
-
-<<<<<<< HEAD
-//   await cvg.rfqs().cancelRfq({
-//     taker,
-//     rfq: rfq.address,
-//   });
-
-//   let refreshedRfq = await cvg.rfqs().refreshRfq(rfq);
-
-//   spok(t, refreshedRfq, {
-//     $topic: 'Cancelled RFQ',
-//     model: 'rfq',
-//     state: StoredRfqState.Canceled,
-//   });
-
-//   await cvg.rfqs().unlockRfqCollateral({
-//     rfq: rfq.address,
-//   });
-=======
-  // await cvg.rfqs().unlockRfqCollateral({
-  //   rfq: rfq.address,
-  // });
-
-  // refreshedRfq = await cvg.rfqs().refreshRfq(rfq);
-
-  // spok(t, refreshedRfq, {
-  //   $topic: 'Unlocked rfq collateral',
-  //   model: 'rfq',
-  //   // nonResponseTakerCollateralLocked: new BN(0),
-  // });
-
-  // await cvg.rfqs().cleanUpRfq({
-  //   rfq: rfq.address,
-  //   taker: taker.publicKey,
-  // });
-});
->>>>>>> 09617c37
-
-//   refreshedRfq = await cvg.rfqs().refreshRfq(rfq);
-
-//   spok(t, refreshedRfq, {
-//     $topic: 'Unlocked rfq collateral',
-//     model: 'rfq',
-//     // nonResponseTakerCollateralLocked: new BN(0),
-//   });
-
-//   await cvg.rfqs().cleanUpRfq({
-//     rfq: rfq.address,
-//     taker: taker.publicKey,
-//   });
-// });
-
-// test('[rfqModule] it can create and finalize RFQ, respond, confirm response, prepare settlement, prepare more legs settlement, settle', async (t: Test) => {
-//   const { rfq } = await cvg.rfqs().createAndFinalize({
-//     instruments: [
-//       new SpotInstrument(cvg, btcMint, {
-//         amount: 5,
-//         side: Side.Bid,
-//       }),
-//       new SpotInstrument(cvg, btcMint, {
-//         amount: 5,
-//         side: Side.Ask,
-//       }),
-//       new SpotInstrument(cvg, btcMint, {
-//         amount: 2,
-//         side: Side.Ask,
-//       }),
-//     ],
-//     taker,
-//     orderType: OrderType.TwoWay,
-//     fixedSize: { __kind: 'BaseAsset', legsMultiplierBps: 1_000_000_000 },
-//     quoteAsset: cvg
-//       .instrument(new SpotInstrument(cvg, usdcMint))
-//       .toQuoteAsset(),
-//   });
-//   const { rfqResponse } = await cvg.rfqs().respond({
-//     maker,
-//     rfq: rfq.address,
-//     bid: {
-//       __kind: 'FixedSize',
-//       priceQuote: { __kind: 'AbsolutePrice', amountBps: 1_000 },
-//     },
-//     ask: null,
-//     keypair: Keypair.generate(),
-//   });
-
-//   await cvg.rfqs().confirmResponse({
-//     taker,
-//     rfq: rfq.address,
-//     response: rfqResponse.address,
-//     side: Side.Bid,
-//     overrideLegMultiplierBps: null,
-//   });
-
-//   await cvg.rfqs().prepareSettlement({
-//     caller: taker,
-//     rfq: rfq.address,
-//     response: rfqResponse.address,
-//     side: AuthoritySide.Taker,
-//     legAmountToPrepare: 2,
-//     quoteMint: usdcMint,
-//   });
-
-//   await cvg.rfqs().prepareSettlement({
-//     caller: maker,
-//     rfq: rfq.address,
-//     response: rfqResponse.address,
-//     side: AuthoritySide.Maker,
-//     legAmountToPrepare: 2,
-//     quoteMint: usdcMint,
-//   });
-
-//   await cvg.rfqs().prepareMoreLegsSettlement({
-//     caller: taker,
-//     rfq: rfq.address,
-//     response: rfqResponse.address,
-//     side: AuthoritySide.Taker,
-//     legAmountToPrepare: 1,
-//   });
-
-<<<<<<< HEAD
-//   await cvg.rfqs().prepareMoreLegsSettlement({
-//     caller: maker,
-//     rfq: rfq.address,
-//     response: rfqResponse.address,
-//     side: AuthoritySide.Maker,
-//     legAmountToPrepare: 1,
-//   });
-=======
-  await cvg.rfqs().settle({
-    maker: maker.publicKey,
-    taker: taker.publicKey,
-    rfq: rfq.address,
-    response: rfqResponse.address,
-
-    quoteMint: usdcMint,
-  });
->>>>>>> 09617c37
-
-//   let refreshedResponse = await cvg.rfqs().refreshResponse(rfqResponse);
-
-//   spok(t, refreshedResponse, {
-//     $topic: 'Prepared Settlement',
-//     model: 'response',
-//     state: StoredResponseState.ReadyForSettling,
-//   });
-
-<<<<<<< HEAD
-//   await cvg.rfqs().settle({
-//     maker: maker.publicKey,
-//     taker: taker.publicKey,
-//     rfq: rfq.address,
-//     response: rfqResponse.address,
-//     quoteMint: usdcMint,
-//   });
-=======
-test('[rfqModule] it can create/finalize Rfq, respond, confirm resp, prepare settlemt, settle, unlock resp collat, and clean up resp legs', async (t: Test) => {
+    address: spokSamePubkey(foundRfq.address),
+    state: StoredRfqState.Active,
+  });
+});
+
+test('[rfqModule] it can create and finalize, then respond to RFQ and confirm response', async (t: Test) => {
   const { rfq } = await cvg.rfqs().createAndFinalize({
     instruments: [
       new SpotInstrument(cvg, btcMint, {
         amount: 5,
-        side: Side.Bid,
-      }),
-      new SpotInstrument(cvg, btcMint, {
-        amount: 3,
         side: Side.Ask,
       }),
     ],
@@ -936,8 +604,6 @@
     quoteAsset: cvg
       .instrument(new SpotInstrument(cvg, usdcMint))
       .toQuoteAsset(),
-    activeWindow: 5_000,
-    settlingWindow: 1_000,
   });
   const { rfqResponse } = await cvg.rfqs().respond({
     maker,
@@ -949,18 +615,1416 @@
     ask: null,
     keypair: Keypair.generate(),
   });
->>>>>>> 09617c37
-
-//   refreshedResponse = await cvg.rfqs().refreshResponse(refreshedResponse);
-
-<<<<<<< HEAD
-//   spok(t, refreshedResponse, {
-//     $topic: 'Settled',
-//     model: 'response',
-//     state: StoredResponseState.Settled,
-//   });
-// });
-=======
+
+  const respondedToRfq = await cvg.rfqs().refreshRfq(rfq.address);
+
+  spok(t, rfq, {
+    $topic: 'Finalized Rfq',
+    model: 'rfq',
+    address: spokSamePubkey(respondedToRfq.address),
+  });
+  spok(t, rfqResponse, {
+    $topic: 'Responded to Rfq',
+    model: 'response',
+    state: StoredResponseState.Active,
+  });
+
+  await cvg.rfqs().confirmResponse({
+    taker,
+    rfq: rfq.address,
+    response: rfqResponse.address,
+    side: Side.Bid,
+    overrideLegMultiplierBps: null,
+  });
+});
+
+test('[rfqModule] it can create and finalize RFQ, cancel RFQ, unlock RFQ collateral, and clean up RFQ', async (t: Test) => {
+  const { rfq } = await cvg.rfqs().create({
+    taker,
+    quoteAsset: cvg
+      .instrument(new SpotInstrument(cvg, usdcMint))
+      .toQuoteAsset(),
+    instruments: [
+      new SpotInstrument(cvg, btcMint, {
+        amount: 1,
+        side: Side.Bid,
+      }),
+    ],
+    orderType: OrderType.Sell,
+    fixedSize: { __kind: 'QuoteAsset', quoteAmount: 1 },
+    activeWindow: 5_000,
+    settlingWindow: 1_000,
+  });
+
+  await cvg.rfqs().finalizeRfqConstruction({
+    taker,
+    rfq: rfq.address,
+  });
+
+  await cvg.rfqs().cancelRfq({
+    taker,
+    rfq: rfq.address,
+  });
+
+  let refreshedRfq = await cvg.rfqs().refreshRfq(rfq);
+
+  spok(t, refreshedRfq, {
+    $topic: 'Cancelled RFQ',
+    model: 'rfq',
+    state: StoredRfqState.Canceled,
+  });
+
+  await cvg.rfqs().unlockRfqCollateral({
+    rfq: rfq.address,
+  });
+
+  refreshedRfq = await cvg.rfqs().refreshRfq(rfq);
+
+  spok(t, refreshedRfq, {
+    $topic: 'Unlocked rfq collateral',
+    model: 'rfq',
+    // nonResponseTakerCollateralLocked: new BN(0),
+  });
+
+  await cvg.rfqs().cleanUpRfq({
+    rfq: rfq.address,
+    taker: taker.publicKey,
+  });
+});
+
+test('[rfqModule] it can create and finalize RFQ, respond, confirm response, prepare settlement, prepare more legs settlement, settle', async (t: Test) => {
+  const { rfq } = await cvg.rfqs().createAndFinalize({
+    instruments: [
+      new SpotInstrument(cvg, btcMint, {
+        amount: 5,
+        side: Side.Bid,
+      }),
+      new SpotInstrument(cvg, btcMint, {
+        amount: 5,
+        side: Side.Ask,
+      }),
+      new SpotInstrument(cvg, btcMint, {
+        amount: 2,
+        side: Side.Ask,
+      }),
+    ],
+    taker,
+    orderType: OrderType.TwoWay,
+    fixedSize: { __kind: 'BaseAsset', legsMultiplierBps: 1_000_000_000 },
+    quoteAsset: cvg
+      .instrument(new SpotInstrument(cvg, usdcMint))
+      .toQuoteAsset(),
+  });
+  const { rfqResponse } = await cvg.rfqs().respond({
+    maker,
+    rfq: rfq.address,
+    bid: {
+      __kind: 'FixedSize',
+      priceQuote: { __kind: 'AbsolutePrice', amountBps: 1_000 },
+    },
+    ask: null,
+    keypair: Keypair.generate(),
+  });
+
+  await cvg.rfqs().confirmResponse({
+    taker,
+    rfq: rfq.address,
+    response: rfqResponse.address,
+    side: Side.Bid,
+    overrideLegMultiplierBps: null,
+  });
+
+  await cvg.rfqs().prepareSettlement({
+    caller: taker,
+    rfq: rfq.address,
+    response: rfqResponse.address,
+    side: AuthoritySide.Taker,
+    legAmountToPrepare: 2,
+    quoteMint: usdcMint,
+  });
+
+  await cvg.rfqs().prepareSettlement({
+    caller: maker,
+    rfq: rfq.address,
+    response: rfqResponse.address,
+    side: AuthoritySide.Maker,
+    legAmountToPrepare: 2,
+    quoteMint: usdcMint,
+  });
+
+  await cvg.rfqs().prepareMoreLegsSettlement({
+    caller: taker,
+    rfq: rfq.address,
+    response: rfqResponse.address,
+    side: AuthoritySide.Taker,
+    legAmountToPrepare: 1,
+  });
+
+  await cvg.rfqs().prepareMoreLegsSettlement({
+    caller: maker,
+    rfq: rfq.address,
+    response: rfqResponse.address,
+    side: AuthoritySide.Maker,
+    legAmountToPrepare: 1,
+  });
+
+  let refreshedResponse = await cvg.rfqs().refreshResponse(rfqResponse);
+
+  spok(t, refreshedResponse, {
+    $topic: 'Prepared Settlement',
+    model: 'response',
+    state: StoredResponseState.ReadyForSettling,
+  });
+
+  await cvg.rfqs().settle({
+    maker: maker.publicKey,
+    taker: taker.publicKey,
+    rfq: rfq.address,
+    response: rfqResponse.address,
+    quoteMint: usdcMint,
+  });
+
+  refreshedResponse = await cvg.rfqs().refreshResponse(refreshedResponse);
+
+  spok(t, refreshedResponse, {
+    $topic: 'Settled',
+    model: 'response',
+    state: StoredResponseState.Settled,
+  });
+});
+
+test('[rfqModule] it can create/finalize Rfq, respond, confirm resp, prepare settlemt, partially settle legs', async (t: Test) => {
+  const { rfq } = await cvg.rfqs().createAndFinalize({
+    instruments: [
+      new SpotInstrument(cvg, btcMint, {
+        amount: 5,
+        side: Side.Bid,
+      }),
+      new SpotInstrument(cvg, btcMint, {
+        amount: 3,
+        side: Side.Ask,
+      }),
+    ],
+    taker,
+    orderType: OrderType.TwoWay,
+    fixedSize: { __kind: 'BaseAsset', legsMultiplierBps: 1_000_000_000 },
+    quoteAsset: cvg
+      .instrument(new SpotInstrument(cvg, usdcMint))
+      .toQuoteAsset(),
+    activeWindow: 5_000,
+    settlingWindow: 1_000,
+  });
+  const { rfqResponse } = await cvg.rfqs().respond({
+    maker,
+    rfq: rfq.address,
+    bid: {
+      __kind: 'FixedSize',
+      priceQuote: { __kind: 'AbsolutePrice', amountBps: 1_000 },
+    },
+    ask: null,
+    keypair: Keypair.generate(),
+  });
+
+  await cvg.rfqs().confirmResponse({
+    taker,
+    rfq: rfq.address,
+    response: rfqResponse.address,
+    side: Side.Bid,
+    overrideLegMultiplierBps: null,
+  });
+
+  await cvg.rfqs().prepareSettlement({
+    caller: taker,
+    rfq: rfq.address,
+    response: rfqResponse.address,
+    side: AuthoritySide.Taker,
+    legAmountToPrepare: 2,
+    quoteMint: usdcMint,
+  });
+
+  await cvg.rfqs().prepareSettlement({
+    caller: maker,
+    rfq: rfq.address,
+    response: rfqResponse.address,
+    side: AuthoritySide.Maker,
+    legAmountToPrepare: 2,
+    quoteMint: usdcMint,
+  });
+
+  let refreshedResponse = await cvg.rfqs().refreshResponse(rfqResponse);
+
+  spok(t, refreshedResponse, {
+    $topic: 'Prepared Settlement',
+    model: 'response',
+    state: StoredResponseState.ReadyForSettling,
+  });
+
+  await cvg.rfqs().partiallySettleLegs({
+    rfq: rfq.address,
+    response: rfqResponse.address,
+    maker: maker.publicKey,
+    taker: taker.publicKey,
+    legAmountToSettle: 1,
+  });
+
+  await cvg.rfqs().settle({
+    maker: maker.publicKey,
+    taker: taker.publicKey,
+    rfq: rfq.address,
+    response: rfqResponse.address,
+    quoteMint: usdcMint,
+  });
+
+  refreshedResponse = await cvg.rfqs().refreshResponse(rfqResponse);
+
+  spok(t, refreshedResponse, {
+    $topic: 'Settled',
+    model: 'response',
+    state: StoredResponseState.Settled,
+  });
+});
+
+test('[rfqModule] it can unlock RFQ collateral and clean up', async (t: Test) => {
+  const { rfq } = await cvg.rfqs().create({
+    taker,
+    quoteAsset: cvg
+      .instrument(new SpotInstrument(cvg, usdcMint))
+      .toQuoteAsset(),
+    instruments: [
+      new SpotInstrument(cvg, btcMint, {
+        amount: 1,
+        side: Side.Bid,
+      }),
+    ],
+    orderType: OrderType.Sell,
+    fixedSize: { __kind: 'QuoteAsset', quoteAmount: 1 },
+    activeWindow: 5_000,
+    settlingWindow: 1_000,
+  });
+
+  await cvg.rfqs().finalizeRfqConstruction({
+    taker,
+    rfq: rfq.address,
+  });
+
+  await cvg.rfqs().cancelRfq({
+    taker,
+    rfq: rfq.address,
+  });
+
+  let refreshedRfq = await cvg.rfqs().refreshRfq(rfq);
+
+  spok(t, refreshedRfq, {
+    $topic: 'rfq model',
+    model: 'rfq',
+    state: StoredRfqState.Canceled,
+  });
+
+  await cvg.rfqs().unlockRfqCollateral({
+    rfq: rfq.address,
+  });
+
+  refreshedRfq = await cvg.rfqs().refreshRfq(rfq);
+
+  spok(t, refreshedRfq, {
+    $topic: 'Unlocked rfq collateral',
+    model: 'rfq',
+    // nonResponseTakerCollateralLocked: new BN(0),
+  });
+
+  await cvg.rfqs().cleanUpRfq({
+    rfq: rfq.address,
+    taker: taker.publicKey,
+  });
+});
+
+test('[rfqModule] it can create and finalize RFQ, respond, confirm response, prepare settlement, prepare more legs settlement, settle', async (t: Test) => {
+  const { rfq } = await cvg.rfqs().createAndFinalize({
+    instruments: [
+      new SpotInstrument(cvg, btcMint, {
+        amount: 5,
+        side: Side.Bid,
+      }),
+      new SpotInstrument(cvg, btcMint, {
+        amount: 5,
+        side: Side.Ask,
+      }),
+      new SpotInstrument(cvg, btcMint, {
+        amount: 2,
+        side: Side.Ask,
+      }),
+    ],
+    taker,
+    orderType: OrderType.TwoWay,
+    fixedSize: { __kind: 'BaseAsset', legsMultiplierBps: 1_000_000_000 },
+    quoteAsset: cvg
+      .instrument(new SpotInstrument(cvg, usdcMint))
+      .toQuoteAsset(),
+  });
+  const { rfqResponse } = await cvg.rfqs().respond({
+    maker,
+    rfq: rfq.address,
+    bid: {
+      __kind: 'FixedSize',
+      priceQuote: { __kind: 'AbsolutePrice', amountBps: 1_000 },
+    },
+    keypair: Keypair.generate(),
+  });
+
+  await cvg.rfqs().confirmResponse({
+    taker,
+    rfq: rfq.address,
+    response: rfqResponse.address,
+    side: Side.Bid,
+    overrideLegMultiplierBps: null,
+  });
+
+  await cvg.rfqs().prepareSettlement({
+    caller: taker,
+    rfq: rfq.address,
+    response: rfqResponse.address,
+    side: AuthoritySide.Taker,
+    legAmountToPrepare: 2,
+    quoteMint: usdcMint,
+  });
+
+  await cvg.rfqs().prepareSettlement({
+    caller: maker,
+    rfq: rfq.address,
+    response: rfqResponse.address,
+    side: AuthoritySide.Maker,
+    legAmountToPrepare: 2,
+    quoteMint: usdcMint,
+  });
+
+  await cvg.rfqs().prepareMoreLegsSettlement({
+    caller: taker,
+    rfq: rfq.address,
+    response: rfqResponse.address,
+    side: AuthoritySide.Taker,
+    legAmountToPrepare: 1,
+  });
+
+  await cvg.rfqs().prepareMoreLegsSettlement({
+    caller: maker,
+    rfq: rfq.address,
+    response: rfqResponse.address,
+    side: AuthoritySide.Maker,
+    legAmountToPrepare: 1,
+  });
+
+  let refreshedResponse = await cvg.rfqs().refreshResponse(rfqResponse);
+
+  spok(t, refreshedResponse, {
+    $topic: 'Prepared Settlement',
+    model: 'response',
+    state: StoredResponseState.ReadyForSettling,
+  });
+
+  await cvg.rfqs().settle({
+    maker: maker.publicKey,
+    taker: taker.publicKey,
+    rfq: rfq.address,
+    response: rfqResponse.address,
+    quoteMint: usdcMint,
+  });
+
+  refreshedResponse = await cvg.rfqs().refreshResponse(refreshedResponse);
+
+  spok(t, refreshedResponse, {
+    $topic: 'Settled',
+    model: 'response',
+    state: StoredResponseState.Settled,
+  });
+});
+
+test('[rfqModule] it can create/finalize Rfq, respond, confirm resp, prepare settlemt, settle, unlock resp collat, and clean up resp legs', async (t: Test) => {
+  const { rfq } = await cvg.rfqs().createAndFinalize({
+    instruments: [
+      new SpotInstrument(cvg, btcMint, {
+        amount: 5,
+        side: Side.Bid,
+      }),
+      new SpotInstrument(cvg, btcMint, {
+        amount: 3,
+        side: Side.Ask,
+      }),
+    ],
+    taker,
+    orderType: OrderType.TwoWay,
+    fixedSize: { __kind: 'QuoteAsset', quoteAmount: 1 },
+    quoteAsset: cvg
+      .instrument(new SpotInstrument(cvg, usdcMint))
+      .toQuoteAsset(),
+    activeWindow: 5_000,
+    settlingWindow: 1_000,
+  });
+  const { rfqResponse } = await cvg.rfqs().respond({
+    maker,
+    rfq: rfq.address,
+    bid: {
+      __kind: 'FixedSize',
+      priceQuote: { __kind: 'AbsolutePrice', amountBps: 10 },
+    },
+    ask: null,
+    keypair: Keypair.generate(),
+  });
+
+  await cvg.rfqs().confirmResponse({
+    taker,
+    rfq: rfq.address,
+    response: rfqResponse.address,
+    side: Side.Bid,
+    overrideLegMultiplierBps: null,
+  });
+
+  let refreshedResponse = await cvg.rfqs().refreshResponse(rfqResponse);
+
+  await cvg.rfqs().prepareSettlement({
+    caller: taker,
+    rfq: rfq.address,
+    response: rfqResponse.address,
+    side: AuthoritySide.Taker,
+    legAmountToPrepare: 2,
+    quoteMint: usdcMint,
+  });
+  const firstToPrepare = taker.publicKey;
+
+  await cvg.rfqs().prepareSettlement({
+    caller: maker,
+    rfq: rfq.address,
+    response: rfqResponse.address,
+    side: AuthoritySide.Maker,
+    legAmountToPrepare: 2,
+    quoteMint: usdcMint,
+  });
+
+  refreshedResponse = await cvg.rfqs().refreshResponse(rfqResponse);
+
+  spok(t, refreshedResponse, {
+    $topic: 'Prepared Settlement',
+    model: 'response',
+    state: StoredResponseState.ReadyForSettling,
+  });
+
+  await cvg.rfqs().settle({
+    maker: maker.publicKey,
+    taker: taker.publicKey,
+    rfq: rfq.address,
+    response: rfqResponse.address,
+    quoteMint: usdcMint,
+  });
+
+  refreshedResponse = await cvg.rfqs().refreshResponse(rfqResponse);
+
+  spok(t, refreshedResponse, {
+    $topic: 'Settled',
+    model: 'response',
+    state: StoredResponseState.Settled,
+  });
+
+  // getting error  6028: no collateral locked
+  // await cvg.rfqs().unlockResponseCollateral({
+  //   rfq: rfq.address,
+  //   response: rfqResponse.address,
+  // });
+
+  spok(t, refreshedResponse, {
+    $topic: 'Unlocked response collateral',
+    model: 'response',
+    // makerCollateralLocked: new BN(0),
+    // takerCollateralLocked: new BN(0),
+  });
+
+  await cvg.rfqs().cleanUpResponseLegs({
+    dao: dao.publicKey,
+    rfq: rfq.address,
+    response: rfqResponse.address,
+    firstToPrepare,
+    legAmountToClear: 1,
+  });
+});
+
+test('[rfqModule] it can create/finalize Rfq, respond, confirm resp, prepare settlemt, settle, unlock resp collat, and clean up response', async (t: Test) => {
+  const { rfq } = await cvg.rfqs().createAndFinalize({
+    instruments: [
+      new SpotInstrument(cvg, btcMint, {
+        amount: 5,
+        side: Side.Bid,
+      }),
+    ],
+    taker,
+    orderType: OrderType.TwoWay,
+    fixedSize: { __kind: 'BaseAsset', legsMultiplierBps: 1_000_000_000 },
+    quoteAsset: cvg
+      .instrument(new SpotInstrument(cvg, usdcMint))
+      .toQuoteAsset(),
+    activeWindow: 5_000,
+    settlingWindow: 1_000,
+  });
+  const { rfqResponse } = await cvg.rfqs().respond({
+    maker,
+    rfq: rfq.address,
+    bid: {
+      __kind: 'FixedSize',
+      priceQuote: { __kind: 'AbsolutePrice', amountBps: 1_000 },
+    },
+    ask: null,
+    keypair: Keypair.generate(),
+  });
+
+  await cvg.rfqs().confirmResponse({
+    taker,
+    rfq: rfq.address,
+    response: rfqResponse.address,
+    side: Side.Bid,
+    overrideLegMultiplierBps: null,
+  });
+
+  await cvg.rfqs().prepareSettlement({
+    caller: taker,
+    rfq: rfq.address,
+    response: rfqResponse.address,
+    side: AuthoritySide.Taker,
+    legAmountToPrepare: 1,
+    quoteMint: usdcMint,
+  });
+  const firstToPrepare = taker.publicKey;
+
+  await cvg.rfqs().prepareSettlement({
+    caller: maker,
+    rfq: rfq.address,
+    response: rfqResponse.address,
+    side: AuthoritySide.Maker,
+    legAmountToPrepare: 1,
+    quoteMint: usdcMint,
+  });
+
+  let refreshedResponse = await cvg.rfqs().refreshResponse(rfqResponse);
+
+  spok(t, refreshedResponse, {
+    $topic: 'Prepared Settlement',
+    model: 'response',
+    state: StoredResponseState.ReadyForSettling,
+  });
+
+  await cvg.rfqs().settle({
+    maker: maker.publicKey,
+    taker: taker.publicKey,
+    rfq: rfq.address,
+    response: rfqResponse.address,
+    quoteMint: usdcMint,
+  });
+
+  refreshedResponse = await cvg.rfqs().refreshResponse(rfqResponse);
+
+  spok(t, refreshedResponse, {
+    $topic: 'Settled',
+    model: 'response',
+    state: StoredResponseState.Settled,
+  });
+
+  // await cvg.rfqs().unlockResponseCollateral({
+  //   rfq: rfq.address,
+  //   response: rfqResponse.address,
+  // });
+
+  //TODO: fix BN types (test currently passes, value is 0 on both sides)
+  spok(t, refreshedResponse, {
+    $topic: 'Unlocked response collateral',
+    model: 'response',
+    // makerCollateralLocked: new BN(0),
+    // takerCollateralLocked: new BN(0),
+  });
+
+  refreshedResponse = await cvg.rfqs().refreshResponse(rfqResponse);
+
+  await cvg.rfqs().cleanUpResponse({
+    maker: maker.publicKey,
+    dao: dao.publicKey,
+    rfq: rfq.address,
+    response: rfqResponse.address,
+    firstToPrepare,
+    quoteMint: usdcMint,
+  });
+});
+
+test('[rfqModule] it can create and finalize Rfq, respond, and cancel response', async (t: Test) => {
+  const { rfq } = await cvg.rfqs().createAndFinalize({
+    instruments: [
+      new SpotInstrument(cvg, btcMint, {
+        amount: 5,
+        side: Side.Bid,
+      }),
+    ],
+    taker,
+    orderType: OrderType.TwoWay,
+    fixedSize: { __kind: 'BaseAsset', legsMultiplierBps: 1_000_000_000 },
+    quoteAsset: cvg
+      .instrument(new SpotInstrument(cvg, usdcMint))
+      .toQuoteAsset(),
+  });
+  const { rfqResponse } = await cvg.rfqs().respond({
+    maker,
+    rfq: rfq.address,
+    bid: {
+      __kind: 'FixedSize',
+      priceQuote: { __kind: 'AbsolutePrice', amountBps: 1_000 },
+    },
+    ask: null,
+    keypair: Keypair.generate(),
+  });
+
+  await cvg.rfqs().cancelResponse({
+    maker,
+    rfq: rfq.address,
+    response: rfqResponse.address,
+  });
+
+  const refreshedResponse = await cvg.rfqs().refreshResponse(rfqResponse);
+
+  spok(t, refreshedResponse, {
+    $topic: 'Cancelled response',
+    model: 'response',
+    state: StoredResponseState.Canceled,
+  });
+});
+
+// RFQ UTILS
+
+test('[rfqModule] it can find RFQs by addresses', async (t: Test) => {
+  const { rfq: rfq1 } = await cvg.rfqs().create({
+    instruments: [
+      new SpotInstrument(cvg, btcMint, {
+        amount: 1,
+        side: Side.Bid,
+      }),
+    ],
+    orderType: OrderType.Sell,
+    taker,
+    fixedSize: { __kind: 'QuoteAsset', quoteAmount: 1 },
+    quoteAsset: cvg
+      .instrument(new SpotInstrument(cvg, usdcMint))
+      .toQuoteAsset(),
+  });
+  const { rfq: rfq2 } = await cvg.rfqs().create({
+    instruments: [
+      new SpotInstrument(cvg, btcMint, {
+        amount: 1,
+        side: Side.Bid,
+      }),
+    ],
+    taker,
+    orderType: OrderType.Sell,
+    fixedSize: { __kind: 'QuoteAsset', quoteAmount: 1 },
+    quoteAsset: cvg
+      .instrument(new SpotInstrument(cvg, usdcMint))
+      .toQuoteAsset(),
+  });
+  const { rfq: rfq3 } = await cvg.rfqs().create({
+    instruments: [
+      new SpotInstrument(cvg, btcMint, {
+        amount: 1,
+        side: Side.Bid,
+      }),
+    ],
+    orderType: OrderType.Sell,
+    taker,
+    fixedSize: { __kind: 'QuoteAsset', quoteAmount: 1 },
+    quoteAsset: cvg
+      .instrument(new SpotInstrument(cvg, usdcMint))
+      .toQuoteAsset(),
+  });
+
+  const [foundRfq1, foundRfq2, foundRfq3] = await cvg
+    .rfqs()
+    .findRfqsByAddresses({
+      addresses: [rfq1.address, rfq2.address, rfq3.address],
+    });
+
+  spok(t, rfq1, {
+    $topic: 'Created RFQ',
+    model: 'rfq',
+    address: spokSamePubkey(foundRfq1.address),
+  });
+  spok(t, rfq2, {
+    $topic: 'Created RFQ',
+    model: 'rfq',
+    address: spokSamePubkey(foundRfq2.address),
+  });
+  spok(t, rfq3, {
+    $topic: 'Created RFQ',
+    model: 'rfq',
+    address: spokSamePubkey(foundRfq3.address),
+  });
+});
+
+test('[rfqModule] it can find RFQs by instrument', async () => {
+  const instruments = await cvg.rfqs().findByInstrument({
+    instrumentProgram: cvg.programs().getSpotInstrument(),
+  });
+  console.error(instruments);
+});
+
+test('[rfqModule] it can find RFQs by owner', async (t: Test) => {
+  const { rfq } = await cvg.rfqs().create({
+    instruments: [
+      new SpotInstrument(cvg, btcMint, {
+        amount: 1,
+        side: Side.Bid,
+      }),
+    ],
+    taker,
+    orderType: OrderType.Sell,
+    fixedSize: { __kind: 'QuoteAsset', quoteAmount: 1 },
+    quoteAsset: cvg
+      .instrument(new SpotInstrument(cvg, usdcMint))
+      .toQuoteAsset(),
+  });
+
+  const foundRfqs = await cvg.rfqs().findAllByOwner({ owner: taker.publicKey });
+
+  spok(t, rfq, {
+    $topic: 'Created RFQ',
+    taker: spokSamePubkey(foundRfqs[0].taker),
+  });
+  spok(t, rfq, {
+    $topic: 'Created RFQ',
+    taker: spokSamePubkey(foundRfqs[1].taker),
+  });
+});
+
+// RISK ENGINE UTILS
+
+test('[riskEngineModule] it can calculate collateral for RFQ', async (t: Test) => {
+  const { rfq } = await cvg.rfqs().create({
+    instruments: [
+      new SpotInstrument(cvg, btcMint, {
+        amount: 1,
+        side: Side.Bid,
+      }),
+    ],
+    taker,
+    orderType: OrderType.Sell,
+    fixedSize: { __kind: 'QuoteAsset', quoteAmount: 1 },
+    quoteAsset: cvg
+      .instrument(new SpotInstrument(cvg, usdcMint))
+      .toQuoteAsset(),
+  });
+
+  await cvg.riskEngine().calculateCollateralForRfq({ rfq: rfq.address });
+
+  spok(t, rfq, {
+    $topic: 'Calculated Collateral for Rfq',
+    model: 'rfq',
+    address: spokSamePubkey(rfq.address),
+  });
+});
+
+test('[riskEngineModule] it can calculate collateral for response', async (t: Test) => {
+  const { rfq } = await cvg.rfqs().createAndFinalize({
+    instruments: [
+      new SpotInstrument(cvg, btcMint, {
+        amount: 5,
+        side: Side.Ask,
+      }),
+    ],
+    taker,
+    orderType: OrderType.TwoWay,
+    fixedSize: { __kind: 'BaseAsset', legsMultiplierBps: 1_000_000_000 },
+    quoteAsset: cvg
+      .instrument(new SpotInstrument(cvg, usdcMint))
+      .toQuoteAsset(),
+  });
+  const { rfqResponse } = await cvg.rfqs().respond({
+    maker,
+    rfq: rfq.address,
+    bid: {
+      __kind: 'FixedSize',
+      priceQuote: { __kind: 'AbsolutePrice', amountBps: 1_000 },
+    },
+    ask: null,
+    keypair: Keypair.generate(),
+  });
+
+  await cvg.riskEngine().calculateCollateralForResponse({
+    rfq: rfq.address,
+    response: rfqResponse.address,
+  });
+  spok(t, rfqResponse, {
+    $topic: 'calculate collateral for response',
+    model: 'response',
+    address: spokSamePubkey(rfqResponse.address),
+  });
+});
+
+test('[riskEngineModule] it can calculate collateral for confirm response', async (t: Test) => {
+  const { rfq } = await cvg.rfqs().createAndFinalize({
+    instruments: [
+      new SpotInstrument(cvg, btcMint, {
+        amount: 5,
+        side: Side.Ask,
+      }),
+    ],
+    taker,
+    orderType: OrderType.TwoWay,
+    fixedSize: { __kind: 'BaseAsset', legsMultiplierBps: 1_000_000_000 },
+    quoteAsset: cvg
+      .instrument(new SpotInstrument(cvg, usdcMint))
+      .toQuoteAsset(),
+    activeWindow: 5_000,
+    settlingWindow: 1_000,
+  });
+
+  const { rfqResponse } = await cvg.rfqs().respond({
+    maker,
+    rfq: rfq.address,
+    bid: {
+      __kind: 'FixedSize',
+      priceQuote: { __kind: 'AbsolutePrice', amountBps: 1_000 },
+    },
+    ask: null,
+    keypair: Keypair.generate(),
+  });
+
+  const respondedToRfq = await cvg.rfqs().refreshRfq(rfq.address);
+  t.same(
+    rfq.address.toString(),
+    respondedToRfq.address.toString(),
+    'same address'
+  );
+  spok(t, rfq, {
+    $topic: 'rfq model',
+    model: 'rfq',
+  });
+  spok(t, rfqResponse, {
+    $topic: 'rfq model',
+    model: 'response',
+    state: StoredResponseState.Active,
+  });
+
+  await cvg.rfqs().confirmResponse({
+    taker,
+    rfq: rfq.address,
+    response: rfqResponse.address,
+    side: Side.Bid,
+    overrideLegMultiplierBps: null,
+  });
+
+  await cvg.riskEngine().calculateCollateralForConfirmation({
+    rfq: rfq.address,
+    response: rfqResponse.address,
+  });
+});
+
+// PSYOPTIONS EUROPEANS
+
+test('[psyoptionsEuropeanInstrumentModule] it can create and finalize RFQ w/ PsyOptions Euro, respond, confirm, prepare, settle', async (t: Test) => {
+  const { euroMeta, euroMetaKey } = await initializeNewOptionMeta(
+    cvg,
+    btcMint,
+    usdcMint,
+    17_500,
+    1_000_000,
+    3_600
+  );
+
+  const instrument1 = new PsyoptionsEuropeanInstrument(
+    cvg,
+    btcMint,
+    OptionType.PUT,
+    euroMeta,
+    euroMetaKey,
+    {
+      amount: 1,
+      side: Side.Bid,
+    }
+  );
+  const instrument2 = new SpotInstrument(cvg, btcMint, {
+    amount: 5,
+    side: Side.Ask,
+  });
+  const instrument3 = new SpotInstrument(cvg, btcMint, {
+    amount: 11,
+    side: Side.Bid,
+  });
+
+  const { rfq } = await cvg.rfqs().create({
+    taker,
+    instruments: [instrument1, instrument2, instrument3],
+    orderType: OrderType.Sell,
+    fixedSize: { __kind: 'QuoteAsset', quoteAmount: 1 },
+    quoteAsset: cvg
+      .instrument(new SpotInstrument(cvg, usdcMint))
+      .toQuoteAsset(),
+    activeWindow: 5_000,
+    settlingWindow: 1_000,
+  });
+
+  await cvg.rfqs().finalizeRfqConstruction({
+    rfq: rfq.address,
+    taker,
+  });
+
+  const { rfqResponse } = await cvg.rfqs().respond({
+    maker,
+    rfq: rfq.address,
+    bid: {
+      __kind: 'FixedSize',
+      priceQuote: { __kind: 'AbsolutePrice', amountBps: 1_000 },
+    },
+    ask: null,
+    keypair: Keypair.generate(),
+  });
+
+  await cvg.rfqs().confirmResponse({
+    taker,
+    rfq: rfq.address,
+    response: rfqResponse.address,
+    side: Side.Bid,
+    overrideLegMultiplierBps: null,
+  });
+
+  await cvg.rfqs().prepareSettlement({
+    caller: taker,
+    rfq: rfq.address,
+    response: rfqResponse.address,
+    side: AuthoritySide.Taker,
+    legAmountToPrepare: 3,
+    quoteMint: usdcMint,
+  });
+
+  await cvg.rfqs().prepareSettlement({
+    caller: maker,
+    rfq: rfq.address,
+    response: rfqResponse.address,
+    side: AuthoritySide.Maker,
+    legAmountToPrepare: 3,
+    quoteMint: usdcMint,
+  });
+
+  await cvg.rfqs().settle({
+    maker: maker.publicKey,
+    taker: taker.publicKey,
+    rfq: rfq.address,
+    response: rfqResponse.address,
+    quoteMint: usdcMint,
+  });
+
+  const foundRfq = await cvg.rfqs().findRfqByAddress({ address: rfq.address });
+  t.same(foundRfq.address.toString(), rfq.address.toString(), 'same address');
+  spok(t, rfq, {
+    $topic: 'rfq model',
+    model: 'rfq',
+  });
+
+  const refreshedResponse = await cvg.rfqs().refreshResponse(rfqResponse);
+
+  spok(t, refreshedResponse, {
+    $topic: 'Settled',
+    model: 'response',
+    state: StoredResponseState.Settled,
+  });
+});
+
+test('[rfqModule] it can create and add legs to RFQ in a single method', async () => {
+  //@ts-ignore
+  const { rfq } = await cvg.rfqs().createAndAddLegs({
+    instruments: [
+      new SpotInstrument(cvg, btcMint, {
+        amount: 5,
+        side: Side.Ask,
+      }),
+      new SpotInstrument(cvg, btcMint, {
+        amount: 5,
+        side: Side.Ask,
+      }),
+      new SpotInstrument(cvg, btcMint, {
+        amount: 5,
+        side: Side.Ask,
+      }),
+      new SpotInstrument(cvg, btcMint, {
+        amount: 5,
+        side: Side.Ask,
+      }),
+      new SpotInstrument(cvg, btcMint, {
+        amount: 5,
+        side: Side.Ask,
+      }),
+      new SpotInstrument(cvg, btcMint, {
+        amount: 5,
+        side: Side.Ask,
+      }),
+      new SpotInstrument(cvg, btcMint, {
+        amount: 5,
+        side: Side.Ask,
+      }),
+      new SpotInstrument(cvg, btcMint, {
+        amount: 5,
+        side: Side.Ask,
+      }),
+      new SpotInstrument(cvg, btcMint, {
+        amount: 5,
+        side: Side.Ask,
+      }),
+      new SpotInstrument(cvg, btcMint, {
+        amount: 5,
+        side: Side.Ask,
+      }),
+      new SpotInstrument(cvg, btcMint, {
+        amount: 5,
+        side: Side.Ask,
+      }),
+      new SpotInstrument(cvg, btcMint, {
+        amount: 5,
+        side: Side.Ask,
+      }),
+      new SpotInstrument(cvg, btcMint, {
+        amount: 5,
+        side: Side.Ask,
+      }),
+      new SpotInstrument(cvg, btcMint, {
+        amount: 5,
+        side: Side.Ask,
+      }),
+      new SpotInstrument(cvg, btcMint, {
+        amount: 5,
+        side: Side.Ask,
+      }),
+      new SpotInstrument(cvg, btcMint, {
+        amount: 5,
+        side: Side.Ask,
+      }),
+test('[collateralModule] it can find collateral by user', async (t: Test) => {
+  const makerCollateral = await cvg.collateral().findByUser({
+    user: maker.publicKey,
+  });
+  t.same(
+    makerCollateral.user.toString(),
+    maker.publicKey.toString(),
+    'same address'
+  );
+  spok(t, makerCollateral, {
+    $topic: 'same model',
+    model: 'collateral',
+  });
+
+  const takerCollateral = await cvg.collateral().findByUser({
+    user: taker.publicKey,
+  });
+  t.same(
+    takerCollateral.user.toString(),
+    taker.publicKey.toString(),
+    'same address'
+  );
+  spok(t, takerCollateral, {
+    $topic: 'same model',
+    model: 'collateral',
+  });
+});
+
+// RFQ
+
+test('[rfqModule] it can create and finalize RFQ construction', async (t: Test) => {
+  const { rfq } = await cvg.rfqs().create({
+    quoteAsset: cvg
+      .instrument(new SpotInstrument(cvg, usdcMint))
+      .toQuoteAsset(),
+    instruments: [
+      new SpotInstrument(cvg, solMint, {
+        amount: 1,
+        side: Side.Bid,
+      }),
+    ],
+    orderType: OrderType.Sell,
+    fixedSize: { __kind: 'BaseAsset', legsMultiplierBps: 1_000_000_000 },
+    activeWindow: 5_000,
+    settlingWindow: 1_000,
+    taker,
+  });
+
+  const { rfq: finalizedRfq } = await cvg.rfqs().finalizeRfqConstruction({
+    taker,
+    rfq: rfq.address,
+  });
+
+  spok(t, finalizedRfq, {
+    $topic: 'Finalized RFQ',
+    model: 'rfq',
+    state: StoredRfqState.Active,
+  });
+});
+
+test('[rfqModule] it can create and finalize RFQ in single method', async (t: Test) => {
+  const { rfq } = await cvg.rfqs().createAndFinalize({
+    instruments: [
+      new SpotInstrument(cvg, btcMint, {
+        amount: 1,
+        side: Side.Bid,
+      }),
+      new SpotInstrument(cvg, btcMint, {
+        amount: 2,
+        side: Side.Bid,
+      }),
+      new SpotInstrument(cvg, btcMint, {
+        amount: 5,
+        side: Side.Bid,
+      }),
+    ],
+    taker,
+    orderType: OrderType.Sell,
+    fixedSize: { __kind: 'BaseAsset', legsMultiplierBps: 1_000_000_000 },
+    quoteAsset: cvg
+      .instrument(new SpotInstrument(cvg, usdcMint))
+      .toQuoteAsset(),
+  });
+
+  const foundRfq = await cvg.rfqs().findRfqByAddress({ address: rfq.address });
+
+  spok(t, rfq, {
+    $topic: 'Created RFQ',
+    model: 'rfq',
+    address: spokSamePubkey(foundRfq.address),
+    state: StoredRfqState.Active,
+  });
+});
+
+test('[rfqModule] it can create and finalize, then respond to RFQ and confirm response', async (t: Test) => {
+  const { rfq } = await cvg.rfqs().createAndFinalize({
+    instruments: [
+      new SpotInstrument(cvg, btcMint, {
+        amount: 5,
+        side: Side.Ask,
+      }),
+    ],
+    taker,
+    orderType: OrderType.TwoWay,
+    fixedSize: { __kind: 'BaseAsset', legsMultiplierBps: 1_000_000_000 },
+    quoteAsset: cvg
+      .instrument(new SpotInstrument(cvg, usdcMint))
+      .toQuoteAsset(),
+  });
+  const { rfqResponse } = await cvg.rfqs().respond({
+    maker,
+    rfq: rfq.address,
+    bid: {
+      __kind: 'FixedSize',
+      priceQuote: { __kind: 'AbsolutePrice', amountBps: 1_000 },
+    },
+    ask: null,
+    keypair: Keypair.generate(),
+  });
+
+  const respondedToRfq = await cvg.rfqs().refreshRfq(rfq.address);
+
+  spok(t, rfq, {
+    $topic: 'Finalized Rfq',
+    model: 'rfq',
+    address: spokSamePubkey(respondedToRfq.address),
+  });
+  spok(t, rfqResponse, {
+    $topic: 'Responded to Rfq',
+    model: 'response',
+    state: StoredResponseState.Active,
+  });
+});
+
+test('[rfqModule] it can create and finalize RFQ, cancel RFQ, unlock RFQ collateral, and clean up RFQ', async (t: Test) => {
+  const { rfq } = await cvg.rfqs().create({
+    taker,
+    quoteAsset: cvg
+      .instrument(new SpotInstrument(cvg, usdcMint))
+      .toQuoteAsset(),
+    instruments: [
+      new SpotInstrument(cvg, btcMint, {
+        amount: 1,
+        side: Side.Bid,
+      }),
+    ],
+    orderType: OrderType.Sell,
+    fixedSize: { __kind: 'QuoteAsset', quoteAmount: 1 },
+    activeWindow: 5_000,
+    settlingWindow: 1_000,
+  });
+
+  await cvg.rfqs().finalizeRfqConstruction({
+    taker,
+    rfq: rfq.address,
+  });
+
+  await cvg.rfqs().cancelRfq({
+    taker,
+    rfq: rfq.address,
+  });
+
+  const refreshedRfq = await cvg.rfqs().refreshRfq(rfq);
+
+  spok(t, refreshedRfq, {
+    $topic: 'Cancelled RFQ',
+    model: 'rfq',
+    state: StoredRfqState.Canceled,
+  });
+
+  // await cvg.rfqs().unlockRfqCollateral({
+  //   rfq: rfq.address,
+  // });
+
+  // refreshedRfq = await cvg.rfqs().refreshRfq(rfq);
+
+  // spok(t, refreshedRfq, {
+  //   $topic: 'Unlocked rfq collateral',
+  //   model: 'rfq',
+  //   // nonResponseTakerCollateralLocked: new BN(0),
+  // });
+
+  // await cvg.rfqs().cleanUpRfq({
+  //   rfq: rfq.address,
+  //   taker: taker.publicKey,
+  // });
+});
+
+test('[rfqModule] it can create and finalize RFQ, respond, confirm response, prepare settlement, prepare more legs settlement, settle', async (t: Test) => {
+  const { rfq } = await cvg.rfqs().createAndFinalize({
+    instruments: [
+      new SpotInstrument(cvg, btcMint, {
+        amount: 5,
+        side: Side.Bid,
+      }),
+      new SpotInstrument(cvg, btcMint, {
+        amount: 5,
+        side: Side.Ask,
+      }),
+      new SpotInstrument(cvg, btcMint, {
+        amount: 2,
+        side: Side.Ask,
+      }),
+    ],
+    taker,
+    orderType: OrderType.TwoWay,
+    fixedSize: { __kind: 'BaseAsset', legsMultiplierBps: 1_000_000_000 },
+    quoteAsset: cvg
+      .instrument(new SpotInstrument(cvg, usdcMint))
+      .toQuoteAsset(),
+  });
+  const { rfqResponse } = await cvg.rfqs().respond({
+    maker,
+    rfq: rfq.address,
+    bid: {
+      __kind: 'FixedSize',
+      priceQuote: { __kind: 'AbsolutePrice', amountBps: 1_000 },
+    },
+    ask: null,
+    keypair: Keypair.generate(),
+  });
+
+  await cvg.rfqs().confirmResponse({
+    taker,
+    rfq: rfq.address,
+    response: rfqResponse.address,
+    side: Side.Bid,
+    overrideLegMultiplierBps: null,
+  });
+
+  await cvg.rfqs().prepareSettlement({
+    caller: taker,
+    rfq: rfq.address,
+    response: rfqResponse.address,
+    side: AuthoritySide.Taker,
+    legAmountToPrepare: 2,
+    quoteMint: usdcMint,
+  });
+
+  await cvg.rfqs().prepareSettlement({
+    caller: maker,
+    rfq: rfq.address,
+    response: rfqResponse.address,
+    side: AuthoritySide.Maker,
+    legAmountToPrepare: 2,
+    quoteMint: usdcMint,
+  });
+
+  await cvg.rfqs().prepareMoreLegsSettlement({
+    caller: taker,
+    rfq: rfq.address,
+    response: rfqResponse.address,
+    side: AuthoritySide.Taker,
+    legAmountToPrepare: 1,
+  });
+
+  await cvg.rfqs().prepareMoreLegsSettlement({
+    caller: maker,
+    rfq: rfq.address,
+    response: rfqResponse.address,
+    side: AuthoritySide.Maker,
+    legAmountToPrepare: 1,
+  });
+
+  let refreshedResponse = await cvg.rfqs().refreshResponse(rfqResponse);
+
+  spok(t, refreshedResponse, {
+    $topic: 'Prepared Settlement',
+    model: 'response',
+    state: StoredResponseState.ReadyForSettling,
+  });
+
+  await cvg.rfqs().settle({
+    maker: maker.publicKey,
+    taker: taker.publicKey,
+    rfq: rfq.address,
+    response: rfqResponse.address,
+
+    quoteMint: usdcMint,
+  });
+
+  refreshedResponse = await cvg.rfqs().refreshResponse(refreshedResponse);
+
+  spok(t, refreshedResponse, {
+    $topic: 'Settled',
+    model: 'response',
+    state: StoredResponseState.Settled,
+  });
+});
+
+test('[rfqModule] it can create/finalize Rfq, respond, confirm resp, prepare settlemt, settle, unlock resp collat, and clean up resp legs', async (t: Test) => {
+  const { rfq } = await cvg.rfqs().createAndFinalize({
+    instruments: [
+      new SpotInstrument(cvg, btcMint, {
+        amount: 5,
+        side: Side.Bid,
+      }),
+      new SpotInstrument(cvg, btcMint, {
+        amount: 3,
+        side: Side.Ask,
+      }),
+    ],
+    taker,
+    orderType: OrderType.TwoWay,
+    fixedSize: { __kind: 'BaseAsset', legsMultiplierBps: 1_000_000_000 },
+    quoteAsset: cvg
+      .instrument(new SpotInstrument(cvg, usdcMint))
+      .toQuoteAsset(),
+    activeWindow: 5_000,
+    settlingWindow: 1_000,
+  });
+  const { rfqResponse } = await cvg.rfqs().respond({
+    maker,
+    rfq: rfq.address,
+    bid: {
+      __kind: 'FixedSize',
+      priceQuote: { __kind: 'AbsolutePrice', amountBps: 1_000 },
+    },
+    ask: null,
+    keypair: Keypair.generate(),
+  });
+
+  await cvg.rfqs().confirmResponse({
+    taker,
+    rfq: rfq.address,
+    response: rfqResponse.address,
+    side: Side.Bid,
+    overrideLegMultiplierBps: null,
+  });
+
   // TODO: we have to pass the baseAssetMints manually
   // we need a method with type (baseAssetIndex) -> Mint or MintPubkey
   // then the baseAssetMints could be extracted from the rfq's legs
@@ -973,69 +2037,24 @@
     quoteMint: usdcMint,
   });
   // const firstToPrepare = taker.publicKey;
->>>>>>> 09617c37
-
-// test('[rfqModule] it can create/finalize Rfq, respond, confirm resp, prepare settlemt, partially settle legs', async (t: Test) => {
-//   const { rfq } = await cvg.rfqs().createAndFinalize({
-//     instruments: [
-//       new SpotInstrument(cvg, btcMint, {
-//         amount: 5,
-//         side: Side.Bid,
-//       }),
-//       new SpotInstrument(cvg, btcMint, {
-//         amount: 3,
-//         side: Side.Ask,
-//       }),
-//     ],
-//     taker,
-//     orderType: OrderType.TwoWay,
-//     fixedSize: { __kind: 'BaseAsset', legsMultiplierBps: 1_000_000_000 },
-//     quoteAsset: cvg
-//       .instrument(new SpotInstrument(cvg, usdcMint))
-//       .toQuoteAsset(),
-//     activeWindow: 5_000,
-//     settlingWindow: 1_000,
-//   });
-//   const { rfqResponse } = await cvg.rfqs().respond({
-//     maker,
-//     rfq: rfq.address,
-//     bid: {
-//       __kind: 'FixedSize',
-//       priceQuote: { __kind: 'AbsolutePrice', amountBps: 1_000 },
-//     },
-//     ask: null,
-//     keypair: Keypair.generate(),
-//   });
-
-//   await cvg.rfqs().confirmResponse({
-//     taker,
-//     rfq: rfq.address,
-//     response: rfqResponse.address,
-//     side: Side.Bid,
-//     overrideLegMultiplierBps: null,
-//   });
-
-//   await cvg.rfqs().prepareSettlement({
-//     caller: taker,
-//     rfq: rfq.address,
-//     response: rfqResponse.address,
-//     side: AuthoritySide.Taker,
-//     legAmountToPrepare: 2,
-//     quoteMint: usdcMint,
-//   });
-
-<<<<<<< HEAD
-//   await cvg.rfqs().prepareSettlement({
-//     caller: maker,
-//     rfq: rfq.address,
-//     response: rfqResponse.address,
-//     side: AuthoritySide.Maker,
-//     legAmountToPrepare: 2,
-//     quoteMint: usdcMint,
-//   });
-
-//   let refreshedResponse = await cvg.rfqs().refreshResponse(rfqResponse);
-=======
+
+  await cvg.rfqs().prepareSettlement({
+    caller: maker,
+    rfq: rfq.address,
+    response: rfqResponse.address,
+    side: AuthoritySide.Maker,
+    legAmountToPrepare: 2,
+    quoteMint: usdcMint,
+  });
+
+  let refreshedResponse = await cvg.rfqs().refreshResponse(rfqResponse);
+
+  spok(t, refreshedResponse, {
+    $topic: 'Prepared Settlement',
+    model: 'response',
+    state: StoredResponseState.ReadyForSettling,
+  });
+
   await cvg.rfqs().settle({
     maker: maker.publicKey,
     taker: taker.publicKey,
@@ -1044,82 +2063,9 @@
 
     quoteMint: usdcMint,
   });
->>>>>>> 09617c37
-
-//   spok(t, refreshedResponse, {
-//     $topic: 'Prepared Settlement',
-//     model: 'response',
-//     state: StoredResponseState.ReadyForSettling,
-//   });
-
-<<<<<<< HEAD
-//   await cvg.rfqs().partiallySettleLegs({
-//     rfq: rfq.address,
-//     response: rfqResponse.address,
-//     maker: maker.publicKey,
-//     taker: taker.publicKey,
-//     legAmountToSettle: 1,
-//   });
-
-//   await cvg.rfqs().settle({
-//     maker: maker.publicKey,
-//     taker: taker.publicKey,
-//     rfq: rfq.address,
-//     response: rfqResponse.address,
-//     quoteMint: usdcMint,
-//   });
-
-//   refreshedResponse = await cvg.rfqs().refreshResponse(rfqResponse);
-
-//   spok(t, refreshedResponse, {
-//     $topic: 'Settled',
-//     model: 'response',
-//     state: StoredResponseState.Settled,
-//   });
-// });
-
-// test('[rfqModule] it can unlock RFQ collateral and clean up', async (t: Test) => {
-//   const { rfq } = await cvg.rfqs().create({
-//     taker,
-//     quoteAsset: cvg
-//       .instrument(new SpotInstrument(cvg, usdcMint))
-//       .toQuoteAsset(),
-//     instruments: [
-//       new SpotInstrument(cvg, btcMint, {
-//         amount: 1,
-//         side: Side.Bid,
-//       }),
-//     ],
-//     orderType: OrderType.Sell,
-//     fixedSize: { __kind: 'QuoteAsset', quoteAmount: 1 },
-//     activeWindow: 5_000,
-//     settlingWindow: 1_000,
-//   });
-
-//   await cvg.rfqs().finalizeRfqConstruction({
-//     taker,
-//     rfq: rfq.address,
-//   });
-
-//   await cvg.rfqs().cancelRfq({
-//     taker,
-//     rfq: rfq.address,
-//   });
-
-//   let refreshedRfq = await cvg.rfqs().refreshRfq(rfq);
-
-//   spok(t, refreshedRfq, {
-//     $topic: 'rfq model',
-//     model: 'rfq',
-//     state: StoredRfqState.Canceled,
-//   });
-
-//   await cvg.rfqs().unlockRfqCollateral({
-//     rfq: rfq.address,
-//   });
-
-//   refreshedRfq = await cvg.rfqs().refreshRfq(rfq);
-=======
+
+  refreshedResponse = await cvg.rfqs().refreshResponse(rfqResponse);
+
   spok(t, refreshedResponse, {
     $topic: 'Settled',
     model: 'response',
@@ -1182,21 +2128,15 @@
     ask: null,
     keypair: Keypair.generate(),
   });
->>>>>>> 09617c37
-
-//   spok(t, refreshedRfq, {
-//     $topic: 'Unlocked rfq collateral',
-//     model: 'rfq',
-//     // nonResponseTakerCollateralLocked: new BN(0),
-//   });
-
-<<<<<<< HEAD
-//   await cvg.rfqs().cleanUpRfq({
-//     rfq: rfq.address,
-//     taker: taker.publicKey,
-//   });
-// });
-=======
+
+  await cvg.rfqs().confirmResponse({
+    taker,
+    rfq: rfq.address,
+    response: rfqResponse.address,
+    side: Side.Bid,
+    overrideLegMultiplierBps: null,
+  });
+
   // TODO: we have to pass the baseAssetMints manually
   // we need a method with type (baseAssetIndex) -> Mint or MintPubkey
   // then the baseAssetMints could be extracted from the rfq's legs
@@ -1209,174 +2149,24 @@
     quoteMint: usdcMint,
   });
   // const firstToPrepare = taker.publicKey;
->>>>>>> 09617c37
-
-// test('[rfqModule] it can create and finalize RFQ, respond, confirm response, prepare settlement, prepare more legs settlement, settle', async (t: Test) => {
-//   const { rfq } = await cvg.rfqs().createAndFinalize({
-//     instruments: [
-//       new SpotInstrument(cvg, btcMint, {
-//         amount: 5,
-//         side: Side.Bid,
-//       }),
-//       new SpotInstrument(cvg, btcMint, {
-//         amount: 5,
-//         side: Side.Ask,
-//       }),
-//       new SpotInstrument(cvg, btcMint, {
-//         amount: 2,
-//         side: Side.Ask,
-//       }),
-//     ],
-//     taker,
-//     orderType: OrderType.TwoWay,
-//     fixedSize: { __kind: 'BaseAsset', legsMultiplierBps: 1_000_000_000 },
-//     quoteAsset: cvg
-//       .instrument(new SpotInstrument(cvg, usdcMint))
-//       .toQuoteAsset(),
-//   });
-//   const { rfqResponse } = await cvg.rfqs().respond({
-//     maker,
-//     rfq: rfq.address,
-//     bid: {
-//       __kind: 'FixedSize',
-//       priceQuote: { __kind: 'AbsolutePrice', amountBps: 1_000 },
-//     },
-//     keypair: Keypair.generate(),
-//   });
-
-<<<<<<< HEAD
-//   await cvg.rfqs().confirmResponse({
-//     taker,
-//     rfq: rfq.address,
-//     response: rfqResponse.address,
-//     side: Side.Bid,
-//     overrideLegMultiplierBps: null,
-//   });
-
-//   await cvg.rfqs().prepareSettlement({
-//     caller: taker,
-//     rfq: rfq.address,
-//     response: rfqResponse.address,
-//     side: AuthoritySide.Taker,
-//     legAmountToPrepare: 2,
-//     quoteMint: usdcMint,
-//   });
-
-//   await cvg.rfqs().prepareSettlement({
-//     caller: maker,
-//     rfq: rfq.address,
-//     response: rfqResponse.address,
-//     side: AuthoritySide.Maker,
-//     legAmountToPrepare: 2,
-//     quoteMint: usdcMint,
-//   });
-=======
+
+  await cvg.rfqs().prepareSettlement({
+    caller: maker,
+    rfq: rfq.address,
+    response: rfqResponse.address,
+    side: AuthoritySide.Maker,
+    legAmountToPrepare: 2,
+    quoteMint: usdcMint,
+  });
+
   let refreshedResponse = await cvg.rfqs().refreshResponse(rfqResponse);
->>>>>>> 09617c37
-
-//   await cvg.rfqs().prepareMoreLegsSettlement({
-//     caller: taker,
-//     rfq: rfq.address,
-//     response: rfqResponse.address,
-//     side: AuthoritySide.Taker,
-//     legAmountToPrepare: 1,
-//   });
-
-<<<<<<< HEAD
-//   await cvg.rfqs().prepareMoreLegsSettlement({
-//     caller: maker,
-//     rfq: rfq.address,
-//     response: rfqResponse.address,
-//     side: AuthoritySide.Maker,
-//     legAmountToPrepare: 1,
-//   });
-
-//   let refreshedResponse = await cvg.rfqs().refreshResponse(rfqResponse);
-
-//   spok(t, refreshedResponse, {
-//     $topic: 'Prepared Settlement',
-//     model: 'response',
-//     state: StoredResponseState.ReadyForSettling,
-//   });
-
-//   await cvg.rfqs().settle({
-//     maker: maker.publicKey,
-//     taker: taker.publicKey,
-//     rfq: rfq.address,
-//     response: rfqResponse.address,
-//     quoteMint: usdcMint,
-//   });
-
-//   refreshedResponse = await cvg.rfqs().refreshResponse(refreshedResponse);
-
-//   spok(t, refreshedResponse, {
-//     $topic: 'Settled',
-//     model: 'response',
-//     state: StoredResponseState.Settled,
-//   });
-// });
-
-// test('[rfqModule] it can create/finalize Rfq, respond, confirm resp, prepare settlemt, settle, unlock resp collat, and clean up resp legs', async (t: Test) => {
-//   const { rfq } = await cvg.rfqs().createAndFinalize({
-//     instruments: [
-//       new SpotInstrument(cvg, btcMint, {
-//         amount: 5,
-//         side: Side.Bid,
-//       }),
-//       new SpotInstrument(cvg, btcMint, {
-//         amount: 3,
-//         side: Side.Ask,
-//       }),
-//     ],
-//     taker,
-//     orderType: OrderType.TwoWay,
-//     fixedSize: { __kind: 'QuoteAsset', quoteAmount: 1 },
-//     quoteAsset: cvg
-//       .instrument(new SpotInstrument(cvg, usdcMint))
-//       .toQuoteAsset(),
-//     activeWindow: 5_000,
-//     settlingWindow: 1_000,
-//   });
-//   const { rfqResponse } = await cvg.rfqs().respond({
-//     maker,
-//     rfq: rfq.address,
-//     bid: {
-//       __kind: 'FixedSize',
-//       priceQuote: { __kind: 'AbsolutePrice', amountBps: 10 },
-//     },
-//     ask: null,
-//     keypair: Keypair.generate(),
-//   });
-
-//   await cvg.rfqs().confirmResponse({
-//     taker,
-//     rfq: rfq.address,
-//     response: rfqResponse.address,
-//     side: Side.Bid,
-//     overrideLegMultiplierBps: null,
-//   });
-
-//   let refreshedResponse = await cvg.rfqs().refreshResponse(rfqResponse);
-
-//   await cvg.rfqs().prepareSettlement({
-//     caller: taker,
-//     rfq: rfq.address,
-//     response: rfqResponse.address,
-//     side: AuthoritySide.Taker,
-//     legAmountToPrepare: 2,
-//     quoteMint: usdcMint,
-//   });
-//   const firstToPrepare = taker.publicKey;
-
-//   await cvg.rfqs().prepareSettlement({
-//     caller: maker,
-//     rfq: rfq.address,
-//     response: rfqResponse.address,
-//     side: AuthoritySide.Maker,
-//     legAmountToPrepare: 2,
-//     quoteMint: usdcMint,
-//   });
-=======
+
+  spok(t, refreshedResponse, {
+    $topic: 'Prepared Settlement',
+    model: 'response',
+    state: StoredResponseState.ReadyForSettling,
+  });
+
   await cvg.rfqs().partiallySettleLegs({
     rfq: rfq.address,
     response: rfqResponse.address,
@@ -1393,64 +2183,52 @@
 
     quoteMint: usdcMint,
   });
->>>>>>> 09617c37
-
-//   refreshedResponse = await cvg.rfqs().refreshResponse(rfqResponse);
-
-<<<<<<< HEAD
-//   spok(t, refreshedResponse, {
-//     $topic: 'Prepared Settlement',
-//     model: 'response',
-//     state: StoredResponseState.ReadyForSettling,
-//   });
-
-//   await cvg.rfqs().settle({
-//     maker: maker.publicKey,
-//     taker: taker.publicKey,
-//     rfq: rfq.address,
-//     response: rfqResponse.address,
-//     quoteMint: usdcMint,
-//   });
-
-//   refreshedResponse = await cvg.rfqs().refreshResponse(rfqResponse);
-=======
+
+  refreshedResponse = await cvg.rfqs().refreshResponse(rfqResponse);
+
   spok(t, refreshedResponse, {
     $topic: 'Settled',
     model: 'response',
     state: StoredResponseState.Settled,
   });
 });
->>>>>>> 09617c37
-
-//   spok(t, refreshedResponse, {
-//     $topic: 'Settled',
-//     model: 'response',
-//     state: StoredResponseState.Settled,
-//   });
-
-//   // getting error  6028: no collateral locked
-//   // await cvg.rfqs().unlockResponseCollateral({
-//   //   rfq: rfq.address,
-//   //   response: rfqResponse.address,
-//   // });
-
-//   spok(t, refreshedResponse, {
-//     $topic: 'Unlocked response collateral',
-//     model: 'response',
-//     // makerCollateralLocked: new BN(0),
-//     // takerCollateralLocked: new BN(0),
-//   });
-
-<<<<<<< HEAD
-//   await cvg.rfqs().cleanUpResponseLegs({
-//     dao: dao.publicKey,
-//     rfq: rfq.address,
-//     response: rfqResponse.address,
-//     firstToPrepare,
-//     legAmountToClear: 1,
-//   });
-// });
-=======
+
+test('[rfqModule] it can create/finalize Rfq, respond, confirm resp, prepare settlemt, settle, unlock resp collat, and clean up response', async (t: Test) => {
+  const { rfq } = await cvg.rfqs().createAndFinalize({
+    instruments: [
+      new SpotInstrument(cvg, btcMint, {
+        amount: 5,
+        side: Side.Bid,
+      }),
+    ],
+    taker,
+    orderType: OrderType.TwoWay,
+    fixedSize: { __kind: 'BaseAsset', legsMultiplierBps: 1_000_000_000 },
+    quoteAsset: cvg
+      .instrument(new SpotInstrument(cvg, usdcMint))
+      .toQuoteAsset(),
+    activeWindow: 5_000,
+    settlingWindow: 1_000,
+  });
+  const { rfqResponse } = await cvg.rfqs().respond({
+    maker,
+    rfq: rfq.address,
+    bid: {
+      __kind: 'FixedSize',
+      priceQuote: { __kind: 'AbsolutePrice', amountBps: 1_000 },
+    },
+    ask: null,
+    keypair: Keypair.generate(),
+  });
+
+  await cvg.rfqs().confirmResponse({
+    taker,
+    rfq: rfq.address,
+    response: rfqResponse.address,
+    side: Side.Bid,
+    overrideLegMultiplierBps: null,
+  });
+
   // TODO: we have to pass the baseAssetMints manually
   // we need a method with type (baseAssetIndex) -> Mint or MintPubkey
   // then the baseAssetMints could be extracted from the rfq's legs
@@ -1472,64 +2250,15 @@
     legAmountToPrepare: 1,
     quoteMint: usdcMint,
   });
->>>>>>> 09617c37
-
-// test('[rfqModule] it can create/finalize Rfq, respond, confirm resp, prepare settlemt, settle, unlock resp collat, and clean up response', async (t: Test) => {
-//   const { rfq } = await cvg.rfqs().createAndFinalize({
-//     instruments: [
-//       new SpotInstrument(cvg, btcMint, {
-//         amount: 5,
-//         side: Side.Bid,
-//       }),
-//     ],
-//     taker,
-//     orderType: OrderType.TwoWay,
-//     fixedSize: { __kind: 'BaseAsset', legsMultiplierBps: 1_000_000_000 },
-//     quoteAsset: cvg
-//       .instrument(new SpotInstrument(cvg, usdcMint))
-//       .toQuoteAsset(),
-//     activeWindow: 5_000,
-//     settlingWindow: 1_000,
-//   });
-//   const { rfqResponse } = await cvg.rfqs().respond({
-//     maker,
-//     rfq: rfq.address,
-//     bid: {
-//       __kind: 'FixedSize',
-//       priceQuote: { __kind: 'AbsolutePrice', amountBps: 1_000 },
-//     },
-//     ask: null,
-//     keypair: Keypair.generate(),
-//   });
-
-//   await cvg.rfqs().confirmResponse({
-//     taker,
-//     rfq: rfq.address,
-//     response: rfqResponse.address,
-//     side: Side.Bid,
-//     overrideLegMultiplierBps: null,
-//   });
-
-<<<<<<< HEAD
-//   await cvg.rfqs().prepareSettlement({
-//     caller: taker,
-//     rfq: rfq.address,
-//     response: rfqResponse.address,
-//     side: AuthoritySide.Taker,
-//     legAmountToPrepare: 1,
-//     quoteMint: usdcMint,
-//   });
-//   const firstToPrepare = taker.publicKey;
-
-//   await cvg.rfqs().prepareSettlement({
-//     caller: maker,
-//     rfq: rfq.address,
-//     response: rfqResponse.address,
-//     side: AuthoritySide.Maker,
-//     legAmountToPrepare: 1,
-//     quoteMint: usdcMint,
-//   });
-=======
+
+  let refreshedResponse = await cvg.rfqs().refreshResponse(rfqResponse);
+
+  spok(t, refreshedResponse, {
+    $topic: 'Prepared Settlement',
+    model: 'response',
+    state: StoredResponseState.ReadyForSettling,
+  });
+
   await cvg.rfqs().settle({
     maker: maker.publicKey,
     taker: taker.publicKey,
@@ -1538,33 +2267,15 @@
 
     quoteMint: usdcMint,
   });
->>>>>>> 09617c37
-
-//   let refreshedResponse = await cvg.rfqs().refreshResponse(rfqResponse);
-
-//   spok(t, refreshedResponse, {
-//     $topic: 'Prepared Settlement',
-//     model: 'response',
-//     state: StoredResponseState.ReadyForSettling,
-//   });
-
-<<<<<<< HEAD
-//   await cvg.rfqs().settle({
-//     maker: maker.publicKey,
-//     taker: taker.publicKey,
-//     rfq: rfq.address,
-//     response: rfqResponse.address,
-//     quoteMint: usdcMint,
-//   });
-
-//   refreshedResponse = await cvg.rfqs().refreshResponse(rfqResponse);
-
-//   spok(t, refreshedResponse, {
-//     $topic: 'Settled',
-//     model: 'response',
-//     state: StoredResponseState.Settled,
-//   });
-=======
+
+  refreshedResponse = await cvg.rfqs().refreshResponse(rfqResponse);
+
+  spok(t, refreshedResponse, {
+    $topic: 'Settled',
+    model: 'response',
+    state: StoredResponseState.Settled,
+  });
+
   // await cvg.rfqs().unlockResponseCollateral({
   //   rfq: rfq.address,
   //   response: rfqResponse.address,
@@ -1590,127 +2301,94 @@
   //   quoteMint: usdcMint,
   // });
 });
->>>>>>> 09617c37
-
-//   // await cvg.rfqs().unlockResponseCollateral({
-//   //   rfq: rfq.address,
-//   //   response: rfqResponse.address,
-//   // });
-
-//   //TODO: fix BN types (test currently passes, value is 0 on both sides)
-//   spok(t, refreshedResponse, {
-//     $topic: 'Unlocked response collateral',
-//     model: 'response',
-//     // makerCollateralLocked: new BN(0),
-//     // takerCollateralLocked: new BN(0),
-//   });
-
-//   refreshedResponse = await cvg.rfqs().refreshResponse(rfqResponse);
-
-//   await cvg.rfqs().cleanUpResponse({
-//     maker: maker.publicKey,
-//     dao: dao.publicKey,
-//     rfq: rfq.address,
-//     response: rfqResponse.address,
-//     firstToPrepare,
-//     quoteMint: usdcMint,
-//   });
-// });
-
-// test('[rfqModule] it can create and finalize Rfq, respond, and cancel response', async (t: Test) => {
-//   const { rfq } = await cvg.rfqs().createAndFinalize({
-//     instruments: [
-//       new SpotInstrument(cvg, btcMint, {
-//         amount: 5,
-//         side: Side.Bid,
-//       }),
-//     ],
-//     taker,
-//     orderType: OrderType.TwoWay,
-//     fixedSize: { __kind: 'BaseAsset', legsMultiplierBps: 1_000_000_000 },
-//     quoteAsset: cvg
-//       .instrument(new SpotInstrument(cvg, usdcMint))
-//       .toQuoteAsset(),
-//   });
-//   const { rfqResponse } = await cvg.rfqs().respond({
-//     maker,
-//     rfq: rfq.address,
-//     bid: {
-//       __kind: 'FixedSize',
-//       priceQuote: { __kind: 'AbsolutePrice', amountBps: 1_000 },
-//     },
-//     ask: null,
-//     keypair: Keypair.generate(),
-//   });
-
-//   await cvg.rfqs().cancelResponse({
-//     maker,
-//     rfq: rfq.address,
-//     response: rfqResponse.address,
-//   });
-
-//   const refreshedResponse = await cvg.rfqs().refreshResponse(rfqResponse);
-
-<<<<<<< HEAD
-//   spok(t, refreshedResponse, {
-//     $topic: 'Cancelled response',
-//     model: 'response',
-//     state: StoredResponseState.Canceled,
-//   });
-// });
-
-// // RFQ UTILS
-
-// test('[rfqModule] it can find RFQs by addresses', async (t: Test) => {
-//   const { rfq: rfq1 } = await cvg.rfqs().create({
-//     instruments: [
-//       new SpotInstrument(cvg, btcMint, {
-//         amount: 1,
-//         side: Side.Bid,
-//       }),
-//     ],
-//     orderType: OrderType.Sell,
-//     taker,
-//     fixedSize: { __kind: 'QuoteAsset', quoteAmount: 1 },
-//     quoteAsset: cvg
-//       .instrument(new SpotInstrument(cvg, usdcMint))
-//       .toQuoteAsset(),
-//   });
-//   const { rfq: rfq2 } = await cvg.rfqs().create({
-//     instruments: [
-//       new SpotInstrument(cvg, btcMint, {
-//         amount: 1,
-//         side: Side.Bid,
-//       }),
-//     ],
-//     taker,
-//     orderType: OrderType.Sell,
-//     fixedSize: { __kind: 'QuoteAsset', quoteAmount: 1 },
-//     quoteAsset: cvg
-//       .instrument(new SpotInstrument(cvg, usdcMint))
-//       .toQuoteAsset(),
-//   });
-//   const { rfq: rfq3 } = await cvg.rfqs().create({
-//     instruments: [
-//       new SpotInstrument(cvg, btcMint, {
-//         amount: 1,
-//         side: Side.Bid,
-//       }),
-//     ],
-//     orderType: OrderType.Sell,
-//     taker,
-//     fixedSize: { __kind: 'QuoteAsset', quoteAmount: 1 },
-//     quoteAsset: cvg
-//       .instrument(new SpotInstrument(cvg, usdcMint))
-//       .toQuoteAsset(),
-//   });
-
-//   const [foundRfq1, foundRfq2, foundRfq3] = await cvg
-//     .rfqs()
-//     .findRfqsByAddresses({
-//       addresses: [rfq1.address, rfq2.address, rfq3.address],
-//     });
-=======
+
+test('[rfqModule] it can create and finalize Rfq, respond, and cancel response', async (t: Test) => {
+  const { rfq } = await cvg.rfqs().createAndFinalize({
+    instruments: [
+      new SpotInstrument(cvg, btcMint, {
+        amount: 5,
+        side: Side.Bid,
+      }),
+    ],
+    taker,
+    orderType: OrderType.TwoWay,
+    fixedSize: { __kind: 'BaseAsset', legsMultiplierBps: 1_000_000_000 },
+    quoteAsset: cvg
+      .instrument(new SpotInstrument(cvg, usdcMint))
+      .toQuoteAsset(),
+  });
+  const { rfqResponse } = await cvg.rfqs().respond({
+    maker,
+    rfq: rfq.address,
+    bid: {
+      __kind: 'FixedSize',
+      priceQuote: { __kind: 'AbsolutePrice', amountBps: 1_000 },
+    },
+    ask: null,
+    keypair: Keypair.generate(),
+  });
+
+  await cvg.rfqs().cancelResponse({
+    maker,
+    rfq: rfq.address,
+    response: rfqResponse.address,
+  });
+
+  const refreshedResponse = await cvg.rfqs().refreshResponse(rfqResponse);
+
+  spok(t, refreshedResponse, {
+    $topic: 'Cancelled response',
+    model: 'response',
+    state: StoredResponseState.Canceled,
+  });
+});
+
+// RFQ UTILS
+
+test('[rfqModule] it can find RFQs by addresses', async (t: Test) => {
+  const { rfq: rfq1 } = await cvg.rfqs().create({
+    instruments: [
+      new SpotInstrument(cvg, btcMint, {
+        amount: 1,
+        side: Side.Bid,
+      }),
+    ],
+    orderType: OrderType.Sell,
+    taker,
+    fixedSize: { __kind: 'QuoteAsset', quoteAmount: 1 },
+    quoteAsset: cvg
+      .instrument(new SpotInstrument(cvg, usdcMint))
+      .toQuoteAsset(),
+  });
+  const { rfq: rfq2 } = await cvg.rfqs().create({
+    instruments: [
+      new SpotInstrument(cvg, btcMint, {
+        amount: 1,
+        side: Side.Bid,
+      }),
+    ],
+    taker,
+    orderType: OrderType.Sell,
+    fixedSize: { __kind: 'QuoteAsset', quoteAmount: 1 },
+    quoteAsset: cvg
+      .instrument(new SpotInstrument(cvg, usdcMint))
+      .toQuoteAsset(),
+  });
+  const { rfq: rfq3 } = await cvg.rfqs().create({
+    instruments: [
+      new SpotInstrument(cvg, btcMint, {
+        amount: 1,
+        side: Side.Bid,
+      }),
+    ],
+    orderType: OrderType.Sell,
+    taker,
+    fixedSize: { __kind: 'QuoteAsset', quoteAmount: 1 },
+    quoteAsset: cvg
+      .instrument(new SpotInstrument(cvg, usdcMint))
+      .toQuoteAsset(),
+  });
+
   const [foundRfq1, foundRfq2, foundRfq3] = await cvg
     .rfqs()
     .findRfqsByAddresses({
@@ -1748,61 +2426,21 @@
       .instrument(new SpotInstrument(cvg, usdcMint))
       .toQuoteAsset(),
   });
->>>>>>> 09617c37
-
-//   spok(t, rfq1, {
-//     $topic: 'Created RFQ',
-//     model: 'rfq',
-//     address: spokSamePubkey(foundRfq1.address),
-//   });
-//   spok(t, rfq2, {
-//     $topic: 'Created RFQ',
-//     model: 'rfq',
-//     address: spokSamePubkey(foundRfq2.address),
-//   });
-//   spok(t, rfq3, {
-//     $topic: 'Created RFQ',
-//     model: 'rfq',
-//     address: spokSamePubkey(foundRfq3.address),
-//   });
-// });
-
-// test('[rfqModule] it can find RFQs by instrument', async () => {
-//   const instruments = await cvg.rfqs().findByInstrument({
-//     instrumentProgram: cvg.programs().getSpotInstrument(),
-//   });
-//   console.error(instruments);
-// });
-
-// test('[rfqModule] it can find RFQs by owner', async (t: Test) => {
-//   const { rfq } = await cvg.rfqs().create({
-//     instruments: [
-//       new SpotInstrument(cvg, btcMint, {
-//         amount: 1,
-//         side: Side.Bid,
-//       }),
-//     ],
-//     taker,
-//     orderType: OrderType.Sell,
-//     fixedSize: { __kind: 'QuoteAsset', quoteAmount: 1 },
-//     quoteAsset: cvg
-//       .instrument(new SpotInstrument(cvg, usdcMint))
-//       .toQuoteAsset(),
-//   });
-
-<<<<<<< HEAD
-//   const foundRfqs = await cvg.rfqs().findAllByOwner({ owner: taker.publicKey });
-
-//   spok(t, rfq, {
-//     $topic: 'Created RFQ',
-//     taker: spokSamePubkey(foundRfqs[0].taker),
-//   });
-//   spok(t, rfq, {
-//     $topic: 'Created RFQ',
-//     taker: spokSamePubkey(foundRfqs[1].taker),
-//   });
-// });
-=======
+
+  const foundRfqs = await cvg.rfqs().findAllByOwner({ owner: taker.publicKey });
+
+  spok(t, rfq, {
+    $topic: 'Created RFQ',
+    taker: spokSamePubkey(foundRfqs[0].taker),
+  });
+  spok(t, rfq, {
+    $topic: 'Created RFQ',
+    taker: spokSamePubkey(foundRfqs[1].taker),
+  });
+});
+
+// RISK ENGINE UTILS
+
 test('[riskEngineModule] it can calculate collateral for RFQ', async (t: Test) => {
   const { rfq } = await cvg.rfqs().createAndFinalize({
     instruments: [
@@ -1838,311 +2476,21 @@
   });
 
   // TODO: Finish
->>>>>>> 09617c37
-
-// // RISK ENGINE UTILS
-
-// test('[riskEngineModule] it can calculate collateral for RFQ', async (t: Test) => {
-//   const { rfq } = await cvg.rfqs().create({
-//     instruments: [
-//       new SpotInstrument(cvg, btcMint, {
-//         amount: 1,
-//         side: Side.Bid,
-//       }),
-//     ],
-//     taker,
-//     orderType: OrderType.Sell,
-//     fixedSize: { __kind: 'QuoteAsset', quoteAmount: 1 },
-//     quoteAsset: cvg
-//       .instrument(new SpotInstrument(cvg, usdcMint))
-//       .toQuoteAsset(),
-//   });
-
-//   await cvg.riskEngine().calculateCollateralForRfq({ rfq: rfq.address });
-
-//   spok(t, rfq, {
-//     $topic: 'Calculated Collateral for Rfq',
-//     model: 'rfq',
-//     address: spokSamePubkey(rfq.address),
-//   });
-// });
-
-// test('[riskEngineModule] it can calculate collateral for response', async (t: Test) => {
-//   const { rfq } = await cvg.rfqs().createAndFinalize({
-//     instruments: [
-//       new SpotInstrument(cvg, btcMint, {
-//         amount: 5,
-//         side: Side.Ask,
-//       }),
-//     ],
-//     taker,
-//     orderType: OrderType.TwoWay,
-//     fixedSize: { __kind: 'BaseAsset', legsMultiplierBps: 1_000_000_000 },
-//     quoteAsset: cvg
-//       .instrument(new SpotInstrument(cvg, usdcMint))
-//       .toQuoteAsset(),
-//   });
-//   const { rfqResponse } = await cvg.rfqs().respond({
-//     maker,
-//     rfq: rfq.address,
-//     bid: {
-//       __kind: 'FixedSize',
-//       priceQuote: { __kind: 'AbsolutePrice', amountBps: 1_000 },
-//     },
-//     ask: null,
-//     keypair: Keypair.generate(),
-//   });
-
-//   await cvg.riskEngine().calculateCollateralForResponse({
-//     rfq: rfq.address,
-//     response: rfqResponse.address,
-//   });
-//   spok(t, rfqResponse, {
-//     $topic: 'calculate collateral for response',
-//     model: 'response',
-//     address: spokSamePubkey(rfqResponse.address),
-//   });
-// });
-
-// test('[riskEngineModule] it can calculate collateral for confirm response', async (t: Test) => {
-//   const { rfq } = await cvg.rfqs().createAndFinalize({
-//     instruments: [
-//       new SpotInstrument(cvg, btcMint, {
-//         amount: 5,
-//         side: Side.Ask,
-//       }),
-//     ],
-//     taker,
-//     orderType: OrderType.TwoWay,
-//     fixedSize: { __kind: 'BaseAsset', legsMultiplierBps: 1_000_000_000 },
-//     quoteAsset: cvg
-//       .instrument(new SpotInstrument(cvg, usdcMint))
-//       .toQuoteAsset(),
-//     activeWindow: 5_000,
-//     settlingWindow: 1_000,
-//   });
-
-//   const { rfqResponse } = await cvg.rfqs().respond({
-//     maker,
-//     rfq: rfq.address,
-//     bid: {
-//       __kind: 'FixedSize',
-//       priceQuote: { __kind: 'AbsolutePrice', amountBps: 1_000 },
-//     },
-//     ask: null,
-//     keypair: Keypair.generate(),
-//   });
-
-//   const respondedToRfq = await cvg.rfqs().refreshRfq(rfq.address);
-//   t.same(
-//     rfq.address.toString(),
-//     respondedToRfq.address.toString(),
-//     'same address'
-//   );
-//   spok(t, rfq, {
-//     $topic: 'rfq model',
-//     model: 'rfq',
-//   });
-//   spok(t, rfqResponse, {
-//     $topic: 'rfq model',
-//     model: 'response',
-//     state: StoredResponseState.Active,
-//   });
-
-//   await cvg.rfqs().confirmResponse({
-//     taker,
-//     rfq: rfq.address,
-//     response: rfqResponse.address,
-//     side: Side.Bid,
-//     overrideLegMultiplierBps: null,
-//   });
-
-//   await cvg.riskEngine().calculateCollateralForConfirmation({
-//     rfq: rfq.address,
-//     response: rfqResponse.address,
-//   });
-// });
-
-// // PSYOPTIONS EUROPEANS
-
-// test('[psyoptionsEuropeanInstrumentModule] it can create and finalize RFQ w/ PsyOptions Euro, respond, confirm, prepare, settle', async (t: Test) => {
-//   const { euroMeta, euroMetaKey } = await initializeNewOptionMeta(
-//     cvg,
-//     btcMint,
-//     usdcMint,
-//     17_500,
-//     1_000_000,
-//     3_600
-//   );
-
-//   const instrument1 = new PsyoptionsEuropeanInstrument(
-//     cvg,
-//     btcMint,
-//     OptionType.PUT,
-//     euroMeta,
-//     euroMetaKey,
-//     {
-//       amount: 1,
-//       side: Side.Bid,
-//     }
-//   );
-//   const instrument2 = new SpotInstrument(cvg, btcMint, {
-//     amount: 5,
-//     side: Side.Ask,
-//   });
-//   const instrument3 = new SpotInstrument(cvg, btcMint, {
-//     amount: 11,
-//     side: Side.Bid,
-//   });
-
-//   const { rfq } = await cvg.rfqs().create({
-//     taker,
-//     instruments: [instrument1, instrument2, instrument3],
-//     orderType: OrderType.Sell,
-//     fixedSize: { __kind: 'QuoteAsset', quoteAmount: 1 },
-//     quoteAsset: cvg
-//       .instrument(new SpotInstrument(cvg, usdcMint))
-//       .toQuoteAsset(),
-//     activeWindow: 5_000,
-//     settlingWindow: 1_000,
-//   });
-
-//   await cvg.rfqs().finalizeRfqConstruction({
-//     rfq: rfq.address,
-//     taker,
-//   });
-
-//   const { rfqResponse } = await cvg.rfqs().respond({
-//     maker,
-//     rfq: rfq.address,
-//     bid: {
-//       __kind: 'FixedSize',
-//       priceQuote: { __kind: 'AbsolutePrice', amountBps: 1_000 },
-//     },
-//     ask: null,
-//     keypair: Keypair.generate(),
-//   });
-
-//   await cvg.rfqs().confirmResponse({
-//     taker,
-//     rfq: rfq.address,
-//     response: rfqResponse.address,
-//     side: Side.Bid,
-//     overrideLegMultiplierBps: null,
-//   });
-
-//   await cvg.rfqs().prepareSettlement({
-//     caller: taker,
-//     rfq: rfq.address,
-//     response: rfqResponse.address,
-//     side: AuthoritySide.Taker,
-//     legAmountToPrepare: 3,
-//     quoteMint: usdcMint,
-//   });
-
-//   await cvg.rfqs().prepareSettlement({
-//     caller: maker,
-//     rfq: rfq.address,
-//     response: rfqResponse.address,
-//     side: AuthoritySide.Maker,
-//     legAmountToPrepare: 3,
-//     quoteMint: usdcMint,
-//   });
-
-//   await cvg.rfqs().settle({
-//     maker: maker.publicKey,
-//     taker: taker.publicKey,
-//     rfq: rfq.address,
-//     response: rfqResponse.address,
-//     quoteMint: usdcMint,
-//   });
-
-//   const foundRfq = await cvg.rfqs().findRfqByAddress({ address: rfq.address });
-//   t.same(foundRfq.address.toString(), rfq.address.toString(), 'same address');
-//   spok(t, rfq, {
-//     $topic: 'rfq model',
-//     model: 'rfq',
-//   });
-
-//   const refreshedResponse = await cvg.rfqs().refreshResponse(rfqResponse);
-
-//   spok(t, refreshedResponse, {
-//     $topic: 'Settled',
-//     model: 'response',
-//     state: StoredResponseState.Settled,
-//   });
-// });
-
-test('[rfqModule] it can create and add legs to RFQ in a single method', async () => {
-  //@ts-ignore
-  const { rfq } = await cvg.rfqs().createAndAddLegs({
-    instruments: [
-      new SpotInstrument(cvg, btcMint, {
-        amount: 5,
-        side: Side.Ask,
-      }),
-<<<<<<< HEAD
-      new SpotInstrument(cvg, btcMint, {
-        amount: 5,
-        side: Side.Ask,
-      }),
-      new SpotInstrument(cvg, btcMint, {
-        amount: 5,
-        side: Side.Ask,
-      }),
-      new SpotInstrument(cvg, btcMint, {
-        amount: 5,
-        side: Side.Ask,
-      }),
-      new SpotInstrument(cvg, btcMint, {
-        amount: 5,
-        side: Side.Ask,
-      }),
-      new SpotInstrument(cvg, btcMint, {
-        amount: 5,
-        side: Side.Ask,
-      }),
-      new SpotInstrument(cvg, btcMint, {
-        amount: 5,
-        side: Side.Ask,
-      }),
-      new SpotInstrument(cvg, btcMint, {
-        amount: 5,
-        side: Side.Ask,
-      }),
-      new SpotInstrument(cvg, btcMint, {
-        amount: 5,
-        side: Side.Ask,
-      }),
-      new SpotInstrument(cvg, btcMint, {
-        amount: 5,
-        side: Side.Ask,
-      }),
-      new SpotInstrument(cvg, btcMint, {
-        amount: 5,
-        side: Side.Ask,
-      }),
-      new SpotInstrument(cvg, btcMint, {
-        amount: 5,
-        side: Side.Ask,
-      }),
-      new SpotInstrument(cvg, btcMint, {
-        amount: 5,
-        side: Side.Ask,
-      }),
-      new SpotInstrument(cvg, btcMint, {
-        amount: 5,
-        side: Side.Ask,
-      }),
-      new SpotInstrument(cvg, btcMint, {
-        amount: 5,
-        side: Side.Ask,
-      }),
-      new SpotInstrument(cvg, btcMint, {
-        amount: 5,
-        side: Side.Ask,
-      }),
-=======
+
+  spok(t, rfq, {
+    $topic: 'Calculated Collateral for Rfq',
+    model: 'rfq',
+    address: spokSamePubkey(rfq.address),
+  });
+});
+
+test('[riskEngineModule] it can calculate collateral for response', async (t: Test) => {
+  const { rfq } = await cvg.rfqs().createAndFinalize({
+    instruments: [
+      new SpotInstrument(cvg, btcMint, {
+        amount: 5,
+        side: Side.Ask,
+      }),
     ],
     taker,
     orderType: OrderType.TwoWay,
@@ -2174,7 +2522,6 @@
 test('[riskEngineModule] it can calculate collateral for confirm response', async (t: Test) => {
   const { rfq } = await cvg.rfqs().createAndFinalize({
     instruments: [
->>>>>>> 09617c37
       new SpotInstrument(cvg, btcMint, {
         amount: 5,
         side: Side.Ask,
@@ -2182,8 +2529,6 @@
     ],
     taker,
     orderType: OrderType.TwoWay,
-<<<<<<< HEAD
-=======
     fixedSize: { __kind: 'BaseAsset', legsMultiplierBps: 1_000_000_000 },
     quoteAsset: cvg
       .instrument(new SpotInstrument(cvg, usdcMint))
@@ -2264,13 +2609,10 @@
     ],
     orderType: OrderType.Sell,
     taker,
->>>>>>> 09617c37
     fixedSize: { __kind: 'QuoteAsset', quoteAmount: 1 },
     quoteAsset: cvg
       .instrument(new SpotInstrument(cvg, usdcMint))
       .toQuoteAsset(),
-<<<<<<< HEAD
-=======
   });
 
   const foundRfq = await cvg.rfqs().findRfqByAddress({ address: rfq.address });
@@ -2353,11 +2695,103 @@
     response: rfqResponse.address,
     side: Side.Bid,
     overrideLegMultiplierBps: null,
->>>>>>> 09617c37
-  });
-});
-
-<<<<<<< HEAD
+  });
+
+  await cvg.rfqs().prepareSettlement({
+    caller: taker,
+    rfq: foundRfq.address,
+    response: rfqResponse.address,
+    side: AuthoritySide.Taker,
+    legAmountToPrepare: 1,
+    quoteMint: usdcMint,
+  });
+
+  await cvg.rfqs().prepareSettlement({
+    caller: maker,
+    rfq: foundRfq.address,
+    response: rfqResponse.address,
+    side: AuthoritySide.Maker,
+    legAmountToPrepare: 1,
+
+    quoteMint: usdcMint,
+  });
+
+  await cvg.rfqs().settle({
+    taker: taker.publicKey,
+    maker: maker.publicKey,
+    rfq: rfq.address,
+    response: rfqResponse.address,
+    quoteMint: usdcMint,
+  });
+});
+
+test('[rfqModule] it can add legs to  rfq', async (t: Test) => {
+  const instruments: (SpotInstrument | PsyoptionsEuropeanInstrument)[] = [];
+
+  instruments.push(
+    new SpotInstrument(cvg, btcMint, {
+      amount: 5,
+      side: Side.Ask,
+    })
+  );
+  instruments.push(
+    new SpotInstrument(cvg, btcMint, {
+      amount: 10,
+      side: Side.Ask,
+    })
+  );
+  instruments.push(
+    new SpotInstrument(cvg, btcMint, {
+      amount: 10,
+      side: Side.Ask,
+    })
+  );
+
+  let expLegSize = 4;
+
+  for (const instrument of instruments) {
+    const instrumentClient = cvg.instrument(instrument, instrument.legInfo);
+    expLegSize += await instrumentClient.getLegDataSize();
+  }
+
+  const { rfq } = await cvg.rfqs().create({
+    instruments: [
+      new SpotInstrument(cvg, btcMint, {
+        amount: 5,
+        side: Side.Ask,
+      }),
+    ],
+    taker,
+    legSize: expLegSize,
+    orderType: OrderType.TwoWay,
+    fixedSize: { __kind: 'BaseAsset', legsMultiplierBps: 1_000_000_000 },
+    quoteAsset: cvg
+      .instrument(new SpotInstrument(cvg, usdcMint))
+      .toQuoteAsset(),
+  });
+
+  await cvg.rfqs().addLegsToRfq({
+    taker,
+    rfq: rfq.address,
+    instruments: [
+      new SpotInstrument(cvg, btcMint, {
+        amount: 10,
+        side: Side.Ask,
+      }),
+      new SpotInstrument(cvg, btcMint, {
+        amount: 10,
+        side: Side.Ask,
+      }),
+    ],
+  });
+
+  spok(t, rfq, {
+    $topic: 'Added leg to Rfq',
+    model: 'rfq',
+    address: spokSamePubkey(rfq.address),
+  });
+});
+
 // test('[rfqModule] it can add legs to rfq', async (t: Test) => {
 //   // const { europeanProgram, euroMeta, euroMetaKey } =
 //   //   await initializeNewOptionMeta(
@@ -2665,102 +3099,6 @@
 //     state: StoredResponseState.Settled,
 //   });
 // });
-=======
-  await cvg.rfqs().prepareSettlement({
-    caller: taker,
-    rfq: foundRfq.address,
-    response: rfqResponse.address,
-    side: AuthoritySide.Taker,
-    legAmountToPrepare: 1,
-    quoteMint: usdcMint,
-  });
-
-  await cvg.rfqs().prepareSettlement({
-    caller: maker,
-    rfq: foundRfq.address,
-    response: rfqResponse.address,
-    side: AuthoritySide.Maker,
-    legAmountToPrepare: 1,
-
-    quoteMint: usdcMint,
-  });
-
-  await cvg.rfqs().settle({
-    taker: taker.publicKey,
-    maker: maker.publicKey,
-    rfq: rfq.address,
-    response: rfqResponse.address,
-    quoteMint: usdcMint,
-  });
-});
-
-test('[rfqModule] it can add legs to  rfq', async (t: Test) => {
-  const instruments: (SpotInstrument | PsyoptionsEuropeanInstrument)[] = [];
-
-  instruments.push(
-    new SpotInstrument(cvg, btcMint, {
-      amount: 5,
-      side: Side.Ask,
-    })
-  );
-  instruments.push(
-    new SpotInstrument(cvg, btcMint, {
-      amount: 10,
-      side: Side.Ask,
-    })
-  );
-  instruments.push(
-    new SpotInstrument(cvg, btcMint, {
-      amount: 10,
-      side: Side.Ask,
-    })
-  );
-
-  let expLegSize = 4;
-
-  for (const instrument of instruments) {
-    const instrumentClient = cvg.instrument(instrument, instrument.legInfo);
-    expLegSize += await instrumentClient.getLegDataSize();
-  }
-
-  const { rfq } = await cvg.rfqs().create({
-    instruments: [
-      new SpotInstrument(cvg, btcMint, {
-        amount: 5,
-        side: Side.Ask,
-      }),
-    ],
-    taker,
-    legSize: expLegSize,
-    orderType: OrderType.TwoWay,
-    fixedSize: { __kind: 'BaseAsset', legsMultiplierBps: 1_000_000_000 },
-    quoteAsset: cvg
-      .instrument(new SpotInstrument(cvg, usdcMint))
-      .toQuoteAsset(),
-  });
-
-  await cvg.rfqs().addLegsToRfq({
-    taker,
-    rfq: rfq.address,
-    instruments: [
-      new SpotInstrument(cvg, btcMint, {
-        amount: 10,
-        side: Side.Ask,
-      }),
-      new SpotInstrument(cvg, btcMint, {
-        amount: 10,
-        side: Side.Ask,
-      }),
-    ],
-  });
-
-  spok(t, rfq, {
-    $topic: 'Added leg to Rfq',
-    model: 'rfq',
-    address: spokSamePubkey(rfq.address),
-  });
-});
->>>>>>> 09617c37
 
 // RFQ HELPERS
 
@@ -2779,7 +3117,6 @@
   });
 });
 
-<<<<<<< HEAD
 test('[rfqModule] it can convert RFQ quote assets to instruments', async (t: Test) => {
   const rfqs = await cvg.rfqs().findAllByOwner({
     owner: taker.publicKey,
@@ -2795,23 +3132,20 @@
 
 // //RISK ENGINE UTILS
 
-test('[riskEngineModule] it can calculate collateral for RFQ', async (t: Test) => {
-  const { rfq } = await cvg.rfqs().create({
-    instruments: [
-      new SpotInstrument(cvg, btcMint, {
-        amount: 1,
-=======
+// test('[riskEngineModule] it can calculate collateral for RFQ', async (t: Test) => {
+//   const { rfq } = await cvg.rfqs().create({
+//     instruments: [
+//       new SpotInstrument(cvg, btcMint, {
+//         amount: 1,
 test('[rfqModule] it can create and finalize RFQ, respond, confirm response, revert settlemt prep', async () => {
   const { rfq } = await cvg.rfqs().createAndFinalize({
     instruments: [
       new SpotInstrument(cvg, btcMint, {
         amount: 5,
->>>>>>> 09617c37
         side: Side.Bid,
       }),
     ],
     taker,
-<<<<<<< HEAD
     orderType: OrderType.Sell,
     fixedSize: { __kind: 'QuoteAsset', quoteAmount: 1 },
     quoteAsset: cvg
@@ -2859,7 +3193,6 @@
 //     ask: null,
 //     keypair: Keypair.generate(),
 //   });
-=======
     orderType: OrderType.TwoWay,
     fixedSize: { __kind: 'BaseAsset', legsMultiplierBps: 1_000_000_000 },
     quoteAsset: cvg
@@ -2878,7 +3211,6 @@
     ask: null,
     keypair: Keypair.generate(),
   });
->>>>>>> 09617c37
 
 //   await cvg.rfqs().confirmResponse({
 //     taker,
@@ -2888,27 +3220,6 @@
 //     overrideLegMultiplierBps: null,
 //   });
 
-<<<<<<< HEAD
-//   await cvg.rfqs().prepareSettlement({
-//     caller: maker,
-//     rfq: rfq.address,
-//     response: rfqResponse.address,
-//     side: AuthoritySide.Maker,
-//     legAmountToPrepare: 2,
-//     quoteMint: usdcMint,
-//   });
-
-//   sleep(3_001).then(async () => {
-//     await cvg.rfqs().revertSettlementPreparation({
-//       rfq: rfq.address,
-//       response: rfqResponse.address,
-//       quoteMint: usdcMint,
-//       side: AuthoritySide.Maker,
-//     });
-//   });
-
-//   // let refreshedResponse = await cvg.rfqs().refreshResponse(rfqResponse);
-=======
   await cvg.rfqs().prepareSettlement({
     caller: maker,
     rfq: rfq.address,
@@ -2927,7 +3238,6 @@
   });
 
   // const refreshedResponse = await cvg.rfqs().refreshResponse(rfqResponse);
->>>>>>> 09617c37
 
 //   // sleep(3001).then(() => {
 //   //   spok(t, refreshedResponse, {
@@ -2938,39 +3248,6 @@
 //   // });
 // });
 
-<<<<<<< HEAD
-// test('[rfqModule] it can create and finalize RFQ, respond, confirm response, partly revert settlemt prep', async (t: Test) => {
-//   const { rfq } = await cvg.rfqs().createAndFinalize({
-//     instruments: [
-//       new SpotInstrument(cvg, btcMint, {
-//         amount: 5,
-//         side: Side.Bid,
-//       }),
-//       new SpotInstrument(cvg, btcMint, {
-//         amount: 7,
-//         side: Side.Ask,
-//       }),
-//     ],
-//     taker,
-//     orderType: OrderType.TwoWay,
-//     fixedSize: { __kind: 'BaseAsset', legsMultiplierBps: 1_000_000_000 },
-//     quoteAsset: cvg
-//       .instrument(new SpotInstrument(cvg, usdcMint))
-//       .toQuoteAsset(),
-//     activeWindow: 2,
-//     settlingWindow: 1,
-//   });
-//   const { rfqResponse } = await cvg.rfqs().respond({
-//     maker,
-//     rfq: rfq.address,
-//     bid: {
-//       __kind: 'FixedSize',
-//       priceQuote: { __kind: 'AbsolutePrice', amountBps: 1_000 },
-//     },
-//     ask: null,
-//     keypair: Keypair.generate(),
-//   });
-=======
 test('[rfqModule] it can create and finalize RFQ, respond, confirm response, partly revert settlemt prep', async () => {
   const { rfq } = await cvg.rfqs().createAndFinalize({
     instruments: [
@@ -3002,35 +3279,33 @@
     ask: null,
     keypair: Keypair.generate(),
   });
->>>>>>> 09617c37
-
-//   await cvg.rfqs().confirmResponse({
-//     taker,
-//     rfq: rfq.address,
-//     response: rfqResponse.address,
-//     side: Side.Bid,
-//     overrideLegMultiplierBps: null,
-//   });
-
-//   await cvg.rfqs().prepareSettlement({
-//     caller: maker,
-//     rfq: rfq.address,
-//     response: rfqResponse.address,
-//     side: AuthoritySide.Maker,
-//     legAmountToPrepare: 2,
-//     quoteMint: usdcMint,
-//   });
-
-//   await sleep(3_001).then(async () => {
-//     await cvg.rfqs().partlyRevertSettlementPreparation({
-//       rfq: rfq.address,
-//       response: rfqResponse.address,
-//       side: AuthoritySide.Maker,
-//       legAmountToRevert: 1,
-//     });
-//   });
-
-<<<<<<< HEAD
+
+  await cvg.rfqs().confirmResponse({
+    taker,
+    rfq: rfq.address,
+    response: rfqResponse.address,
+    side: Side.Bid,
+    overrideLegMultiplierBps: null,
+  });
+
+  await cvg.rfqs().prepareSettlement({
+    caller: maker,
+    rfq: rfq.address,
+    response: rfqResponse.address,
+    side: AuthoritySide.Maker,
+    legAmountToPrepare: 2,
+    quoteMint: usdcMint,
+  });
+
+  await sleep(3_001).then(async () => {
+    await cvg.rfqs().partlyRevertSettlementPreparation({
+      rfq: rfq.address,
+      response: rfqResponse.address,
+      side: AuthoritySide.Maker,
+      legAmountToRevert: 1,
+    });
+  });
+
 // const refreshedResponse = await cvg.rfqs().refreshResponse(rfqResponse);
 
 // const makerPreparedLegs = parseInt(
@@ -3072,7 +3347,6 @@
 //     ask: null,
 //     keypair: Keypair.generate(),
 //   });
-=======
   // await sleep(3_001);
   // spok(t, refreshedResponse, {
   //   $topic: 'Partly revert settlement preparations',
@@ -3108,7 +3382,6 @@
     ask: null,
     keypair: Keypair.generate(),
   });
->>>>>>> 09617c37
 
 //   await cvg.rfqs().confirmResponse({
 //     taker,
@@ -3144,39 +3417,6 @@
 //   // });
 // });
 
-<<<<<<< HEAD
-// test('[rfqModule] it can create and finalize RFQ, respond, confirm response, settle 2 party default', async (t: Test) => {
-//   const { rfq } = await cvg.rfqs().createAndFinalize({
-//     instruments: [
-//       new SpotInstrument(cvg, btcMint, {
-//         amount: 5,
-//         side: Side.Bid,
-//       }),
-//       new SpotInstrument(cvg, btcMint, {
-//         amount: 5,
-//         side: Side.Ask,
-//       }),
-//     ],
-//     taker,
-//     orderType: OrderType.TwoWay,
-//     fixedSize: { __kind: 'BaseAsset', legsMultiplierBps: 1_000_000_000 },
-//     quoteAsset: cvg
-//       .instrument(new SpotInstrument(cvg, usdcMint))
-//       .toQuoteAsset(),
-//     activeWindow: 2,
-//     settlingWindow: 1,
-//   });
-//   const { rfqResponse } = await cvg.rfqs().respond({
-//     maker,
-//     rfq: rfq.address,
-//     bid: {
-//       __kind: 'FixedSize',
-//       priceQuote: { __kind: 'AbsolutePrice', amountBps: 1_000 },
-//     },
-//     ask: null,
-//     keypair: Keypair.generate(),
-//   });
-=======
 test('[rfqModule] it can create and finalize RFQ, respond, confirm response, settle 2 party default', async () => {
   const { rfq } = await cvg.rfqs().createAndFinalize({
     instruments: [
@@ -3208,36 +3448,25 @@
     ask: null,
     keypair: Keypair.generate(),
   });
->>>>>>> 09617c37
-
-//   await cvg.rfqs().confirmResponse({
-//     taker,
-//     rfq: rfq.address,
-//     response: rfqResponse.address,
-//     side: Side.Bid,
-//     overrideLegMultiplierBps: null,
-//   });
-
-//   sleep(3_001).then(async () => {
-//     await cvg.rfqs().settleTwoPartyDefault({
-//       rfq: rfq.address,
-//       response: rfqResponse.address,
-//     });
-//   });
+
+  await cvg.rfqs().confirmResponse({
+    taker,
+    rfq: rfq.address,
+    response: rfqResponse.address,
+    side: Side.Bid,
+    overrideLegMultiplierBps: null,
+  });
+
+  sleep(3_001).then(async () => {
+    await cvg.rfqs().settleTwoPartyDefault({
+      rfq: rfq.address,
+      response: rfqResponse.address,
+    });
+  });
 
 //   // const refreshedResponse = await cvg.rfqs().refreshResponse(rfqResponse);
 
-<<<<<<< HEAD
-//   // await sleep(3_001);
-//   // spok(t, refreshedResponse, {
-//   //   $topic: 'Settle 2 party default',
-//   //   model: 'response',
-//   //   takerCollateralLocked: spokSameBignum(0),
-//   //   makerCollateralLocked: spokSameBignum(0),
-//   // });
-// });
-=======
-  // await sleep(3_0001);
+  // await sleep(3_001);
   // spok(t, refreshedResponse, {
   //   $topic: 'Settle 2 party default',
   //   model: 'response',
@@ -3269,5 +3498,4 @@
 test('[rfq module] it can find all rfqs by token mint address [usdcMint]', async (t: Test) => {
   const rfqs = await cvg.rfqs().findByToken({ mintAddress: usdcMint.address });
   t.assert(rfqs.length > 0, 'rfqs should be greater than 0');
-});
->>>>>>> 09617c37
+});