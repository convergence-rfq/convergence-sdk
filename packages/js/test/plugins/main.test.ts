--- conflicted
+++ resolved
@@ -785,29 +785,6 @@
     $topic: 'Created RFQ',
     model: 'rfq',
     address: spokSamePubkey(foundRfq.address),
-  });
-});
-
-<<<<<<< HEAD
-test('[riskEngineModule] it can calculate collateral for rfq', async (t: Test) => {
-  const { rfq } = await cvg.rfqs().create({
-    instruments: [
-      new SpotInstrument(cvg, btcMint, {
-        amount: 1,
-        side: Side.Bid,
-      }),
-    ],
-    taker,
-    orderType: OrderType.Sell,
-    fixedSize: { __kind: 'QuoteAsset', quoteAmount: 1 },
-    quoteAsset: cvg.instrument(new SpotInstrument(cvg, usdcMint)).toQuoteData(),
-  });
-
-  await cvg.riskEngine().calculateCollateralForRfq({ rfq: rfq.address });
-  spok(t, rfq, {
-    $topic: 'Calculated Collateral for Rfq',
-    model: 'rfq',
-    address: spokSamePubkey(rfq.address),
   });
 });
 
@@ -915,8 +892,6 @@
   });
 });
 
-=======
->>>>>>> bf986161
 // test('[rfqModule] it can add legs to  rfq', async (t: Test) => {
 //   const rfq = finalisedRfq;
 //   await cvg.rfqs().addLegsToRfq(taker,rfq,)
