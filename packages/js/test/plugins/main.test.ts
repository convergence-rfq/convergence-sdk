import test, { Test } from 'tape';
import spok from 'spok';
import { Keypair, PublicKey } from '@solana/web3.js';
import { sleep } from '@bundlr-network/client/build/common/utils';
import { OptionMarketWithKey } from '@mithraic-labs/psy-american';
import * as anchor from '@project-serum/anchor';
import {
  SWITCHBOARD_BTC_ORACLE,
  SWITCHBOARD_SOL_ORACLE,
  SKIP_PREFLIGHT,
  convergenceCli,
  killStuckProcess,
  spokSamePubkey,
  //@ts-ignore
  initializeNewOptionMeta,
  initializePsyoptionsAmerican,
  setupAccounts,
  BTC_DECIMALS,
  USDC_DECIMALS,
<<<<<<< HEAD
  assertInitRiskEngineConfig,
=======
  //@ts-ignore
  spokSameBignum,
>>>>>>> 90f349a1
} from '../helpers';
import { Convergence } from '@/Convergence';
import {
  Mint,
  token,
  Side,
  RiskCategory,
  SpotInstrument,
  OrderType,
  //@ts-ignore
  PsyoptionsEuropeanInstrument,
  //@ts-ignore
  PsyoptionsAmericanInstrument,
  OptionType,
  InstrumentType,
  Token,
  //@ts-ignore
  StoredResponseState,
  //@ts-ignore
  AuthoritySide,
  //@ts-ignore
  StoredRfqState,
  //@ts-ignore
  legsToInstruments,
  Signer,
  DEFAULT_RISK_CATEGORIES_INFO,
} from '@/index';

killStuckProcess();

let cvg: Convergence;

let usdcMint: Mint;
let btcMint: Mint;
let solMint: Mint;

let dao: Signer;

let maker: Keypair; // LxnEKWoRhZizxg4nZJG8zhjQhCLYxcTjvLp9ATDUqNS
let taker: Keypair; // BDiiVDF1aLJsxV6BDnP3sSVkCEm9rBt7n1T1Auq1r4Ux

let daoBTCWallet: Token;
let daoUSDCWallet: Token;

let makerUSDCWallet: Token;
let makerBTCWallet: Token;

let takerUSDCWallet: Token;
let takerBTCWallet: Token;
let takerSOLWallet: Token;

const WALLET_AMOUNT = 9_000 * 10 ** BTC_DECIMALS;
const COLLATERAL_AMOUNT = 1_000_000 * 10 ** USDC_DECIMALS;

// SETUP

let optionMarket: OptionMarketWithKey | null;
let optionMarketPubkey: PublicKey;

//@ts-ignore
let europeanOptionPutMint: PublicKey;

test('[setup] it can create Convergence instance', async (t: Test) => {
  cvg = await convergenceCli(SKIP_PREFLIGHT);

  dao = cvg.rpc().getDefaultFeePayer();

  const context = await setupAccounts(cvg, WALLET_AMOUNT, dao.publicKey);
  maker = context.maker;
  taker = context.taker;

  usdcMint = context.usdcMint;
  btcMint = context.btcMint;
  solMint = context.solMint;

  daoUSDCWallet = context.daoUSDCWallet;
  daoBTCWallet = context.daoBTCWallet;

  makerUSDCWallet = context.makerUSDCWallet;
  makerBTCWallet = context.makerBTCWallet;

  takerUSDCWallet = context.takerUSDCWallet;
  takerBTCWallet = context.takerBTCWallet;
  takerSOLWallet = context.takerSOLWallet;

  t.same(
    daoBTCWallet.ownerAddress.toString(),
    dao.publicKey.toString(),
    'same owner'
  );
  spok(t, daoBTCWallet, {
    $topic: 'token model',
    model: 'token',
  });

  t.same(
    daoUSDCWallet.ownerAddress.toString(),
    dao.publicKey.toString(),
    'same owner'
  );
  spok(t, daoUSDCWallet, {
    $topic: 'token model',
    model: 'token',
  });

  t.same(
    makerBTCWallet.ownerAddress.toString(),
    maker.publicKey.toString(),
    'same owner'
  );
  spok(t, makerBTCWallet, {
    $topic: 'token model',
    model: 'token',
  });

  t.same(
    takerBTCWallet.ownerAddress.toString(),
    taker.publicKey.toString(),
    'same owner'
  );
  spok(t, takerBTCWallet, {
    $topic: 'token model',
    model: 'token',
  });

  t.same(
    takerSOLWallet.ownerAddress.toString(),
    taker.publicKey.toString(),
    'same owner'
  );
  spok(t, takerSOLWallet, {
    $topic: 'token model',
    model: 'token',
  });
});

// PROTOCOL

test('[protocolModule] it can initialize the protocol', async (t: Test) => {
  const { protocol } = await cvg.protocol().initialize({
    collateralMint: usdcMint.address,
  });
  t.same(
    cvg.protocol().pdas().protocol().toString(),
    protocol.address.toString(),
    'same address'
  );
  spok(t, protocol, {
    $topic: 'protocol model',
    model: 'protocol',
  });
});

test('[protocolModule] it can add instruments', async () => {
  await cvg.protocol().addInstrument({
    authority: dao,
    instrumentProgram: cvg.programs().getSpotInstrument().address,
    canBeUsedAsQuote: true,
    validateDataAccountAmount: 1,
    prepareToSettleAccountAmount: 7,
    settleAccountAmount: 3,
    revertPreparationAccountAmount: 3,
    cleanUpAccountAmount: 4,
  });
  await cvg.protocol().addInstrument({
    authority: dao,
    instrumentProgram: cvg.programs().getPsyoptionsEuropeanInstrument().address,
    canBeUsedAsQuote: true,
    validateDataAccountAmount: 2,
    prepareToSettleAccountAmount: 7,
    settleAccountAmount: 3,
    revertPreparationAccountAmount: 3,
    cleanUpAccountAmount: 4,
  });
  await cvg.protocol().addInstrument({
    authority: dao,
    instrumentProgram: cvg.programs().getPsyoptionsAmericanInstrument().address,
    canBeUsedAsQuote: true,
    validateDataAccountAmount: 2,
    prepareToSettleAccountAmount: 7,
    settleAccountAmount: 3,
    revertPreparationAccountAmount: 3,
    cleanUpAccountAmount: 4,
  });
});

test('[protocolModule] it can add BTC and SOL base assets', async (t: Test) => {
  const { baseAsset: baseBTCAsset } = await cvg.protocol().addBaseAsset({
    authority: dao,
    index: { value: 0 },
    ticker: 'BTC',
    riskCategory: RiskCategory.VeryLow,
    priceOracle: { __kind: 'Switchboard', address: SWITCHBOARD_BTC_ORACLE },
  });
  spok(t, baseBTCAsset, {
    $topic: 'baseAsset model',
    model: 'baseAsset',
    index: { value: 0 },
    ticker: 'BTC',
  });

  const { baseAsset: baseSOLAsset } = await cvg.protocol().addBaseAsset({
    authority: dao,
    index: { value: 1 },
    ticker: 'SOL',
    riskCategory: RiskCategory.VeryLow,
    priceOracle: { __kind: 'Switchboard', address: SWITCHBOARD_SOL_ORACLE },
  });
  spok(t, baseSOLAsset, {
    $topic: 'baseAsset model',
    model: 'baseAsset',
    index: { value: 1 },
    ticker: 'SOL',
  });
});

test('[protocolModule] it can register mints', async (t: Test) => {
  const { registeredMint: btcRegisteredMint } = await cvg
    .protocol()
    .registerMint({
      baseAssetIndex: 0,
      mint: btcMint.address,
    });
  t.same(
    btcRegisteredMint.mintAddress.toString(),
    btcMint.address.toString(),
    'same address'
  );
  spok(t, btcRegisteredMint, {
    $topic: 'registeredMint model',
    model: 'registeredMint',
  });

  const { registeredMint: solRegisteredMint } = await cvg
    .protocol()
    .registerMint({
      baseAssetIndex: 1,
      mint: solMint.address,
    });
  t.same(
    solRegisteredMint.mintAddress.toString(),
    solMint.address.toString(),
    'same address'
  );
  spok(t, solRegisteredMint, {
    $topic: 'registeredMint model',
    model: 'registeredMint',
  });

  const { registeredMint: usdcRegisteredMint } = await cvg
    .protocol()
    .registerMint({
      mint: usdcMint.address,
    });
  t.same(
    usdcRegisteredMint.mintAddress.toString(),
    usdcMint.address.toString(),
    'same address'
  );
  spok(t, usdcRegisteredMint, {
    $topic: 'registeredMint model',
    model: 'registeredMint',
  });
});

// PROTOCOL UTILS

test('[protocolModule] it can get base assets', async (t: Test) => {
  const baseAssets = await cvg.protocol().getBaseAssets();
  spok(t, baseAssets[0], {
    $topic: 'Get Base Assets',
    model: 'baseAsset',
    index: {
      value: 0,
    },
    ticker: 'BTC',
    riskCategory: 0,
  });
  spok(t, baseAssets[1], {
    $topic: 'Get Base Assets',
    model: 'baseAsset',
    index: {
      value: 1,
    },
    ticker: 'SOL',
    riskCategory: 0,
  });
});

// RISK ENGINE

test('[riskEngineModule] it can initialize the default risk engine config', async (t: Test) => {
  const output = await cvg.riskEngine().initializeConfig();
  assertInitRiskEngineConfig(cvg, t, output);
});

test('[riskEngineModule] it can set instrument types', async (t: Test) => {
  const { response: response1 } = await cvg.riskEngine().setInstrumentType({
    instrumentProgram: cvg.programs().getSpotInstrument().address,
    instrumentType: InstrumentType.Spot,
  });
  t.assert(response1.signature.length > 0, 'signature present');

  const { response: response2 } = await cvg.riskEngine().setInstrumentType({
    instrumentProgram: cvg.programs().getPsyoptionsAmericanInstrument().address,
    instrumentType: InstrumentType.Option,
  });
  t.assert(response2.signature.length > 0, 'signature present');

  const { response: response3 } = await cvg.riskEngine().setInstrumentType({
    instrumentProgram: cvg.programs().getPsyoptionsEuropeanInstrument().address,
    instrumentType: InstrumentType.Option,
  });
  t.assert(response3.signature.length > 0, 'signature present');
});

<<<<<<< HEAD
test('[riskEngineModule] it can set risk categories info', async (t: Test) => {
  const { response: responseVeryLow } = await cvg
    .riskEngine()
    .setRiskCategoriesInfo({
      changes: [
        {
          newValue: DEFAULT_RISK_CATEGORIES_INFO.veryLow,
          riskCategoryIndex: RiskCategory.VeryLow,
        },
      ],
    });
  t.assert(responseVeryLow.signature.length > 0, 'signature present');

  const { response: responseLow } = await cvg
    .riskEngine()
    .setRiskCategoriesInfo({
      changes: [
        {
          newValue: DEFAULT_RISK_CATEGORIES_INFO.low,
          riskCategoryIndex: RiskCategory.Low,
        },
      ],
    });
  t.assert(responseLow.signature.length > 0, 'signature present');

  const { response: responseMedium } = await cvg
    .riskEngine()
    .setRiskCategoriesInfo({
      changes: [
        {
          newValue: DEFAULT_RISK_CATEGORIES_INFO.medium,
          riskCategoryIndex: RiskCategory.Medium,
        },
      ],
    });
  t.assert(responseMedium.signature.length > 0, 'signature present');

  const { response: responseHigh } = await cvg
    .riskEngine()
    .setRiskCategoriesInfo({
      changes: [
        {
          newValue: DEFAULT_RISK_CATEGORIES_INFO.high,
          riskCategoryIndex: RiskCategory.High,
        },
      ],
    });
  t.assert(responseHigh.signature.length > 0, 'signature present');

  const { response: responseVeryHigh } = await cvg
    .riskEngine()
    .setRiskCategoriesInfo({
      changes: [
        {
          newValue: DEFAULT_RISK_CATEGORIES_INFO.veryHigh,
          riskCategoryIndex: RiskCategory.VeryHigh,
        },
      ],
    });
  t.assert(responseVeryHigh.signature.length > 0, 'signature present');
});

=======
>>>>>>> 90f349a1
// COLLATERAL

test('[collateralModule] it can initialize collateral', async (t: Test) => {
  const { collateral: takerCollateral } = await cvg.collateral().initialize({
    user: taker,
  });
  const { collateral: makerCollateral } = await cvg.collateral().initialize({
    user: maker,
  });

  const foundTakercollateral = await cvg
    .collateral()
    .findByAddress({ address: takerCollateral.address });
  t.same(
    foundTakercollateral.address.toString(),
    takerCollateral.address.toString(),
    'same address'
  );
  spok(t, takerCollateral, {
    $topic: 'collateral model',
    model: 'collateral',
  });

  const foundMakercollateral = await cvg
    .collateral()
    .findByAddress({ address: makerCollateral.address });
  t.same(
    foundMakercollateral.address.toString(),
    makerCollateral.address.toString(),
    'same address'
  );
  spok(t, makerCollateral, {
    $topic: 'Initialize Collateral',
    model: 'collateral',
  });
});

test('[collateralModule] it can fund collateral', async (t: Test) => {
  await cvg.collateral().fund({
    userTokens: takerUSDCWallet.address,
    user: taker,
    amount: COLLATERAL_AMOUNT,
  });
  await cvg.collateral().fund({
    userTokens: makerUSDCWallet.address,
    user: maker,
    amount: COLLATERAL_AMOUNT,
  });

  const takerCollateralTokenPda = cvg
    .collateral()
    .pdas()
    .collateralToken({ user: taker.publicKey });
  const makerCollateralTokenPda = cvg
    .collateral()
    .pdas()
    .collateralToken({ user: maker.publicKey });

  const protocol = await cvg.protocol().get();
  const collateralMint = await cvg
    .tokens()
    .findMintByAddress({ address: protocol.collateralMint });

  const takerCollateralTokenAccount = await cvg
    .tokens()
    .findTokenByAddress({ address: takerCollateralTokenPda });
  const makerCollateralTokenAccount = await cvg
    .tokens()
    .findTokenByAddress({ address: makerCollateralTokenPda });

  t.same(
    takerCollateralTokenAccount.mintAddress.toString(),
    collateralMint.address.toString(),
    'same address'
  );
  spok(t, takerCollateralTokenAccount, {
    $topic: 'collateral model',
    model: 'token',
    amount: token(COLLATERAL_AMOUNT),
  });

  t.same(
    makerCollateralTokenAccount.mintAddress.toString(),
    collateralMint.address.toString(),
    'same address'
  );
  spok(t, makerCollateralTokenAccount, {
    $topic: 'collateral model',
    model: 'token',
    amount: token(COLLATERAL_AMOUNT),
  });
});

test('[collateralModule] it can withdraw collateral', async (t: Test) => {
  const amount = 10;

  const protocol = await cvg.protocol().get();
  const collateralMint = await cvg
    .tokens()
    .findMintByAddress({ address: protocol.collateralMint });

  await cvg.collateral().withdraw({
    userTokens: takerUSDCWallet.address,
    user: taker,
    amount,
  });
  await cvg.collateral().withdraw({
    userTokens: makerUSDCWallet.address,
    user: maker,
    amount,
  });

  const refreshedTakerUSDCWallet = await cvg
    .tokens()
    .refreshToken(takerUSDCWallet);
  const refreshedMakerUSDCWallet = await cvg
    .tokens()
    .refreshToken(makerUSDCWallet);

  t.same(
    takerUSDCWallet.mintAddress.toString(),
    collateralMint.address.toString(),
    'same address'
  );
  spok(t, refreshedTakerUSDCWallet, {
    $topic: 'same model',
    model: 'token',
  });

  t.same(
    makerUSDCWallet.mintAddress.toString(),
    collateralMint.address.toString(),
    'same address'
  );
  spok(t, refreshedMakerUSDCWallet, {
    $topic: 'same model',
    model: 'token',
  });

  const makerCollateral = cvg
    .collateral()
    .pdas()
    .collateralToken({ user: maker.publicKey });
  const makerCollateralInfo = await cvg
    .tokens()
    .findTokenByAddress({ address: makerCollateral });
  const takerCollateralInfo = await cvg
    .tokens()
    .findTokenByAddress({ address: makerCollateral });

  t.same(
    makerCollateralInfo.mintAddress.toString(),
    collateralMint.address.toString(),
    'same address'
  );
  spok(t, makerCollateralInfo, {
    $topic: 'same model',
    model: 'token',
  });

  t.same(
    takerCollateralInfo.mintAddress.toString(),
    collateralMint.address.toString(),
    'same address'
  );
  spok(t, takerCollateralInfo, {
    $topic: 'same model',
    model: 'token',
  });
});

test('[collateralModule] it can find collateral by user', async (t: Test) => {
  const makerCollateral = await cvg.collateral().findByUser({
    user: maker.publicKey,
  });
  t.same(
    makerCollateral.user.toString(),
    maker.publicKey.toString(),
    'same address'
  );
  spok(t, makerCollateral, {
    $topic: 'same model',
    model: 'collateral',
  });

  const takerCollateral = await cvg.collateral().findByUser({
    user: taker.publicKey,
  });
  t.same(
    takerCollateral.user.toString(),
    taker.publicKey.toString(),
    'same address'
  );
  spok(t, takerCollateral, {
    $topic: 'same model',
    model: 'collateral',
  });
});

// RFQ

test('[rfqModule] it can create and finalize RFQ construction', async (t: Test) => {
  const { rfq } = await cvg.rfqs().create({
    quoteAsset: cvg
      .instrument(new SpotInstrument(cvg, usdcMint))
      .toQuoteAsset(),
    instruments: [
      new SpotInstrument(cvg, btcMint, {
        amount: 1,
        side: Side.Bid,
      }),
      new SpotInstrument(cvg, btcMint, {
        amount: 1,
        side: Side.Bid,
      }),
    ],
    orderType: OrderType.Sell,
    fixedSize: { __kind: 'BaseAsset', legsMultiplierBps: 1_000_000_000 },
    activeWindow: 5_000,
    settlingWindow: 1_000,
    taker,
  });

  const { rfq: finalizedRfq } = await cvg.rfqs().finalizeRfqConstruction({
    taker,
    rfq: rfq.address,
  });

  spok(t, finalizedRfq, {
    $topic: 'Finalized RFQ',
    model: 'rfq',
    state: StoredRfqState.Active,
  });
});

<<<<<<< HEAD
=======
test('[rfqModule] it can create and finalize, then respond to RFQ and confirm response', async (t: Test) => {
  const { rfq } = await cvg.rfqs().createAndFinalize({
    instruments: [
      new SpotInstrument(cvg, btcMint, {
        amount: 5,
        side: Side.Ask,
      }),
    ],
    taker,
    orderType: OrderType.TwoWay,
    fixedSize: { __kind: 'BaseAsset', legsMultiplierBps: 1_000_000_000 },
    quoteAsset: cvg
      .instrument(new SpotInstrument(cvg, usdcMint))
      .toQuoteAsset(),
  });
  const { rfqResponse } = await cvg.rfqs().respond({
    maker,
    rfq: rfq.address,
    bid: {
      __kind: 'FixedSize',
      priceQuote: { __kind: 'AbsolutePrice', amountBps: 1_000 },
    },
    ask: null,
    keypair: Keypair.generate(),
  });

  const respondedToRfq = await cvg.rfqs().refreshRfq(rfq.address);

  spok(t, rfq, {
    $topic: 'Finalized Rfq',
    model: 'rfq',
    address: spokSamePubkey(respondedToRfq.address),
  });
  spok(t, rfqResponse, {
    $topic: 'Responded to Rfq',
    model: 'response',
    state: StoredResponseState.Active,
  });

  await cvg.rfqs().confirmResponse({
    taker,
    rfq: rfq.address,
    response: rfqResponse.address,
    side: Side.Bid,
    overrideLegMultiplierBps: null,
  });
});

test('[rfqModule] it can create and finalize RFQ, cancel RFQ, unlock RFQ collateral, and clean up RFQ', async (t: Test) => {
  const { rfq } = await cvg.rfqs().create({
    taker,
    quoteAsset: cvg
      .instrument(new SpotInstrument(cvg, usdcMint))
      .toQuoteAsset(),
    instruments: [
      new SpotInstrument(cvg, btcMint, {
        amount: 1,
        side: Side.Bid,
      }),
    ],
    orderType: OrderType.Sell,
    fixedSize: { __kind: 'QuoteAsset', quoteAmount: 1 },
    activeWindow: 5_000,
    settlingWindow: 1_000,
  });

  await cvg.rfqs().finalizeRfqConstruction({
    taker,
    rfq: rfq.address,
  });

  await cvg.rfqs().cancelRfq({
    taker,
    rfq: rfq.address,
  });

  let refreshedRfq = await cvg.rfqs().refreshRfq(rfq);

  spok(t, refreshedRfq, {
    $topic: 'Cancelled RFQ',
    model: 'rfq',
    state: StoredRfqState.Canceled,
  });

  await cvg.rfqs().unlockRfqCollateral({
    rfq: rfq.address,
  });

  refreshedRfq = await cvg.rfqs().refreshRfq(rfq);

  spok(t, refreshedRfq, {
    $topic: 'Unlocked rfq collateral',
    model: 'rfq',
    // nonResponseTakerCollateralLocked: new BN(0),
  });

  await cvg.rfqs().cleanUpRfq({
    rfq: rfq.address,
    taker: taker.publicKey,
  });
});

>>>>>>> 90f349a1
test('[rfqModule] it can create and finalize RFQ, respond, confirm response, prepare settlement, prepare more legs settlement, settle', async (t: Test) => {
  const { rfq } = await cvg.rfqs().createAndFinalize({
    instruments: [
      new SpotInstrument(cvg, btcMint, {
        amount: 5,
        side: Side.Bid,
      }),
      new SpotInstrument(cvg, btcMint, {
        amount: 5,
        side: Side.Ask,
      }),
      new SpotInstrument(cvg, btcMint, {
        amount: 2,
        side: Side.Ask,
      }),
    ],
    taker,
    orderType: OrderType.TwoWay,
    fixedSize: { __kind: 'BaseAsset', legsMultiplierBps: 1_000_000_000 },
    quoteAsset: cvg
      .instrument(new SpotInstrument(cvg, usdcMint))
      .toQuoteAsset(),
  });
  const { rfqResponse } = await cvg.rfqs().respond({
    maker,
    rfq: rfq.address,
    bid: {
      __kind: 'FixedSize',
      priceQuote: { __kind: 'AbsolutePrice', amountBps: 1_000 },
    },
    ask: null,
    keypair: Keypair.generate(),
  });

  await cvg.rfqs().confirmResponse({
    taker,
    rfq: rfq.address,
    response: rfqResponse.address,
    side: Side.Bid,
    overrideLegMultiplierBps: null,
  });

  await cvg.rfqs().prepareSettlement({
    caller: taker,
    rfq: rfq.address,
    response: rfqResponse.address,
    legAmountToPrepare: 2,
  });

  await cvg.rfqs().prepareSettlement({
    caller: maker,
    rfq: rfq.address,
    response: rfqResponse.address,
    legAmountToPrepare: 2,
  });

  await cvg.rfqs().prepareMoreLegsSettlement({
    caller: taker,
    rfq: rfq.address,
    response: rfqResponse.address,
    legAmountToPrepare: 1,
  });

  await cvg.rfqs().prepareMoreLegsSettlement({
    caller: maker,
    rfq: rfq.address,
    response: rfqResponse.address,
    legAmountToPrepare: 1,
  });

  let refreshedResponse = await cvg.rfqs().refreshResponse(rfqResponse);

  spok(t, refreshedResponse, {
    $topic: 'Prepared Settlement',
    model: 'response',
    state: StoredResponseState.ReadyForSettling,
  });

  await cvg.rfqs().settle({
    maker: maker.publicKey,
    taker: taker.publicKey,
    rfq: rfq.address,
    response: rfqResponse.address,
<<<<<<< HEAD
    quoteMint: usdcMint,
=======
>>>>>>> 90f349a1
  });

  refreshedResponse = await cvg.rfqs().refreshResponse(refreshedResponse);

  //await cvg.rfqs().unlockRfqCollateral({
  //  rfq: rfq.address,
  //});

  await cvg.rfqs().unlockResponseCollateral({
    response: refreshedResponse.address,
  });

  spok(t, refreshedResponse, {
    $topic: 'Settled',
    model: 'response',
    state: StoredResponseState.Settled,
  });
});

test('[rfqModule] it can create/finalize Rfq, respond, confirm resp, prepare settlemt, partially settle legs, settle', async (t: Test) => {
  const { rfq } = await cvg.rfqs().createAndFinalize({
    instruments: [
      new SpotInstrument(cvg, btcMint, {
        amount: 5,
        side: Side.Bid,
      }),
      new SpotInstrument(cvg, btcMint, {
        amount: 3,
        side: Side.Ask,
      }),
    ],
    taker,
    orderType: OrderType.TwoWay,
    fixedSize: { __kind: 'BaseAsset', legsMultiplierBps: 1_000_000_000 },
    quoteAsset: cvg
      .instrument(new SpotInstrument(cvg, usdcMint))
      .toQuoteAsset(),
    activeWindow: 5_000,
    settlingWindow: 1_000,
  });
  const { rfqResponse } = await cvg.rfqs().respond({
    maker,
    rfq: rfq.address,
    bid: {
      __kind: 'FixedSize',
      priceQuote: { __kind: 'AbsolutePrice', amountBps: 1_000 },
    },
    ask: null,
    keypair: Keypair.generate(),
  });

  await cvg.rfqs().confirmResponse({
    taker,
    rfq: rfq.address,
    response: rfqResponse.address,
    side: Side.Bid,
    overrideLegMultiplierBps: null,
  });

  await cvg.rfqs().prepareSettlement({
    caller: taker,
    rfq: rfq.address,
    response: rfqResponse.address,
    legAmountToPrepare: 2,
  });

  await cvg.rfqs().prepareSettlement({
    caller: maker,
    rfq: rfq.address,
    response: rfqResponse.address,
    legAmountToPrepare: 2,
  });

  let refreshedResponse = await cvg.rfqs().refreshResponse(rfqResponse);

  spok(t, refreshedResponse, {
    $topic: 'Prepared Settlement',
    model: 'response',
    state: StoredResponseState.ReadyForSettling,
  });

  await cvg.rfqs().partiallySettleLegs({
    rfq: rfq.address,
    response: rfqResponse.address,
    maker: maker.publicKey,
    taker: taker.publicKey,
    legAmountToSettle: 1,
  });

  await cvg.rfqs().settle({
    maker: maker.publicKey,
    taker: taker.publicKey,
    rfq: rfq.address,
    response: rfqResponse.address,
  });

  refreshedResponse = await cvg.rfqs().refreshResponse(rfqResponse);

  spok(t, refreshedResponse, {
    $topic: 'Settled',
    model: 'response',
    state: StoredResponseState.Settled,
  });
});

test('[rfqModule] it can unlock RFQ collateral and clean up', async (t: Test) => {
  const { rfq } = await cvg.rfqs().create({
    taker,
    quoteAsset: cvg
      .instrument(new SpotInstrument(cvg, usdcMint))
      .toQuoteAsset(),
    instruments: [
      new SpotInstrument(cvg, btcMint, {
        amount: 1,
        side: Side.Bid,
      }),
    ],
    orderType: OrderType.Sell,
    fixedSize: { __kind: 'QuoteAsset', quoteAmount: 1 },
    activeWindow: 5_000,
    settlingWindow: 1_000,
  });

  await cvg.rfqs().finalizeRfqConstruction({
    taker,
    rfq: rfq.address,
  });

  await cvg.rfqs().cancelRfq({
    taker,
    rfq: rfq.address,
  });

  let refreshedRfq = await cvg.rfqs().refreshRfq(rfq);

  spok(t, refreshedRfq, {
    $topic: 'rfq model',
    model: 'rfq',
    state: StoredRfqState.Canceled,
  });

  await cvg.rfqs().unlockRfqCollateral({
    rfq: rfq.address,
  });

  refreshedRfq = await cvg.rfqs().refreshRfq(rfq);

  spok(t, refreshedRfq, {
    $topic: 'Unlocked rfq collateral',
    model: 'rfq',
    // nonResponseTakerCollateralLocked: new BN(0),
  });

  await cvg.rfqs().cleanUpRfq({
    rfq: rfq.address,
    taker: taker.publicKey,
  });
});

test('[rfqModule] it can create and finalize RFQ, respond, confirm response, prepare settlement, prepare more legs settlement, settle', async (t: Test) => {
  const { rfq } = await cvg.rfqs().createAndFinalize({
    instruments: [
      new SpotInstrument(cvg, btcMint, {
        amount: 5,
        side: Side.Bid,
      }),
      new SpotInstrument(cvg, btcMint, {
        amount: 5,
        side: Side.Ask,
      }),
      new SpotInstrument(cvg, btcMint, {
        amount: 2,
        side: Side.Ask,
      }),
    ],
    taker,
    orderType: OrderType.TwoWay,
    fixedSize: { __kind: 'BaseAsset', legsMultiplierBps: 1_000_000_000 },
    quoteAsset: cvg
      .instrument(new SpotInstrument(cvg, usdcMint))
      .toQuoteAsset(),
  });
  const { rfqResponse } = await cvg.rfqs().respond({
    maker,
    rfq: rfq.address,
    bid: {
      __kind: 'FixedSize',
      priceQuote: { __kind: 'AbsolutePrice', amountBps: 1_000 },
    },
    keypair: Keypair.generate(),
  });

  await cvg.rfqs().confirmResponse({
    taker,
    rfq: rfq.address,
    response: rfqResponse.address,
    side: Side.Bid,
    overrideLegMultiplierBps: null,
  });

  await cvg.rfqs().prepareSettlement({
    caller: taker,
    rfq: rfq.address,
    response: rfqResponse.address,
    legAmountToPrepare: 2,
  });

  await cvg.rfqs().prepareSettlement({
    caller: maker,
    rfq: rfq.address,
    response: rfqResponse.address,
    legAmountToPrepare: 2,
  });

  await cvg.rfqs().prepareMoreLegsSettlement({
    caller: taker,
    rfq: rfq.address,
    response: rfqResponse.address,
    legAmountToPrepare: 1,
  });

  await cvg.rfqs().prepareMoreLegsSettlement({
    caller: maker,
    rfq: rfq.address,
    response: rfqResponse.address,
    legAmountToPrepare: 1,
  });

  let refreshedResponse = await cvg.rfqs().refreshResponse(rfqResponse);

  spok(t, refreshedResponse, {
    $topic: 'Prepared Settlement',
    model: 'response',
    state: StoredResponseState.ReadyForSettling,
  });

  await cvg.rfqs().settle({
    maker: maker.publicKey,
    taker: taker.publicKey,
    rfq: rfq.address,
    response: rfqResponse.address,
  });

  refreshedResponse = await cvg.rfqs().refreshResponse(refreshedResponse);

  spok(t, refreshedResponse, {
    $topic: 'Settled',
    model: 'response',
    state: StoredResponseState.Settled,
  });
});

test('[rfqModule] it can create and finalize Rfq, respond, and cancel response', async (t: Test) => {
  const { rfq } = await cvg.rfqs().createAndFinalize({
    instruments: [
      new SpotInstrument(cvg, btcMint, {
        amount: 5,
        side: Side.Bid,
      }),
    ],
    taker,
    orderType: OrderType.TwoWay,
    fixedSize: { __kind: 'BaseAsset', legsMultiplierBps: 1_000_000_000 },
    quoteAsset: cvg
      .instrument(new SpotInstrument(cvg, usdcMint))
      .toQuoteAsset(),
  });
  const { rfqResponse } = await cvg.rfqs().respond({
    maker,
    rfq: rfq.address,
    bid: {
      __kind: 'FixedSize',
      priceQuote: { __kind: 'AbsolutePrice', amountBps: 1_000 },
    },
    ask: null,
    keypair: Keypair.generate(),
  });

  await cvg.rfqs().cancelResponse({
    maker,
    rfq: rfq.address,
    response: rfqResponse.address,
  });

  const refreshedResponse = await cvg.rfqs().refreshResponse(rfqResponse);

  spok(t, refreshedResponse, {
    $topic: 'Cancelled response',
    model: 'response',
    state: StoredResponseState.Canceled,
  });
});

// RFQ UTILS

test('[rfqModule] it can find RFQs by addresses', async (t: Test) => {
  const { rfq: rfq1 } = await cvg.rfqs().create({
    instruments: [
      new SpotInstrument(cvg, btcMint, {
        amount: 1,
        side: Side.Bid,
      }),
    ],
    orderType: OrderType.Sell,
    taker,
    fixedSize: { __kind: 'QuoteAsset', quoteAmount: 1 },
    quoteAsset: cvg
      .instrument(new SpotInstrument(cvg, usdcMint))
      .toQuoteAsset(),
  });
  const { rfq: rfq2 } = await cvg.rfqs().create({
    instruments: [
      new SpotInstrument(cvg, btcMint, {
        amount: 1,
        side: Side.Bid,
      }),
    ],
    taker,
    orderType: OrderType.Sell,
    fixedSize: { __kind: 'QuoteAsset', quoteAmount: 1 },
    quoteAsset: cvg
      .instrument(new SpotInstrument(cvg, usdcMint))
      .toQuoteAsset(),
  });
  const { rfq: rfq3 } = await cvg.rfqs().create({
    instruments: [
      new SpotInstrument(cvg, btcMint, {
        amount: 1,
        side: Side.Bid,
      }),
    ],
    orderType: OrderType.Sell,
    taker,
    fixedSize: { __kind: 'QuoteAsset', quoteAmount: 1 },
    quoteAsset: cvg
      .instrument(new SpotInstrument(cvg, usdcMint))
      .toQuoteAsset(),
  });

  const [foundRfq1, foundRfq2, foundRfq3] = await cvg
    .rfqs()
    .findRfqsByAddresses({
      addresses: [rfq1.address, rfq2.address, rfq3.address],
    });

  spok(t, rfq1, {
    $topic: 'Created RFQ',
    model: 'rfq',
    address: spokSamePubkey(foundRfq1.address),
  });
  spok(t, rfq2, {
    $topic: 'Created RFQ',
    model: 'rfq',
    address: spokSamePubkey(foundRfq2.address),
  });
  spok(t, rfq3, {
    $topic: 'Created RFQ',
    model: 'rfq',
    address: spokSamePubkey(foundRfq3.address),
  });
});

test('[rfqModule] it can find RFQs by instrument', async () => {
  //@ts-ignore
  const instruments = await cvg.rfqs().findByInstrument({
    instrumentProgram: cvg.programs().getSpotInstrument(),
  });
  // console.error(instruments);
});

test('[rfqModule] it can find RFQs by owner', async (t: Test) => {
  const { rfq } = await cvg.rfqs().create({
    instruments: [
      new SpotInstrument(cvg, btcMint, {
        amount: 1,
        side: Side.Bid,
      }),
    ],
    taker,
    orderType: OrderType.Sell,
    fixedSize: { __kind: 'QuoteAsset', quoteAmount: 1 },
    quoteAsset: cvg
      .instrument(new SpotInstrument(cvg, usdcMint))
      .toQuoteAsset(),
  });

  const foundRfqs = await cvg.rfqs().findAllByOwner({ owner: taker.publicKey });

  spok(t, rfq, {
    $topic: 'Created RFQ',
    taker: spokSamePubkey(foundRfqs[0].taker),
  });
  spok(t, rfq, {
    $topic: 'Created RFQ',
    taker: spokSamePubkey(foundRfqs[1].taker),
  });
});

// RISK ENGINE UTILS

test('[riskEngineModule] it can calculate collateral for RFQ', async (t: Test) => {
  const { rfq } = await cvg.rfqs().create({
    instruments: [
      new SpotInstrument(cvg, btcMint, {
        amount: 1,
        side: Side.Bid,
      }),
    ],
    taker,
    orderType: OrderType.Sell,
    fixedSize: { __kind: 'QuoteAsset', quoteAmount: 1 },
    quoteAsset: cvg
      .instrument(new SpotInstrument(cvg, usdcMint))
      .toQuoteAsset(),
  });

  await cvg.riskEngine().calculateCollateralForRfq({ rfq: rfq.address });

  spok(t, rfq, {
    $topic: 'Calculated Collateral for Rfq',
    model: 'rfq',
    address: spokSamePubkey(rfq.address),
  });
});

test('[riskEngineModule] it can calculate collateral for response', async (t: Test) => {
  const { rfq } = await cvg.rfqs().createAndFinalize({
    instruments: [
      new SpotInstrument(cvg, btcMint, {
        amount: 5,
        side: Side.Ask,
      }),
    ],
    taker,
    orderType: OrderType.TwoWay,
    fixedSize: { __kind: 'BaseAsset', legsMultiplierBps: 1_000_000_000 },
    quoteAsset: cvg
      .instrument(new SpotInstrument(cvg, usdcMint))
      .toQuoteAsset(),
  });
  const { rfqResponse } = await cvg.rfqs().respond({
    maker,
    rfq: rfq.address,
    bid: {
      __kind: 'FixedSize',
      priceQuote: { __kind: 'AbsolutePrice', amountBps: 1_000 },
    },
    ask: null,
    keypair: Keypair.generate(),
  });

  await cvg.riskEngine().calculateCollateralForResponse({
    rfq: rfq.address,
    response: rfqResponse.address,
  });
  spok(t, rfqResponse, {
    $topic: 'calculate collateral for response',
    model: 'response',
    address: spokSamePubkey(rfqResponse.address),
  });
});

// PSYOPTIONS EUROPEANS

test('[psyoptionsEuropeanInstrumentModule] it can create and finalize RFQ w/ PsyOptions Euro, respond, confirm, prepare, settle', async (t: Test) => {
  const { euroMeta, euroMetaKey } = await initializeNewOptionMeta(
    cvg,
    btcMint,
    usdcMint,
    17_500,
    1_000_000,
    3_600
  );

  const instrument1 = new PsyoptionsEuropeanInstrument(
    cvg,
    btcMint,
    OptionType.PUT,
    euroMeta,
    euroMetaKey,
    {
      amount: 1,
      side: Side.Bid,
    }
  );
  const instrument2 = new SpotInstrument(cvg, btcMint, {
    amount: 5,
    side: Side.Ask,
  });
  const instrument3 = new SpotInstrument(cvg, btcMint, {
    amount: 11,
    side: Side.Bid,
  });

  const { rfq } = await cvg.rfqs().create({
    taker,
    instruments: [instrument1, instrument2, instrument3],
    orderType: OrderType.Sell,
    fixedSize: { __kind: 'QuoteAsset', quoteAmount: 1 },
    quoteAsset: cvg
      .instrument(new SpotInstrument(cvg, usdcMint))
      .toQuoteAsset(),
    activeWindow: 5_000,
    settlingWindow: 1_000,
  });

  await cvg.rfqs().finalizeRfqConstruction({
    rfq: rfq.address,
    taker,
  });

  const { rfqResponse } = await cvg.rfqs().respond({
    maker,
    rfq: rfq.address,
    bid: {
      __kind: 'FixedSize',
      priceQuote: { __kind: 'AbsolutePrice', amountBps: 1_000 },
    },
    ask: null,
    keypair: Keypair.generate(),
  });

  await cvg.rfqs().confirmResponse({
    taker,
    rfq: rfq.address,
    response: rfqResponse.address,
    side: Side.Bid,
    overrideLegMultiplierBps: null,
  });

  await cvg.rfqs().prepareSettlement({
    caller: taker,
    rfq: rfq.address,
    response: rfqResponse.address,
    legAmountToPrepare: 3,
  });

  await cvg.rfqs().prepareSettlement({
    caller: maker,
    rfq: rfq.address,
    response: rfqResponse.address,
    legAmountToPrepare: 3,
  });

  await cvg.rfqs().settle({
    maker: maker.publicKey,
    taker: taker.publicKey,
    rfq: rfq.address,
    response: rfqResponse.address,
  });

  const foundRfq = await cvg.rfqs().findRfqByAddress({ address: rfq.address });
  t.same(foundRfq.address.toString(), rfq.address.toString(), 'same address');
  spok(t, rfq, {
    $topic: 'rfq model',
    model: 'rfq',
  });

  const refreshedResponse = await cvg.rfqs().refreshResponse(rfqResponse);

  spok(t, refreshedResponse, {
    $topic: 'Settled',
    model: 'response',
    state: StoredResponseState.Settled,
  });
});

test('[rfqModule] it can createRfqAndAddLegs, finalize, respond, confirmResponse, prepareSettlementAndPrepareMoreLegs, partiallySettleLegsAndSettle', async (t: Test) => {
  const { rfq } = await cvg.rfqs().createRfqAndAddLegs({
    instruments: [
      new SpotInstrument(cvg, btcMint, {
        amount: 5,
        side: Side.Ask,
      }),
      new SpotInstrument(cvg, btcMint, {
        amount: 5,
        side: Side.Ask,
      }),
      new SpotInstrument(cvg, btcMint, {
        amount: 5,
        side: Side.Ask,
      }),
      new SpotInstrument(cvg, btcMint, {
        amount: 5,
        side: Side.Ask,
      }),
      new SpotInstrument(cvg, btcMint, {
        amount: 5,
        side: Side.Ask,
      }),
      new SpotInstrument(cvg, btcMint, {
        amount: 5,
        side: Side.Ask,
      }),
      new SpotInstrument(cvg, btcMint, {
        amount: 5,
        side: Side.Ask,
      }),
      new SpotInstrument(cvg, btcMint, {
        amount: 5,
        side: Side.Ask,
      }),
      new SpotInstrument(cvg, btcMint, {
        amount: 5,
        side: Side.Ask,
      }),
      new SpotInstrument(cvg, btcMint, {
        amount: 5,
        side: Side.Ask,
      }),
      new SpotInstrument(cvg, btcMint, {
        amount: 5,
        side: Side.Ask,
      }),
      new SpotInstrument(cvg, btcMint, {
        amount: 5,
        side: Side.Ask,
      }),
      new SpotInstrument(cvg, btcMint, {
        amount: 5,
        side: Side.Ask,
      }),
      new SpotInstrument(cvg, btcMint, {
        amount: 5,
        side: Side.Ask,
      }),
      new SpotInstrument(cvg, btcMint, {
        amount: 5,
        side: Side.Ask,
      }),
      new SpotInstrument(cvg, btcMint, {
        amount: 5,
        side: Side.Ask,
      }),
      new SpotInstrument(cvg, btcMint, {
        amount: 5,
        side: Side.Ask,
      }),
      new SpotInstrument(cvg, btcMint, {
        amount: 5,
        side: Side.Ask,
      }),
      new SpotInstrument(cvg, btcMint, {
        amount: 5,
        side: Side.Ask,
      }),
      new SpotInstrument(cvg, btcMint, {
        amount: 5,
        side: Side.Ask,
      }),
      new SpotInstrument(cvg, btcMint, {
        amount: 5,
        side: Side.Ask,
      }),
      new SpotInstrument(cvg, btcMint, {
        amount: 5,
        side: Side.Ask,
      }),
      new SpotInstrument(cvg, btcMint, {
        amount: 5,
        side: Side.Ask,
      }),
      new SpotInstrument(cvg, btcMint, {
        amount: 5,
        side: Side.Ask,
      }),
      new SpotInstrument(cvg, btcMint, {
        amount: 5,
        side: Side.Ask,
      }),
    ],
    taker,
    orderType: OrderType.TwoWay,
    fixedSize: { __kind: 'BaseAsset', legsMultiplierBps: 1_000_000_000 },
    quoteAsset: cvg
      .instrument(new SpotInstrument(cvg, usdcMint))
      .toQuoteAsset(),
  });

  await cvg.rfqs().finalizeRfqConstruction({
    taker,
    rfq: rfq.address,
  });

  const { rfqResponse } = await cvg.rfqs().respond({
    maker,
    rfq: rfq.address,
    bid: {
      __kind: 'FixedSize',
      priceQuote: { __kind: 'AbsolutePrice', amountBps: 1_000 },
    },
    ask: null,
    keypair: Keypair.generate(),
  });

  await cvg.rfqs().confirmResponse({
    taker,
    rfq: rfq.address,
    response: rfqResponse.address,
    side: Side.Bid,
  });

  await cvg.rfqs().prepareSettlementAndPrepareMoreLegs({
    caller: taker,
    rfq: rfq.address,
    response: rfqResponse.address,
    legAmountToPrepare: 25,
  });
  await cvg.rfqs().prepareSettlementAndPrepareMoreLegs({
    caller: maker,
    rfq: rfq.address,
    response: rfqResponse.address,
    legAmountToPrepare: 25,
  });

  let refreshedResponse = await cvg.rfqs().refreshResponse(rfqResponse);

  spok(t, refreshedResponse, {
    $topic: 'same model',
    state: StoredResponseState.ReadyForSettling,
  });

  await cvg.rfqs().partiallySettleLegsAndSettle({
    maker: maker.publicKey,
    taker: taker.publicKey,
    rfq: rfq.address,
    response: rfqResponse.address,
    legAmountToSettle: 25,
  });

  refreshedResponse = await cvg.rfqs().refreshResponse(rfqResponse);

  spok(t, refreshedResponse, {
    $topic: 'same model',
    state: StoredResponseState.Settled,
  });
});

// test('[rfqModule] it can prepare settlemt and prepare more legs settlemt in a single method', async (t: Test) => {
//   const makerCollateral = await cvg.collateral().findByUser({
//     user: maker.publicKey,
//   });
//   t.same(
//     makerCollateral.user.toString(),
//     maker.publicKey.toString(),
//     'same address'
//   );
//   spok(t, makerCollateral, {
//     $topic: 'same model',
//     model: 'collateral',
//   });

//   const takerCollateral = await cvg.collateral().findByUser({
//     user: taker.publicKey,
//   });
//   t.same(
//     takerCollateral.user.toString(),
//     taker.publicKey.toString(),
//     'same address'
//   );
//   spok(t, takerCollateral, {
//     $topic: 'same model',
//     model: 'collateral',
//   });
// });

test('[collateralModule] it can find collateral by user', async (t: Test) => {
  const makerCollateral = await cvg.collateral().findByUser({
    user: maker.publicKey,
  });
  t.same(
    makerCollateral.user.toString(),
    maker.publicKey.toString(),
    'same address'
  );
  spok(t, makerCollateral, {
    $topic: 'same model',
    model: 'collateral',
  });

  const takerCollateral = await cvg.collateral().findByUser({
    user: taker.publicKey,
  });
  t.same(
    takerCollateral.user.toString(),
    taker.publicKey.toString(),
    'same address'
  );
  spok(t, takerCollateral, {
    $topic: 'same model',
    model: 'collateral',
  });
});

// RFQ

test('[rfqModule] it can create and finalize RFQ construction', async (t: Test) => {
  const { rfq } = await cvg.rfqs().create({
    quoteAsset: cvg
      .instrument(new SpotInstrument(cvg, usdcMint))
      .toQuoteAsset(),
    instruments: [
      new SpotInstrument(cvg, solMint, {
        amount: 1,
        side: Side.Bid,
      }),
    ],
    orderType: OrderType.Sell,
    fixedSize: { __kind: 'BaseAsset', legsMultiplierBps: 1_000_000_000 },
    activeWindow: 5_000,
    settlingWindow: 1_000,
    taker,
  });

  const { rfq: finalizedRfq } = await cvg.rfqs().finalizeRfqConstruction({
    taker,
    rfq: rfq.address,
  });

  spok(t, finalizedRfq, {
    $topic: 'Finalized RFQ',
    model: 'rfq',
    state: StoredRfqState.Active,
  });
});

test('[rfqModule] it can create and finalize RFQ in single method', async (t: Test) => {
  const { rfq } = await cvg.rfqs().createAndFinalize({
    instruments: [
      new SpotInstrument(cvg, btcMint, {
        amount: 1,
        side: Side.Bid,
      }),
      new SpotInstrument(cvg, btcMint, {
        amount: 2,
        side: Side.Bid,
      }),
      new SpotInstrument(cvg, btcMint, {
        amount: 5,
        side: Side.Bid,
      }),
    ],
    taker,
    orderType: OrderType.Sell,
    fixedSize: { __kind: 'BaseAsset', legsMultiplierBps: 1_000_000_000 },
    quoteAsset: cvg
      .instrument(new SpotInstrument(cvg, usdcMint))
      .toQuoteAsset(),
  });

  const foundRfq = await cvg.rfqs().findRfqByAddress({ address: rfq.address });

  spok(t, rfq, {
    $topic: 'Created RFQ',
    model: 'rfq',
    address: spokSamePubkey(foundRfq.address),
    state: StoredRfqState.Active,
  });
});

test('[rfqModule] it can create and finalize, then respond to RFQ and confirm response', async (t: Test) => {
  const { rfq } = await cvg.rfqs().createAndFinalize({
    instruments: [
      new SpotInstrument(cvg, btcMint, {
        amount: 5,
        side: Side.Ask,
      }),
    ],
    taker,
    orderType: OrderType.TwoWay,
    fixedSize: { __kind: 'BaseAsset', legsMultiplierBps: 1_000_000_000 },
    quoteAsset: cvg
      .instrument(new SpotInstrument(cvg, usdcMint))
      .toQuoteAsset(),
  });
  const { rfqResponse } = await cvg.rfqs().respond({
    maker,
    rfq: rfq.address,
    bid: {
      __kind: 'FixedSize',
      priceQuote: { __kind: 'AbsolutePrice', amountBps: 1_000 },
    },
    ask: null,
    keypair: Keypair.generate(),
  });

  const respondedToRfq = await cvg.rfqs().refreshRfq(rfq.address);

  spok(t, rfq, {
    $topic: 'Finalized Rfq',
    model: 'rfq',
    address: spokSamePubkey(respondedToRfq.address),
  });
  spok(t, rfqResponse, {
    $topic: 'Responded to Rfq',
    model: 'response',
    state: StoredResponseState.Active,
  });
});

test('[rfqModule] it can create and finalize RFQ, cancel RFQ, unlock RFQ collateral, and clean up RFQ', async (t: Test) => {
  const { rfq } = await cvg.rfqs().create({
    taker,
    quoteAsset: cvg
      .instrument(new SpotInstrument(cvg, usdcMint))
      .toQuoteAsset(),
    instruments: [
      new SpotInstrument(cvg, btcMint, {
        amount: 1,
        side: Side.Bid,
      }),
    ],
    orderType: OrderType.Sell,
    fixedSize: { __kind: 'QuoteAsset', quoteAmount: 1 },
    activeWindow: 5_000,
    settlingWindow: 1_000,
  });

  await cvg.rfqs().finalizeRfqConstruction({
    taker,
    rfq: rfq.address,
  });

  await cvg.rfqs().cancelRfq({
    taker,
    rfq: rfq.address,
  });

  const refreshedRfq = await cvg.rfqs().refreshRfq(rfq);

  spok(t, refreshedRfq, {
    $topic: 'Cancelled RFQ',
    model: 'rfq',
    state: StoredRfqState.Canceled,
  });

  // await cvg.rfqs().unlockRfqCollateral({
  //   rfq: rfq.address,
  // });

  // refreshedRfq = await cvg.rfqs().refreshRfq(rfq);

  // spok(t, refreshedRfq, {
  //   $topic: 'Unlocked rfq collateral',
  //   model: 'rfq',
  //   // nonResponseTakerCollateralLocked: new BN(0),
  // });

  // await cvg.rfqs().cleanUpRfq({
  //   rfq: rfq.address,
  //   taker: taker.publicKey,
  // });
});

test('[rfqModule] it can create and finalize RFQ, respond, confirm response, prepare settlement, prepare more legs settlement, settle', async (t: Test) => {
  const { rfq } = await cvg.rfqs().createAndFinalize({
    instruments: [
      new SpotInstrument(cvg, btcMint, {
        amount: 5,
        side: Side.Bid,
      }),
      new SpotInstrument(cvg, btcMint, {
        amount: 5,
        side: Side.Ask,
      }),
      new SpotInstrument(cvg, btcMint, {
        amount: 2,
        side: Side.Ask,
      }),
    ],
    taker,
    orderType: OrderType.TwoWay,
    fixedSize: { __kind: 'BaseAsset', legsMultiplierBps: 1_000_000_000 },
    quoteAsset: cvg
      .instrument(new SpotInstrument(cvg, usdcMint))
      .toQuoteAsset(),
  });
  const { rfqResponse } = await cvg.rfqs().respond({
    maker,
    rfq: rfq.address,
    bid: {
      __kind: 'FixedSize',
      priceQuote: { __kind: 'AbsolutePrice', amountBps: 1_000 },
    },
    ask: null,
    keypair: Keypair.generate(),
  });

  await cvg.rfqs().confirmResponse({
    taker,
    rfq: rfq.address,
    response: rfqResponse.address,
    side: Side.Bid,
    overrideLegMultiplierBps: null,
  });

  await cvg.rfqs().prepareSettlement({
    caller: taker,
    rfq: rfq.address,
    response: rfqResponse.address,
    legAmountToPrepare: 2,
  });

  await cvg.rfqs().prepareSettlement({
    caller: maker,
    rfq: rfq.address,
    response: rfqResponse.address,
    legAmountToPrepare: 2,
  });

  await cvg.rfqs().prepareMoreLegsSettlement({
    caller: taker,
    rfq: rfq.address,
    response: rfqResponse.address,
    legAmountToPrepare: 1,
  });

  await cvg.rfqs().prepareMoreLegsSettlement({
    caller: maker,
    rfq: rfq.address,
    response: rfqResponse.address,
    legAmountToPrepare: 1,
  });

  let refreshedResponse = await cvg.rfqs().refreshResponse(rfqResponse);

  spok(t, refreshedResponse, {
    $topic: 'Prepared Settlement',
    model: 'response',
    state: StoredResponseState.ReadyForSettling,
  });

  await cvg.rfqs().settle({
    maker: maker.publicKey,
    taker: taker.publicKey,
    rfq: rfq.address,
    response: rfqResponse.address,
  });

  refreshedResponse = await cvg.rfqs().refreshResponse(refreshedResponse);

  spok(t, refreshedResponse, {
    $topic: 'Settled',
    model: 'response',
    state: StoredResponseState.Settled,
  });
});

test('[rfqModule] it can create/finalize Rfq, respond, confirm resp, prepare settlemt, settle, unlock resp collat, and clean up resp legs', async (t: Test) => {
  const { rfq } = await cvg.rfqs().createAndFinalize({
    instruments: [
      new SpotInstrument(cvg, btcMint, {
        amount: 5,
        side: Side.Bid,
      }),
      new SpotInstrument(cvg, btcMint, {
        amount: 3,
        side: Side.Ask,
      }),
    ],
    taker,
    orderType: OrderType.TwoWay,
    fixedSize: { __kind: 'BaseAsset', legsMultiplierBps: 1_000_000_000 },
    quoteAsset: cvg
      .instrument(new SpotInstrument(cvg, usdcMint))
      .toQuoteAsset(),
    activeWindow: 5_000,
    settlingWindow: 1_000,
  });
  const { rfqResponse } = await cvg.rfqs().respond({
    maker,
    rfq: rfq.address,
    bid: {
      __kind: 'FixedSize',
      priceQuote: { __kind: 'AbsolutePrice', amountBps: 1_000 },
    },
    ask: null,
    keypair: Keypair.generate(),
  });

  await cvg.rfqs().confirmResponse({
    taker,
    rfq: rfq.address,
    response: rfqResponse.address,
    side: Side.Bid,
    overrideLegMultiplierBps: null,
  });

  await cvg.rfqs().prepareSettlement({
    caller: taker,
    rfq: rfq.address,
    response: rfqResponse.address,
    legAmountToPrepare: 2,
  });
  //@ts-ignore
  const firstToPrepare = taker.publicKey;

  await cvg.rfqs().prepareSettlement({
    caller: maker,
    rfq: rfq.address,
    response: rfqResponse.address,
    legAmountToPrepare: 2,
  });

  let refreshedResponse = await cvg.rfqs().refreshResponse(rfqResponse);

  spok(t, refreshedResponse, {
    $topic: 'Prepared Settlement',
    model: 'response',
    state: StoredResponseState.ReadyForSettling,
  });

  await cvg.rfqs().settle({
    maker: maker.publicKey,
    taker: taker.publicKey,
    rfq: rfq.address,
    response: rfqResponse.address,
  });

  refreshedResponse = await cvg.rfqs().refreshResponse(rfqResponse);

  spok(t, refreshedResponse, {
    $topic: 'Settled',
    model: 'response',
    state: StoredResponseState.Settled,
  });

  await cvg.rfqs().unlockResponseCollateral({
    response: rfqResponse.address,
  });

  spok(t, refreshedResponse, {
    $topic: 'Unlocked response collateral',
    model: 'response',
    // makerCollateralLocked: new BN(0),
    // takerCollateralLocked: new BN(0),
  });

  await cvg.rfqs().cleanUpResponseLegs({
    dao: dao.publicKey,
    rfq: rfq.address,
    response: rfqResponse.address,
    firstToPrepare,
    legAmountToClear: 1,
  });
});

test('[rfqModule] it can create/finalize Rfq, respond, confirm resp, prepare settlemt, settle, unlock resp collat, and clean up response', async (t: Test) => {
  const { rfq } = await cvg.rfqs().createAndFinalize({
    instruments: [
      new SpotInstrument(cvg, btcMint, {
        amount: 5,
        side: Side.Bid,
      }),
    ],
    taker,
    orderType: OrderType.TwoWay,
    fixedSize: { __kind: 'BaseAsset', legsMultiplierBps: 1_000_000_000 },
    quoteAsset: cvg
      .instrument(new SpotInstrument(cvg, usdcMint))
      .toQuoteAsset(),
    activeWindow: 5_000,
    settlingWindow: 1_000,
  });
  const { rfqResponse } = await cvg.rfqs().respond({
    maker,
    rfq: rfq.address,
    bid: {
      __kind: 'FixedSize',
      priceQuote: { __kind: 'AbsolutePrice', amountBps: 1_000 },
    },
    ask: null,
    keypair: Keypair.generate(),
  });

  await cvg.rfqs().confirmResponse({
    taker,
    rfq: rfq.address,
    response: rfqResponse.address,
    side: Side.Bid,
    overrideLegMultiplierBps: null,
  });

  await cvg.rfqs().prepareSettlement({
    caller: taker,
    rfq: rfq.address,
    response: rfqResponse.address,
    legAmountToPrepare: 1,
  });
  //@ts-ignore
  const firstToPrepare = taker.publicKey;

  await cvg.rfqs().prepareSettlement({
    caller: maker,
    rfq: rfq.address,
    response: rfqResponse.address,
    legAmountToPrepare: 1,
  });

  let refreshedResponse = await cvg.rfqs().refreshResponse(rfqResponse);

  spok(t, refreshedResponse, {
    $topic: 'Prepared Settlement',
    model: 'response',
    state: StoredResponseState.ReadyForSettling,
  });

  await cvg.rfqs().settle({
    maker: maker.publicKey,
    taker: taker.publicKey,
    rfq: rfq.address,
    response: rfqResponse.address,
  });

  refreshedResponse = await cvg.rfqs().refreshResponse(rfqResponse);

  spok(t, refreshedResponse, {
    $topic: 'Settled',
    model: 'response',
    state: StoredResponseState.Settled,
  });

  await cvg.rfqs().unlockResponseCollateral({
    response: rfqResponse.address,
  });

  //TODO: fix BN types (test currently passes, value is 0 on both sides)
  spok(t, refreshedResponse, {
    $topic: 'Unlocked response collateral',
    model: 'response',
    // makerCollateralLocked: new BN(0),
    // takerCollateralLocked: new BN(0),
  });

  refreshedResponse = await cvg.rfqs().refreshResponse(rfqResponse);

  await cvg.rfqs().cleanUpResponse({
    maker: maker.publicKey,
    dao: dao.publicKey,
    rfq: rfq.address,
    response: rfqResponse.address,
    firstToPrepare,
  });
});

test('[rfqModule] it can create and finalize Rfq, respond, and cancel response', async (t: Test) => {
  const { rfq } = await cvg.rfqs().createAndFinalize({
    instruments: [
      new SpotInstrument(cvg, btcMint, {
        amount: 5,
        side: Side.Bid,
      }),
    ],
    taker,
    orderType: OrderType.TwoWay,
    fixedSize: { __kind: 'BaseAsset', legsMultiplierBps: 1_000_000_000 },
    quoteAsset: cvg
      .instrument(new SpotInstrument(cvg, usdcMint))
      .toQuoteAsset(),
  });
  const { rfqResponse } = await cvg.rfqs().respond({
    maker,
    rfq: rfq.address,
    bid: {
      __kind: 'FixedSize',
      priceQuote: { __kind: 'AbsolutePrice', amountBps: 1_000 },
    },
    ask: null,
    keypair: Keypair.generate(),
  });

  await cvg.rfqs().cancelResponse({
    maker,
    rfq: rfq.address,
    response: rfqResponse.address,
  });

  const refreshedResponse = await cvg.rfqs().refreshResponse(rfqResponse);

  spok(t, refreshedResponse, {
    $topic: 'Cancelled response',
    model: 'response',
    state: StoredResponseState.Canceled,
  });
});

// RFQ UTILS

test('[rfqModule] it can find RFQs by addresses', async (t: Test) => {
  const { rfq: rfq1 } = await cvg.rfqs().create({
    instruments: [
      new SpotInstrument(cvg, btcMint, {
        amount: 1,
        side: Side.Bid,
      }),
    ],
    orderType: OrderType.Sell,
    taker,
    fixedSize: { __kind: 'QuoteAsset', quoteAmount: 1 },
    quoteAsset: cvg
      .instrument(new SpotInstrument(cvg, usdcMint))
      .toQuoteAsset(),
  });
  const { rfq: rfq2 } = await cvg.rfqs().create({
    instruments: [
      new SpotInstrument(cvg, btcMint, {
        amount: 1,
        side: Side.Bid,
      }),
    ],
    taker,
    orderType: OrderType.Sell,
    fixedSize: { __kind: 'QuoteAsset', quoteAmount: 1 },
    quoteAsset: cvg
      .instrument(new SpotInstrument(cvg, usdcMint))
      .toQuoteAsset(),
  });
  const { rfq: rfq3 } = await cvg.rfqs().create({
    instruments: [
      new SpotInstrument(cvg, btcMint, {
        amount: 1,
        side: Side.Bid,
      }),
    ],
    orderType: OrderType.Sell,
    taker,
    fixedSize: { __kind: 'QuoteAsset', quoteAmount: 1 },
    quoteAsset: cvg
      .instrument(new SpotInstrument(cvg, usdcMint))
      .toQuoteAsset(),
  });

  const [foundRfq1, foundRfq2, foundRfq3] = await cvg
    .rfqs()
    .findRfqsByAddresses({
      addresses: [rfq1.address, rfq2.address, rfq3.address],
    });
  spok(t, rfq1, {
    $topic: 'Created RFQ',
    model: 'rfq',
    address: spokSamePubkey(foundRfq1.address),
  });
  spok(t, rfq2, {
    $topic: 'Created RFQ',
    model: 'rfq',
    address: spokSamePubkey(foundRfq2.address),
  });
  spok(t, rfq3, {
    $topic: 'Created RFQ',
    model: 'rfq',
    address: spokSamePubkey(foundRfq3.address),
  });
});

test('[rfqModule] it can find RFQs by owner', async (t: Test) => {
  const { rfq } = await cvg.rfqs().create({
    instruments: [
      new SpotInstrument(cvg, btcMint, {
        amount: 1,
        side: Side.Bid,
      }),
    ],
    taker,
    orderType: OrderType.Sell,
    fixedSize: { __kind: 'QuoteAsset', quoteAmount: 1 },
    quoteAsset: cvg
      .instrument(new SpotInstrument(cvg, usdcMint))
      .toQuoteAsset(),
  });

  const foundRfqs = await cvg.rfqs().findAllByOwner({ owner: taker.publicKey });

  spok(t, rfq, {
    $topic: 'Created RFQ',
    taker: spokSamePubkey(foundRfqs[0].taker),
  });
  spok(t, rfq, {
    $topic: 'Created RFQ',
    taker: spokSamePubkey(foundRfqs[1].taker),
  });
});

test('[riskEngineModule] it can calculate collateral for confirm response', async (t: Test) => {
  const { rfq } = await cvg.rfqs().createAndFinalize({
    instruments: [
      new SpotInstrument(cvg, btcMint, {
        amount: 5,
        side: Side.Ask,
      }),
    ],
    taker,
    orderType: OrderType.TwoWay,
    fixedSize: { __kind: 'BaseAsset', legsMultiplierBps: 1_000_000_000 },
    quoteAsset: cvg
      .instrument(new SpotInstrument(cvg, usdcMint))
      .toQuoteAsset(),
    activeWindow: 5_000,
    settlingWindow: 1_000,
  });

  const { rfqResponse } = await cvg.rfqs().respond({
    maker,
    rfq: rfq.address,
    bid: {
      __kind: 'FixedSize',
      priceQuote: { __kind: 'AbsolutePrice', amountBps: 1_000 },
    },
    ask: null,
    keypair: Keypair.generate(),
  });

  const respondedToRfq = await cvg.rfqs().refreshRfq(rfq.address);
  t.same(
    rfq.address.toString(),
    respondedToRfq.address.toString(),
    'same address'
  );
  spok(t, rfq, {
    $topic: 'rfq model',
    model: 'rfq',
  });
  spok(t, rfqResponse, {
    $topic: 'rfq model',
    model: 'response',
    state: StoredResponseState.Active,
  });

  await cvg.rfqs().confirmResponse({
    taker,
    rfq: rfq.address,
    response: rfqResponse.address,
    side: Side.Bid,
    overrideLegMultiplierBps: null,
  });

  // TODO: Finish

  await cvg.riskEngine().calculateCollateralForConfirmation({
    rfq: rfq.address,
    response: rfqResponse.address,
  });
});

// PSYOPTIONS EUROPEANS

test('[psyoptionsAmericanInstrumentModule] it can mint options to taker', async () => {
  const { op, optionMarketKey } = await initializePsyoptionsAmerican(
    cvg,
    btcMint,
    usdcMint,
    taker,
    maker,
    new anchor.BN(100),
    new anchor.BN(1),
    3_600
  );

  optionMarket = op;
  optionMarketPubkey = optionMarketKey;
});

test('[psyoptionsAmericanInstrumentModule] it can create an RFQ with PsyOptions American, respond, confirm response, prepare settlement, settle', async (t: Test) => {
  const { rfq } = await cvg.rfqs().createAndFinalize({
    instruments: [
      new PsyoptionsAmericanInstrument(
        cvg,
        btcMint,
        OptionType.CALL,
        optionMarket as OptionMarketWithKey,
        optionMarketPubkey,
        {
          amount: 1,
          side: Side.Bid,
        }
      ),
    ],
    orderType: OrderType.Sell,
    taker,
    fixedSize: { __kind: 'BaseAsset', legsMultiplierBps: 1 },
    quoteAsset: cvg
      .instrument(new SpotInstrument(cvg, usdcMint))
      .toQuoteAsset(),
  });

  const { rfqResponse } = await cvg.rfqs().respond({
    maker,
    rfq: rfq.address,
    bid: {
      __kind: 'FixedSize',
      priceQuote: { __kind: 'AbsolutePrice', amountBps: 1 },
    },
    ask: null,
    keypair: Keypair.generate(),
  });

  await cvg.rfqs().confirmResponse({
    taker,
    rfq: rfq.address,
    response: rfqResponse.address,
    side: Side.Bid,
    overrideLegMultiplierBps: null,
  });

  await cvg.rfqs().prepareSettlement({
    caller: taker,
    rfq: rfq.address,
    response: rfqResponse.address,
    legAmountToPrepare: 1,
  });

  await cvg.rfqs().prepareSettlement({
    caller: maker,
    rfq: rfq.address,
    response: rfqResponse.address,
    legAmountToPrepare: 1,
  });

  await cvg.rfqs().settle({
    taker: taker.publicKey,
    maker: maker.publicKey,
    rfq: rfq.address,
    response: rfqResponse.address,
  });
});

test('[rfqModule] it can add legs to rfq', async (t: Test) => {
  const instruments: (
    | SpotInstrument
    | PsyoptionsEuropeanInstrument
    | PsyoptionsAmericanInstrument
  )[] = [];

  instruments.push(
    new SpotInstrument(cvg, btcMint, {
      amount: 5,
      side: Side.Ask,
    })
  );
  instruments.push(
    new SpotInstrument(cvg, btcMint, {
      amount: 10,
      side: Side.Ask,
    })
  );
  instruments.push(
    new SpotInstrument(cvg, btcMint, {
      amount: 10,
      side: Side.Ask,
    })
  );

  let expLegSize = 4;

  for (const instrument of instruments) {
    const instrumentClient = cvg.instrument(instrument, instrument.legInfo);
    expLegSize += await instrumentClient.getLegDataSize();
  }

  const { rfq } = await cvg.rfqs().create({
    instruments: [
      new SpotInstrument(cvg, btcMint, {
        amount: 5,
        side: Side.Ask,
      }),
    ],
    taker,
    legSize: expLegSize,
    orderType: OrderType.TwoWay,
    fixedSize: { __kind: 'BaseAsset', legsMultiplierBps: 1_000_000_000 },
    quoteAsset: cvg
      .instrument(new SpotInstrument(cvg, usdcMint))
      .toQuoteAsset(),
  });

  await cvg.rfqs().addLegsToRfq({
    taker,
    rfq: rfq.address,
    instruments: [
      new SpotInstrument(cvg, btcMint, {
        amount: 10,
        side: Side.Ask,
      }),
      new SpotInstrument(cvg, btcMint, {
        amount: 10,
        side: Side.Ask,
      }),
    ],
  });

  spok(t, rfq, {
    $topic: 'Added leg to Rfq',
    model: 'rfq',
    address: spokSamePubkey(rfq.address),
  });
});

// RFQ HELPERS

test('[rfqModule] it can convert RFQ legs to instruments', async (t: Test) => {
  // We we can to this after creating options so that we can test this method
  // on all instruments
  const rfqs = await cvg.rfqs().findAllByOwner({
    owner: taker.publicKey,
  });
  const instruments = await Promise.all(
    rfqs.map(async (rfq) => legsToInstruments(cvg, rfq.legs))
  );
  spok(t, instruments[0][0], {
    $topic: 'Convert RFQ Legs to Instruments',
    model: 'spotInstrument',
  });
});

test('[rfqModule] it can create and finalize RFQ, respond, confirm response, revert settlemt prep', async (t: Test) => {
  const { rfq } = await cvg.rfqs().createAndFinalize({
    instruments: [
      new SpotInstrument(cvg, btcMint, {
        amount: 5,
        side: Side.Bid,
      }),
    ],
    taker,
    orderType: OrderType.TwoWay,
    fixedSize: { __kind: 'BaseAsset', legsMultiplierBps: 1_000_000_000 },
    quoteAsset: cvg
      .instrument(new SpotInstrument(cvg, usdcMint))
      .toQuoteAsset(),
    activeWindow: 2,
    settlingWindow: 1,
  });

  const { rfqResponse } = await cvg.rfqs().respond({
    maker,
    rfq: rfq.address,
    bid: {
      __kind: 'FixedSize',
      priceQuote: { __kind: 'AbsolutePrice', amountBps: 1_000 },
    },
    ask: null,
    keypair: Keypair.generate(),
  });

  await cvg.rfqs().confirmResponse({
    taker,
    rfq: rfq.address,
    response: rfqResponse.address,
    side: Side.Bid,
    overrideLegMultiplierBps: null,
  });

  await cvg.rfqs().prepareSettlement({
    caller: maker,
    rfq: rfq.address,
    response: rfqResponse.address,
    legAmountToPrepare: 1,
  });
  sleep(3_001).then(async () => {
    await cvg.rfqs().revertSettlementPreparation({
      rfq: rfq.address,
      response: rfqResponse.address,
      side: AuthoritySide.Maker,
    });
  });

  // const refreshedResponse = await cvg.rfqs().refreshResponse(rfqResponse);

  // sleep(3001).then(() => {
  //   spok(t, refreshedResponse, {
  //     $topic: 'Revert settlement preparations',
  //     model: 'response',
  //     makerPreparedLegs: spokSameBignum(0),
  //   });
  // });
});

test('[rfqModule] it can create and finalize RFQ, respond, confirm response, prepare settlemt, partly revert settlemt prep', async () => {
  const { rfq } = await cvg.rfqs().createAndFinalize({
    instruments: [
      new SpotInstrument(cvg, btcMint, {
        amount: 5,
        side: Side.Bid,
      }),
      new SpotInstrument(cvg, btcMint, {
        amount: 7,
        side: Side.Ask,
      }),
    ],
    taker,
    orderType: OrderType.TwoWay,
    fixedSize: { __kind: 'BaseAsset', legsMultiplierBps: 1_000_000_000 },
    quoteAsset: cvg
      .instrument(new SpotInstrument(cvg, usdcMint))
      .toQuoteAsset(),
    activeWindow: 2,
    settlingWindow: 1,
  });
  const { rfqResponse } = await cvg.rfqs().respond({
    maker,
    rfq: rfq.address,
    bid: {
      __kind: 'FixedSize',
      priceQuote: { __kind: 'AbsolutePrice', amountBps: 1_000 },
    },
    ask: null,
    keypair: Keypair.generate(),
  });

  await cvg.rfqs().confirmResponse({
    taker,
    rfq: rfq.address,
    response: rfqResponse.address,
    side: Side.Bid,
    overrideLegMultiplierBps: null,
  });

  await cvg.rfqs().prepareSettlement({
    caller: maker,
    rfq: rfq.address,
    response: rfqResponse.address,
    legAmountToPrepare: 2,
  });

  await sleep(3_001).then(async () => {
    await cvg.rfqs().partlyRevertSettlementPreparation({
      rfq: rfq.address,
      response: rfqResponse.address,
      side: AuthoritySide.Maker,
      legAmountToRevert: 1,
    });
  });

  // const refreshedResponse = await cvg.rfqs().refreshResponse(rfqResponse);

  // const makerPreparedLegs = parseInt(
  //   refreshedResponse.makerPreparedLegs.toString()
  // );

  // await sleep(3_001);
  // spok(t, refreshedResponse, {
  //   $topic: 'Partly revert settlement preparations',
  //   model: 'response',
  //   makerPreparedLegs: spokSameBignum(makerPreparedLegs - 1),
  // });
  // });
});

test('[rfqModule] it can create and finalize RFQ, respond, confirm response, taker prepare settlement, settle 1 party default', async () => {
  const { rfq } = await cvg.rfqs().createAndFinalize({
    instruments: [
      new SpotInstrument(cvg, btcMint, {
        amount: 5,
        side: Side.Bid,
      }),
    ],
    taker,
    orderType: OrderType.TwoWay,
    fixedSize: { __kind: 'BaseAsset', legsMultiplierBps: 1_000_000_000 },
    quoteAsset: cvg
      .instrument(new SpotInstrument(cvg, usdcMint))
      .toQuoteAsset(),
    activeWindow: 2,
    settlingWindow: 1,
  });
  const { rfqResponse } = await cvg.rfqs().respond({
    maker,
    rfq: rfq.address,
    bid: {
      __kind: 'FixedSize',
      priceQuote: { __kind: 'AbsolutePrice', amountBps: 1_000 },
    },
    ask: null,
    keypair: Keypair.generate(),
  });

  await cvg.rfqs().confirmResponse({
    taker,
    rfq: rfq.address,
    response: rfqResponse.address,
    side: Side.Bid,
    overrideLegMultiplierBps: null,
  });

  await cvg.rfqs().prepareSettlement({
    caller: taker,
    rfq: rfq.address,
    response: rfqResponse.address,
    legAmountToPrepare: 1,
  });

  sleep(3_001).then(async () => {
    await cvg.rfqs().settleOnePartyDefault({
      rfq: rfq.address,
      response: rfqResponse.address,
    });
  });

  // const refreshedResponse = await cvg.rfqs().refreshResponse(rfqResponse);

  // await sleep(3_001);
  // spok(t, refreshedResponse, {
  //   $topic: 'Settle 1 party default',
  //   model: 'response',
  //   makerCollateralLocked: spokSameBignum(0),
  // });
});

// test('[rfqModule] it can find responses by rfq address', async (t: Test) => {
//   const { rfq } = await cvg.rfqs().createAndFinalize({
//     instruments: [
//       new SpotInstrument(cvg, btcMint, {
//         amount: 5,
//         side: Side.Bid,
//       }),
//       new SpotInstrument(cvg, btcMint, {
//         amount: 5,
//         side: Side.Ask,
//       }),
//     ],
//     taker,
//     orderType: OrderType.TwoWay,
//     fixedSize: { __kind: 'BaseAsset', legsMultiplierBps: 1_000_000_000 },
//     quoteAsset: cvg
//       .instrument(new SpotInstrument(cvg, usdcMint))
//       .toQuoteAsset(),
//     activeWindow: 2,
//     settlingWindow: 1,
//   });
//   //@ts-ignore
//   const { rfqResponse: rfqResponse1 } = await cvg.rfqs().respond({
//     maker,
//     rfq: rfq.address,
//     bid: {
//       __kind: 'FixedSize',
//       priceQuote: { __kind: 'AbsolutePrice', amountBps: 1_000 },
//     },
//     ask: null,
//     keypair: Keypair.generate(),
//   });
//   //@ts-ignore
//   const { rfqResponse: rfqResponse2 } = await cvg.rfqs().respond({
//     maker,
//     rfq: rfq.address,
//     bid: null,
//     ask: {
//       __kind: 'FixedSize',
//       priceQuote: { __kind: 'AbsolutePrice', amountBps: 1_000 },
//     },
//     keypair: Keypair.generate(),
//   });

//   const responses = await cvg.rfqs().findResponsesByRfq({
//     address: rfq.address,
//   });

//   for (const response of responses) {
//     console.log('Rfq response: ' + response.address.toString());
//   }
// });

// test('[rfqModule] it can find responses by multiple rfq addresses', async (t: Test) => {
//   const { rfq: rfq1 } = await cvg.rfqs().createAndFinalize({
//     instruments: [
//       new SpotInstrument(cvg, btcMint, {
//         amount: 5,
//         side: Side.Bid,
//       }),
//       new SpotInstrument(cvg, btcMint, {
//         amount: 5,
//         side: Side.Ask,
//       }),
//     ],
//     taker,
//     orderType: OrderType.TwoWay,
//     fixedSize: { __kind: 'BaseAsset', legsMultiplierBps: 1_000_000_000 },
//     quoteAsset: cvg
//       .instrument(new SpotInstrument(cvg, usdcMint))
//       .toQuoteAsset(),
//     activeWindow: 2,
//     settlingWindow: 1,
//   });
//   const { rfq: rfq2 } = await cvg.rfqs().createAndFinalize({
//     instruments: [
//       new SpotInstrument(cvg, btcMint, {
//         amount: 5,
//         side: Side.Bid,
//       }),
//       new SpotInstrument(cvg, btcMint, {
//         amount: 5,
//         side: Side.Ask,
//       }),
//     ],
//     taker,
//     orderType: OrderType.TwoWay,
//     fixedSize: { __kind: 'BaseAsset', legsMultiplierBps: 1_000_000_000 },
//     quoteAsset: cvg
//       .instrument(new SpotInstrument(cvg, usdcMint))
//       .toQuoteAsset(),
//     activeWindow: 2,
//     settlingWindow: 1,
//   });
//   //@ts-ignore
//   const { rfqResponse: rfqResponse1 } = await cvg.rfqs().respond({
//     maker,
//     rfq: rfq1.address,
//     bid: {
//       __kind: 'FixedSize',
//       priceQuote: { __kind: 'AbsolutePrice', amountBps: 1_000 },
//     },
//     ask: null,
//     keypair: Keypair.generate(),
//   });
//   //@ts-ignore
//   const { rfqResponse: rfqResponse2 } = await cvg.rfqs().respond({
//     maker,
//     rfq: rfq2.address,
//     bid: null,
//     ask: {
//       __kind: 'FixedSize',
//       priceQuote: { __kind: 'AbsolutePrice', amountBps: 1_000 },
//     },
//     keypair: Keypair.generate(),
//   });

//   const responses = await cvg.rfqs().findResponsesByRfqs({
//     addresses: [rfq1.address, rfq2.address],
//   });

//   for (const response of responses) {
//     console.log('Rfq response: ' + response.address.toString());
//   }
// });

test('[rfqModule] it can create and finalize RFQ, respond, confirm response, settle 2 party default', async () => {
  const { rfq } = await cvg.rfqs().createAndFinalize({
    instruments: [
      new SpotInstrument(cvg, btcMint, {
        amount: 5,
        side: Side.Bid,
      }),
      new SpotInstrument(cvg, btcMint, {
        amount: 5,
        side: Side.Ask,
      }),
    ],
    taker,
    orderType: OrderType.TwoWay,
    fixedSize: { __kind: 'BaseAsset', legsMultiplierBps: 1_000_000_000 },
    quoteAsset: cvg
      .instrument(new SpotInstrument(cvg, usdcMint))
      .toQuoteAsset(),
    activeWindow: 2,
    settlingWindow: 1,
  });
  const { rfqResponse } = await cvg.rfqs().respond({
    maker,
    rfq: rfq.address,
    bid: {
      __kind: 'FixedSize',
      priceQuote: { __kind: 'AbsolutePrice', amountBps: 1_000 },
    },
    ask: null,
    keypair: Keypair.generate(),
  });

  await cvg.rfqs().confirmResponse({
    taker,
    rfq: rfq.address,
    response: rfqResponse.address,
    side: Side.Bid,
    overrideLegMultiplierBps: null,
  });

  sleep(3_001).then(async () => {
    await cvg.rfqs().settleTwoPartyDefault({
      rfq: rfq.address,
      response: rfqResponse.address,
    });
  });

  // const refreshedResponse = await cvg.rfqs().refreshResponse(rfqResponse);

  // await sleep(3_001);
  // spok(t, refreshedResponse, {
  //   $topic: 'Settle 2 party default',
  //   model: 'response',
  //   takerCollateralLocked: spokSameBignum(0),
  //   makerCollateralLocked: spokSameBignum(0),
  // });
});

test('[rfq module] it can find all rfqs by instrument as leg', async (t: Test) => {
  const spotInstrument = cvg.programs().getSpotInstrument();
  const rfqs = await cvg
    .rfqs()
    .findByInstrument({ instrumentProgram: spotInstrument });
  t.assert(rfqs.length > 0, 'rfqs should be greater than 0');
});

test('[rfq module] it can find all rfqs which are active', async (t: Test) => {
  const rfqs = await cvg.rfqs().findRfqsByActive({});
  t.assert(rfqs.length > 0, 'rfqs should be greater than 0');
});

// test('[rfq module] it can find all rfqs by token mint address [EuropeanPut]', async (t: Test) => {
//   const rfqs = await cvg
//     .rfqs()
//     .findByToken({ mintAddress: europeanOptionPutMint });
//   t.assert(rfqs.length > 0, 'rfqs should be greater than 0');
// });

test('[rfq module] it can find all rfqs by token mint address [usdcMint]', async (t: Test) => {
  const rfqs = await cvg.rfqs().findByToken({ mintAddress: usdcMint.address });
  t.assert(rfqs.length > 0, 'rfqs should be greater than 0');
});

test('[rfq module] it can find all responses by maker  address', async (t: Test) => {
  const responses = await cvg
    .rfqs()
    .findResponsesByOwner({ address: maker.publicKey });

  for (const response of responses) {
    console.log('response', response.address.toBase58());
  }

  t.assert(responses.length > 0, 'responses should be greater than 0');
});<|MERGE_RESOLUTION|>--- conflicted
+++ resolved
@@ -11,18 +11,12 @@
   convergenceCli,
   killStuckProcess,
   spokSamePubkey,
-  //@ts-ignore
   initializeNewOptionMeta,
   initializePsyoptionsAmerican,
   setupAccounts,
   BTC_DECIMALS,
   USDC_DECIMALS,
-<<<<<<< HEAD
   assertInitRiskEngineConfig,
-=======
-  //@ts-ignore
-  spokSameBignum,
->>>>>>> 90f349a1
 } from '../helpers';
 import { Convergence } from '@/Convergence';
 import {
@@ -32,20 +26,14 @@
   RiskCategory,
   SpotInstrument,
   OrderType,
-  //@ts-ignore
   PsyoptionsEuropeanInstrument,
-  //@ts-ignore
   PsyoptionsAmericanInstrument,
   OptionType,
   InstrumentType,
   Token,
-  //@ts-ignore
   StoredResponseState,
-  //@ts-ignore
   AuthoritySide,
-  //@ts-ignore
   StoredRfqState,
-  //@ts-ignore
   legsToInstruments,
   Signer,
   DEFAULT_RISK_CATEGORIES_INFO,
@@ -339,7 +327,6 @@
   t.assert(response3.signature.length > 0, 'signature present');
 });
 
-<<<<<<< HEAD
 test('[riskEngineModule] it can set risk categories info', async (t: Test) => {
   const { response: responseVeryLow } = await cvg
     .riskEngine()
@@ -402,8 +389,6 @@
   t.assert(responseVeryHigh.signature.length > 0, 'signature present');
 });
 
-=======
->>>>>>> 90f349a1
 // COLLATERAL
 
 test('[collateralModule] it can initialize collateral', async (t: Test) => {
@@ -639,8 +624,6 @@
   });
 });
 
-<<<<<<< HEAD
-=======
 test('[rfqModule] it can create and finalize, then respond to RFQ and confirm response', async (t: Test) => {
   const { rfq } = await cvg.rfqs().createAndFinalize({
     instruments: [
@@ -743,7 +726,6 @@
   });
 });
 
->>>>>>> 90f349a1
 test('[rfqModule] it can create and finalize RFQ, respond, confirm response, prepare settlement, prepare more legs settlement, settle', async (t: Test) => {
   const { rfq } = await cvg.rfqs().createAndFinalize({
     instruments: [
@@ -827,21 +809,9 @@
     taker: taker.publicKey,
     rfq: rfq.address,
     response: rfqResponse.address,
-<<<<<<< HEAD
-    quoteMint: usdcMint,
-=======
->>>>>>> 90f349a1
   });
 
   refreshedResponse = await cvg.rfqs().refreshResponse(refreshedResponse);
-
-  //await cvg.rfqs().unlockRfqCollateral({
-  //  rfq: rfq.address,
-  //});
-
-  await cvg.rfqs().unlockResponseCollateral({
-    response: refreshedResponse.address,
-  });
 
   spok(t, refreshedResponse, {
     $topic: 'Settled',
@@ -1657,45 +1627,19 @@
   });
 });
 
-test('[rfqModule] it can create and finalize RFQ in single method', async (t: Test) => {
+test('[rfqModule] it can create and finalize RFQ, respond, confirm response, prepare settlement, prepare more legs settlement, settle', async (t: Test) => {
   const { rfq } = await cvg.rfqs().createAndFinalize({
     instruments: [
       new SpotInstrument(cvg, btcMint, {
-        amount: 1,
+        amount: 5,
         side: Side.Bid,
       }),
       new SpotInstrument(cvg, btcMint, {
+        amount: 5,
+        side: Side.Ask,
+      }),
+      new SpotInstrument(cvg, btcMint, {
         amount: 2,
-        side: Side.Bid,
-      }),
-      new SpotInstrument(cvg, btcMint, {
-        amount: 5,
-        side: Side.Bid,
-      }),
-    ],
-    taker,
-    orderType: OrderType.Sell,
-    fixedSize: { __kind: 'BaseAsset', legsMultiplierBps: 1_000_000_000 },
-    quoteAsset: cvg
-      .instrument(new SpotInstrument(cvg, usdcMint))
-      .toQuoteAsset(),
-  });
-
-  const foundRfq = await cvg.rfqs().findRfqByAddress({ address: rfq.address });
-
-  spok(t, rfq, {
-    $topic: 'Created RFQ',
-    model: 'rfq',
-    address: spokSamePubkey(foundRfq.address),
-    state: StoredRfqState.Active,
-  });
-});
-
-test('[rfqModule] it can create and finalize, then respond to RFQ and confirm response', async (t: Test) => {
-  const { rfq } = await cvg.rfqs().createAndFinalize({
-    instruments: [
-      new SpotInstrument(cvg, btcMint, {
-        amount: 5,
         side: Side.Ask,
       }),
     ],
@@ -1717,108 +1661,6 @@
     keypair: Keypair.generate(),
   });
 
-  const respondedToRfq = await cvg.rfqs().refreshRfq(rfq.address);
-
-  spok(t, rfq, {
-    $topic: 'Finalized Rfq',
-    model: 'rfq',
-    address: spokSamePubkey(respondedToRfq.address),
-  });
-  spok(t, rfqResponse, {
-    $topic: 'Responded to Rfq',
-    model: 'response',
-    state: StoredResponseState.Active,
-  });
-});
-
-test('[rfqModule] it can create and finalize RFQ, cancel RFQ, unlock RFQ collateral, and clean up RFQ', async (t: Test) => {
-  const { rfq } = await cvg.rfqs().create({
-    taker,
-    quoteAsset: cvg
-      .instrument(new SpotInstrument(cvg, usdcMint))
-      .toQuoteAsset(),
-    instruments: [
-      new SpotInstrument(cvg, btcMint, {
-        amount: 1,
-        side: Side.Bid,
-      }),
-    ],
-    orderType: OrderType.Sell,
-    fixedSize: { __kind: 'QuoteAsset', quoteAmount: 1 },
-    activeWindow: 5_000,
-    settlingWindow: 1_000,
-  });
-
-  await cvg.rfqs().finalizeRfqConstruction({
-    taker,
-    rfq: rfq.address,
-  });
-
-  await cvg.rfqs().cancelRfq({
-    taker,
-    rfq: rfq.address,
-  });
-
-  const refreshedRfq = await cvg.rfqs().refreshRfq(rfq);
-
-  spok(t, refreshedRfq, {
-    $topic: 'Cancelled RFQ',
-    model: 'rfq',
-    state: StoredRfqState.Canceled,
-  });
-
-  // await cvg.rfqs().unlockRfqCollateral({
-  //   rfq: rfq.address,
-  // });
-
-  // refreshedRfq = await cvg.rfqs().refreshRfq(rfq);
-
-  // spok(t, refreshedRfq, {
-  //   $topic: 'Unlocked rfq collateral',
-  //   model: 'rfq',
-  //   // nonResponseTakerCollateralLocked: new BN(0),
-  // });
-
-  // await cvg.rfqs().cleanUpRfq({
-  //   rfq: rfq.address,
-  //   taker: taker.publicKey,
-  // });
-});
-
-test('[rfqModule] it can create and finalize RFQ, respond, confirm response, prepare settlement, prepare more legs settlement, settle', async (t: Test) => {
-  const { rfq } = await cvg.rfqs().createAndFinalize({
-    instruments: [
-      new SpotInstrument(cvg, btcMint, {
-        amount: 5,
-        side: Side.Bid,
-      }),
-      new SpotInstrument(cvg, btcMint, {
-        amount: 5,
-        side: Side.Ask,
-      }),
-      new SpotInstrument(cvg, btcMint, {
-        amount: 2,
-        side: Side.Ask,
-      }),
-    ],
-    taker,
-    orderType: OrderType.TwoWay,
-    fixedSize: { __kind: 'BaseAsset', legsMultiplierBps: 1_000_000_000 },
-    quoteAsset: cvg
-      .instrument(new SpotInstrument(cvg, usdcMint))
-      .toQuoteAsset(),
-  });
-  const { rfqResponse } = await cvg.rfqs().respond({
-    maker,
-    rfq: rfq.address,
-    bid: {
-      __kind: 'FixedSize',
-      priceQuote: { __kind: 'AbsolutePrice', amountBps: 1_000 },
-    },
-    ask: null,
-    keypair: Keypair.generate(),
-  });
-
   await cvg.rfqs().confirmResponse({
     taker,
     rfq: rfq.address,
@@ -1871,6 +1713,14 @@
   });
 
   refreshedResponse = await cvg.rfqs().refreshResponse(refreshedResponse);
+
+  //await cvg.rfqs().unlockRfqCollateral({
+  //  rfq: rfq.address,
+  //});
+
+  await cvg.rfqs().unlockResponseCollateral({
+    response: refreshedResponse.address,
+  });
 
   spok(t, refreshedResponse, {
     $topic: 'Settled',
@@ -2293,7 +2143,7 @@
 });
 
 test('[psyoptionsAmericanInstrumentModule] it can create an RFQ with PsyOptions American, respond, confirm response, prepare settlement, settle', async (t: Test) => {
-  const { rfq } = await cvg.rfqs().createAndFinalize({
+  const { rfq, response } = await cvg.rfqs().createAndFinalize({
     instruments: [
       new PsyoptionsAmericanInstrument(
         cvg,
@@ -2314,6 +2164,7 @@
       .instrument(new SpotInstrument(cvg, usdcMint))
       .toQuoteAsset(),
   });
+  t.assert(response.signature.length > 0, 'signature present');
 
   const { rfqResponse } = await cvg.rfqs().respond({
     maker,
