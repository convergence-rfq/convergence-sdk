import test, { Test } from 'tape';
//import {
//  createProgram,
//  instructions,
//  parseTranactionError,
//  ExpirationData,
//  EuroPrimitive,
//} from '@mithraic-labs/tokenized-euros';
import spok from 'spok';
import { PublicKey, Keypair } from '@solana/web3.js';
import {
  SWITCHBOARD_BTC_ORACLE,
  convergence,
  killStuckProcess,
  spokSamePubkey,
  BTC_DECIMALS,
  USDC_DECIMALS,
} from '../helpers';
import { Convergence } from '@/Convergence';
import {
  Mint,
  token,
  Side,
  RiskCategory,
  SPOT_INSTRUMENT_PROGRAM_ADDRESS,
  PSYOPTIONS_EUROPEAN_INSTRUMENT_PROGRAM_ADDRESS,
  Token,
  SpotInstrument,
  //EuroMeta,
  OrderType,
  //PsyoptionsEuropeanInstrument,
  //OptionType,
  InstrumentType,
} from '@/index';

killStuckProcess();

let cvg: Convergence;

let usdcMint: Mint;
let btcMint: Mint;

let userTokens: Token;

const mintAuthority = Keypair.generate();

test('[setup] it can create Convergence instance', async () => {
  cvg = await convergence();

  const { mint: newBTCMint } = await cvg.tokens().createMint({
    mintAuthority: mintAuthority.publicKey,
    decimals: BTC_DECIMALS,
  });

  btcMint = newBTCMint;

  const maker = Keypair.generate();

  const { mint: newUSDCMint } = await cvg.tokens().createMint({
    mintAuthority: mintAuthority.publicKey,
    decimals: USDC_DECIMALS,
  });

  usdcMint = newUSDCMint;

  const { token: toUSDCToken } = await cvg
    .tokens()
    .createToken({ mint: usdcMint.address, token: maker });

  await cvg.tokens().mint({
    mintAddress: usdcMint.address,
    amount: token(42),
    toToken: toUSDCToken.address,
    mintAuthority,
  });

  const taker = Keypair.generate();

  const { token: toBTCToken } = await cvg
    .tokens()
    .createToken({ mint: btcMint.address, token: taker });

  await cvg.tokens().mint({
    mintAddress: btcMint.address,
    amount: token(42),
    toToken: toBTCToken.address,
    mintAuthority,
  });
});

test('[protocolModule] it can initialize the protocol', async (t: Test) => {
  const { protocol } = await cvg.protocol().initialize({
    collateralMint: usdcMint.address,
  });

  spok(t, protocol, {
    $topic: 'Initialize Protocol',
    model: 'protocol',
    address: spokSamePubkey(protocol.address),
  });
});

test('[protocolModule] it can add the spot instrument', async (t: Test) => {
  const dao = cvg.rpc().getDefaultFeePayer();
  const protocol = await cvg.protocol().get();

  const validateDataAccountAmount = 1;
  const prepareToSettleAccountAmount = 7;
  const settleAccountAmount = 3;
  const revertPreparationAccountAmount = 3;
  const cleanUpAccountAmount = 4;
  const canBeUsedAsQuote = true;

  await cvg.protocol().addInstrument({
    authority: dao,
    protocol: protocol.address,
    instrumentProgram: new PublicKey(SPOT_INSTRUMENT_PROGRAM_ADDRESS),
    canBeUsedAsQuote,
    validateDataAccountAmount,
    prepareToSettleAccountAmount,
    settleAccountAmount,
    revertPreparationAccountAmount,
    cleanUpAccountAmount,
  });

  spok(t, protocol, {
    $topic: 'Add Instrument',
    model: 'protocol',
    address: spokSamePubkey(protocol.address),
  });
});

test('[protocolModule] it can add the PsyOptions instrument', async (t: Test) => {
  const dao = cvg.rpc().getDefaultFeePayer();
  const protocol = await cvg.protocol().get();

  const validateDataAccountAmount = 2;
  const prepareToSettleAccountAmount = 7;
  const settleAccountAmount = 3;
  const revertPreparationAccountAmount = 3;
  const cleanUpAccountAmount = 4;
  const canBeUsedAsQuote = true;

  await cvg.protocol().addInstrument({
    authority: dao,
    protocol: protocol.address,
    instrumentProgram: new PublicKey(
      PSYOPTIONS_EUROPEAN_INSTRUMENT_PROGRAM_ADDRESS
    ),
    canBeUsedAsQuote,
    validateDataAccountAmount,
    prepareToSettleAccountAmount,
    settleAccountAmount,
    revertPreparationAccountAmount,
    cleanUpAccountAmount,
  });

  spok(t, protocol, {
    $topic: 'Add Instrument',
    model: 'protocol',
    address: spokSamePubkey(protocol.address),
  });
});

test('[riskEngineModule] it can initialize the default risk engine config', async () => {
  await cvg.riskEngine().initializeConfig({});
});

test('[riskEngineModule] it can set spot and option instrument type', async () => {
  await cvg.riskEngine().setInstrumentType({
    instrumentProgram: new PublicKey(SPOT_INSTRUMENT_PROGRAM_ADDRESS),
    instrumentType: InstrumentType.Spot,
  });

  await cvg.riskEngine().setInstrumentType({
    instrumentProgram: new PublicKey(
      PSYOPTIONS_EUROPEAN_INSTRUMENT_PROGRAM_ADDRESS
    ),
    instrumentType: InstrumentType.Option,
  });
});

test('[protocolModule] it can add a BTC base asset', async () => {
  const dao = cvg.rpc().getDefaultFeePayer();
  const protocol = await cvg.protocol().get();

  await cvg.protocol().addBaseAsset({
    authority: dao,
    protocol: protocol.address,
    index: { value: 0 },
    ticker: 'BTC',
    riskCategory: RiskCategory.VeryLow,
    priceOracle: { __kind: 'Switchboard', address: SWITCHBOARD_BTC_ORACLE },
  });
});

test('[protocolModule] it can register BTC mint', async () => {
  await cvg.protocol().registerMint({
    baseAssetIndex: 0,
    mint: btcMint.address,
  });
});

test('[protocolModule] it can register USDC mint', async () => {
  await cvg.protocol().registerMint({
    mint: usdcMint.address,
  });
});

test('[collateralModule] it can initialize collateral', async (t: Test) => {
  const protocol = await cvg.protocol().get();

  const collateralMint = await cvg
    .tokens()
    .findMintByAddress({ address: protocol.collateralMint });

  const { collateral } = await cvg.collateral().initializeCollateral({
    collateralMint: collateralMint.address,
  });

  const collateralAccount = await cvg
    .collateral()
    .findByAddress({ address: collateral.address });

  spok(t, collateral, {
    $topic: 'Initialize Collateral',
    model: 'collateral',
    address: spokSamePubkey(collateralAccount.address),
  });
});

test('[collateralModule] it can fund collateral', async (t: Test) => {
  const AMOUNT = 25;

  const protocol = await cvg.protocol().get();

  const collateralMint = await cvg
    .tokens()
    .findMintByAddress({ address: protocol.collateralMint });

  const { token: newUserTokens } = await cvg.tokens().createToken({
    mint: collateralMint.address,
  });

  userTokens = newUserTokens;

  await cvg.tokens().mint({
    mintAddress: collateralMint.address,
    amount: token(AMOUNT),
    toToken: newUserTokens.address,
    mintAuthority,
  });

  await cvg.collateral().fundCollateral({
    userTokens: newUserTokens.address,
    amount: AMOUNT,
  });

  const rfqProgram = cvg.programs().getRfq();
  const [collateralTokenPda] = PublicKey.findProgramAddressSync(
    [Buffer.from('collateral_token'), cvg.identity().publicKey.toBuffer()],
    rfqProgram.address
  );

  const collateralTokenAccount = await cvg
    .tokens()
    .findTokenByAddress({ address: collateralTokenPda });

  spok(t, collateralTokenAccount, {
    $topic: 'Fund Collateral',
    model: 'token',
    mintAddress: spokSamePubkey(collateralMint.address),
    amount: token(AMOUNT),
  });
});

test('[collateralModule] it can withdraw collateral', async (t: Test) => {
  const FUND_AMOUNT = 25;
  const WITHDRAW_AMOUNT = 10;

  const protocol = await cvg.protocol().get();

  const collateralMint = await cvg
    .tokens()
    .findMintByAddress({ address: protocol.collateralMint });

  await cvg.collateral().withdrawCollateral({
    userTokens: userTokens.address,
    amount: WITHDRAW_AMOUNT,
  });

  const userTokensAccountAfterWithdraw = await cvg
    .tokens()
    .refreshToken(userTokens);

  spok(t, userTokensAccountAfterWithdraw, {
    $topic: 'Withdraw Collateral',
    address: spokSamePubkey(userTokens.address),
    mintAddress: spokSamePubkey(collateralMint.address),
    amount: token(WITHDRAW_AMOUNT),
  });

  const rfqProgram = cvg.programs().getRfq();
  const [collateralTokenPda] = PublicKey.findProgramAddressSync(
    [Buffer.from('collateral_token'), cvg.identity().publicKey.toBuffer()],
    rfqProgram.address
  );

  const collateralTokenAccount = await cvg
    .tokens()
    .findTokenByAddress({ address: collateralTokenPda });

  spok(t, collateralTokenAccount, {
    $topic: 'Withdraw Collateral',
    address: spokSamePubkey(collateralTokenPda),
    mintAddress: spokSamePubkey(collateralMint.address),
    amount: token(FUND_AMOUNT - WITHDRAW_AMOUNT),
  });
});

<<<<<<< HEAD
test('[rfqModule] it can create an RFQ', async (t: Test) => {
  const spotInstrumentClient = cvg.spotInstrument();
  const spotInstrument = spotInstrumentClient.createInstrument(
    btcMint.address,
    btcMint.decimals,
    Side.Bid,
    1
  );
=======
test('[rfqModule] it can create a RFQ', async (t: Test) => {
  const quoteInstrument = new SpotInstrument(cvg, usdcMint, {
    amount: 1,
    side: Side.Bid,
    baseAssetIndex: 0,
  });
  const spotInstrument = new SpotInstrument(cvg, btcMint, {
    amount: 1,
    side: Side.Bid,
    baseAssetIndex: 0,
  });

  const quoteAsset = cvg.instrument(quoteInstrument).toQuoteData();

>>>>>>> 40df95a0
  const { rfq } = await cvg.rfqs().create({
    instruments: [spotInstrument],
    orderType: OrderType.Sell,
    fixedSize: { __kind: 'QuoteAsset', quoteAmount: 1 },
    quoteAsset,
  });
  const foundRfq = await cvg.rfqs().findByAddress({ address: rfq.address });

  spok(t, rfq, {
    $topic: 'Created RFQ',
    model: 'rfq',
    address: spokSamePubkey(foundRfq.address),
  });
});

test('[rfqModule] it can find RFQs by addresses', async (t: Test) => {
  const quoteInstrument = new SpotInstrument(cvg, usdcMint);
  const spotInstrument = new SpotInstrument(cvg, btcMint, {
    amount: 1,
    side: Side.Bid,
    baseAssetIndex: 0,
  });

  const quoteAsset = cvg.instrument(quoteInstrument).toQuoteData();

  const { rfq: rfq1 } = await cvg.rfqs().create({
    instruments: [spotInstrument],
    orderType: OrderType.Sell,
    fixedSize: { __kind: 'QuoteAsset', quoteAmount: 1 },
    quoteAsset,
  });
  const { rfq: rfq2 } = await cvg.rfqs().create({
    instruments: [spotInstrument],
    orderType: OrderType.Sell,
    fixedSize: { __kind: 'QuoteAsset', quoteAmount: 1 },
    quoteAsset,
  });
  const { rfq: rfq3 } = await cvg.rfqs().create({
    instruments: [spotInstrument],
    orderType: OrderType.Sell,
    fixedSize: { __kind: 'QuoteAsset', quoteAmount: 1 },
    quoteAsset,
  });

  const [foundRfq1, foundRfq2, foundRfq3] = await cvg
    .rfqs()
    .findByAddresses({ addresses: [rfq1.address, rfq2.address, rfq3.address] });

  spok(t, rfq1, {
    $topic: 'Found RFQ#1 by address',
    model: 'rfq',
    address: spokSamePubkey(foundRfq1.address),
  });
  spok(t, rfq2, {
    $topic: 'Found RFQ#2 by address',
    model: 'rfq',
    address: spokSamePubkey(foundRfq2.address),
  });
  spok(t, rfq3, {
    $topic: 'Found RFQ#3 by address',
    model: 'rfq',
    address: spokSamePubkey(foundRfq3.address),
  });
});

test('[rfqModule] it can find RFQs by owner', async (t: Test) => {
  const spotInstrumentClient = cvg.spotInstrument();
  const spotInstrument = spotInstrumentClient.createInstrument(
    btcMint.address,
    btcMint.decimals,
    Side.Bid,
    1
  );
  const { rfq: rfq1 } = await cvg.rfqs().create({
    instruments: [spotInstrument],
    quoteAsset: usdcMint,
  });
  const { rfq: rfq2 } = await cvg.rfqs().create({
    instruments: [spotInstrument],
    quoteAsset: usdcMint,
  });

  const [foundRfq1, foundRfq2] = await cvg
    .rfqs()
    .findAllByOwner({ owner: cvg.identity().publicKey });

  spok(t, rfq1, {
    $topic: 'Found RFQ#1 by owner',
    model: 'rfq',
    address: spokSamePubkey(foundRfq1.address),
  });
  spok(t, rfq2, {
    $topic: 'Found RFQ#2 by owner',
    model: 'rfq',
    address: spokSamePubkey(foundRfq2.address),
  });
});

//test('[psyoptionsEuropeanInstrumentModule] it can create an RFQ with the PsyOptions European instrument', async (t: Test) => {
//  const meta: EuroMeta = {
//    underlyingMint: PublicKey.default,
//    underlyingDecimals: BTC_DECIMALS,
//    underlyingAmountPerContract: 1,
//    stableMint: usdcMint.address,
//    stableDecimals: USDC_DECIMALS,
//    strikePrice: 10_000,
//    stablePool: PublicKey.default,
//    oracle: PublicKey.default,
//    priceDecimals: USDC_DECIMALS,
//    callOptionMint: PublicKey.default,
//    callWriterMint: PublicKey.default,
//    putOptionMint: PublicKey.default,
//    putWriterMint: PublicKey.default,
//    underlyingPool: PublicKey.default,
//    expiration: 1,
//    bumpSeed: 1,
//    expirationData: PublicKey.default,
//    oracleProviderId: 1,
//  };
//  const metaKey = PublicKey.default;
//  const callMint = usdcMint;
//  const underlyingMint = btcMint; // TODO: Update
//  const callWriterMint = btcMint; // TODO: Update
//  const putMint = btcMint; // TODO: Update
//  const putWriterMint = btcMint; // TODO: Update
//  const optionType = OptionType.CALL;
//  const stableMint = usdcMint;
//
//  const psyoptionsEuropeanInstrument = new PsyoptionsEuropeanInstrument(
//    cvg,
//    btcMint,
//    optionType,
//    meta,
//    metaKey,
//    underlyingMint,
//    stableMint,
//    callMint,
//    callWriterMint,
//    putMint,
//    putWriterMint,
//    {
//      amount: 1,
//      side: Side.Bid,
//      baseAssetIndex: 0,
//    }
//  );
//
//  const quoteInstrument = new SpotInstrument(cvg, usdcMint, {
//    amount: 1,
//    side: Side.Bid,
//    baseAssetIndex: 0,
//  });
//  const quoteAsset = cvg.instrument(quoteInstrument).toQuoteData();
//
//  const { rfq } = await cvg.rfqs().create({
//    instruments: [psyoptionsEuropeanInstrument],
//    orderType: OrderType.Sell,
//    fixedSize: { __kind: 'QuoteAsset', quoteAmount: 1 },
//    quoteAsset,
//  });
//  const foundRfq = await cvg.rfqs().findByAddress({ address: rfq.address });
//
//  spok(t, rfq, {
//    $topic: 'Created RFQ',
//    model: 'rfq',
//    address: spokSamePubkey(foundRfq.address),
//  });
//});<|MERGE_RESOLUTION|>--- conflicted
+++ resolved
@@ -318,16 +318,6 @@
   });
 });
 
-<<<<<<< HEAD
-test('[rfqModule] it can create an RFQ', async (t: Test) => {
-  const spotInstrumentClient = cvg.spotInstrument();
-  const spotInstrument = spotInstrumentClient.createInstrument(
-    btcMint.address,
-    btcMint.decimals,
-    Side.Bid,
-    1
-  );
-=======
 test('[rfqModule] it can create a RFQ', async (t: Test) => {
   const quoteInstrument = new SpotInstrument(cvg, usdcMint, {
     amount: 1,
@@ -342,7 +332,6 @@
 
   const quoteAsset = cvg.instrument(quoteInstrument).toQuoteData();
 
->>>>>>> 40df95a0
   const { rfq } = await cvg.rfqs().create({
     instruments: [spotInstrument],
     orderType: OrderType.Sell,
@@ -408,38 +397,38 @@
   });
 });
 
-test('[rfqModule] it can find RFQs by owner', async (t: Test) => {
-  const spotInstrumentClient = cvg.spotInstrument();
-  const spotInstrument = spotInstrumentClient.createInstrument(
-    btcMint.address,
-    btcMint.decimals,
-    Side.Bid,
-    1
-  );
-  const { rfq: rfq1 } = await cvg.rfqs().create({
-    instruments: [spotInstrument],
-    quoteAsset: usdcMint,
-  });
-  const { rfq: rfq2 } = await cvg.rfqs().create({
-    instruments: [spotInstrument],
-    quoteAsset: usdcMint,
-  });
-
-  const [foundRfq1, foundRfq2] = await cvg
-    .rfqs()
-    .findAllByOwner({ owner: cvg.identity().publicKey });
-
-  spok(t, rfq1, {
-    $topic: 'Found RFQ#1 by owner',
-    model: 'rfq',
-    address: spokSamePubkey(foundRfq1.address),
-  });
-  spok(t, rfq2, {
-    $topic: 'Found RFQ#2 by owner',
-    model: 'rfq',
-    address: spokSamePubkey(foundRfq2.address),
-  });
-});
+// test('[rfqModule] it can find RFQs by owner', async (t: Test) => {
+//   const spotInstrumentClient = cvg.spotInstrument();
+//   const spotInstrument = spotInstrumentClient.createInstrument(
+//     btcMint.address,
+//     btcMint.decimals,
+//     Side.Bid,
+//     1
+//   );
+//   const { rfq: rfq1 } = await cvg.rfqs().create({
+//     instruments: [spotInstrument],
+//     quoteAsset: usdcMint,
+//   });
+//   const { rfq: rfq2 } = await cvg.rfqs().create({
+//     instruments: [spotInstrument],
+//     quoteAsset: usdcMint,
+//   });
+
+//   const [foundRfq1, foundRfq2] = await cvg
+//     .rfqs()
+//     .findAllByOwner({ owner: cvg.identity().publicKey });
+
+//   spok(t, rfq1, {
+//     $topic: 'Found RFQ#1 by owner',
+//     model: 'rfq',
+//     address: spokSamePubkey(foundRfq1.address),
+//   });
+//   spok(t, rfq2, {
+//     $topic: 'Found RFQ#2 by owner',
+//     model: 'rfq',
+//     address: spokSamePubkey(foundRfq2.address),
+//   });
+// });
 
 //test('[psyoptionsEuropeanInstrumentModule] it can create an RFQ with the PsyOptions European instrument', async (t: Test) => {
 //  const meta: EuroMeta = {
