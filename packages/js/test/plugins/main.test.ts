import test, { Test } from 'tape';
import spok from 'spok';
import { Keypair, PublicKey } from '@solana/web3.js';
import { sleep } from '@bundlr-network/client/build/common/utils';
import { OptionMarketWithKey } from '@mithraic-labs/psy-american';
import * as anchor from '@project-serum/anchor';
import {
  SWITCHBOARD_BTC_ORACLE,
  SWITCHBOARD_SOL_ORACLE,
  SKIP_PREFLIGHT,
  convergenceCli,
  killStuckProcess,
  spokSamePubkey,
  initializeNewOptionMeta,
  initializePsyoptionsAmerican,
  setupAccounts,
  BTC_DECIMALS,
  USDC_DECIMALS,
  assertInitRiskEngineConfig,
} from '../helpers';
import { Convergence } from '@/Convergence';
import {
  Mint,
  token,
  Side,
  RiskCategory,
  SpotInstrument,
  OrderType,
  PsyoptionsEuropeanInstrument,
  PsyoptionsAmericanInstrument,
  OptionType,
  InstrumentType,
  Token,
  StoredResponseState,
  AuthoritySide,
  StoredRfqState,
  legsToInstruments,
  Signer,
  DEFAULT_RISK_CATEGORIES_INFO,
} from '@/index';

killStuckProcess();

let cvg: Convergence;

let usdcMint: Mint;
let btcMint: Mint;
let solMint: Mint;

let dao: Signer;

let maker: Keypair; // LxnEKWoRhZizxg4nZJG8zhjQhCLYxcTjvLp9ATDUqNS
let taker: Keypair; // BDiiVDF1aLJsxV6BDnP3sSVkCEm9rBt7n1T1Auq1r4Ux

let daoBTCWallet: Token;
let daoUSDCWallet: Token;

let makerUSDCWallet: Token;
let makerBTCWallet: Token;

let takerUSDCWallet: Token;
let takerBTCWallet: Token;
let takerSOLWallet: Token;

const WALLET_AMOUNT = 9_000 * 10 ** BTC_DECIMALS;
const COLLATERAL_AMOUNT = 1_000_000 * 10 ** USDC_DECIMALS;

// SETUP

let optionMarket: OptionMarketWithKey | null;
let optionMarketPubkey: PublicKey;

test('[setup] it can create Convergence instance', async (t: Test) => {
  cvg = await convergenceCli(SKIP_PREFLIGHT);

  dao = cvg.rpc().getDefaultFeePayer();

  const context = await setupAccounts(cvg, WALLET_AMOUNT, dao.publicKey);
  maker = context.maker;
  taker = context.taker;

  usdcMint = context.usdcMint;
  btcMint = context.btcMint;
  solMint = context.solMint;

  daoUSDCWallet = context.daoUSDCWallet;
  daoBTCWallet = context.daoBTCWallet;

  makerUSDCWallet = context.makerUSDCWallet;
  makerBTCWallet = context.makerBTCWallet;

  takerUSDCWallet = context.takerUSDCWallet;
  takerBTCWallet = context.takerBTCWallet;
  takerSOLWallet = context.takerSOLWallet;

  t.same(
    daoBTCWallet.ownerAddress.toString(),
    dao.publicKey.toString(),
    'same owner'
  );
  spok(t, daoBTCWallet, {
    $topic: 'token model',
    model: 'token',
  });

  t.same(
    daoUSDCWallet.ownerAddress.toString(),
    dao.publicKey.toString(),
    'same owner'
  );
  spok(t, daoUSDCWallet, {
    $topic: 'token model',
    model: 'token',
  });

  t.same(
    makerBTCWallet.ownerAddress.toString(),
    maker.publicKey.toString(),
    'same owner'
  );
  spok(t, makerBTCWallet, {
    $topic: 'token model',
    model: 'token',
  });

  t.same(
    takerBTCWallet.ownerAddress.toString(),
    taker.publicKey.toString(),
    'same owner'
  );
  spok(t, takerBTCWallet, {
    $topic: 'token model',
    model: 'token',
  });

  t.same(
    takerSOLWallet.ownerAddress.toString(),
    taker.publicKey.toString(),
    'same owner'
  );
  spok(t, takerSOLWallet, {
    $topic: 'token model',
    model: 'token',
  });
});

// PROTOCOL

test('[protocolModule] it can initialize the protocol', async (t: Test) => {
  const { protocol } = await cvg.protocol().initialize({
    collateralMint: usdcMint.address,
  });
  t.same(
    cvg.protocol().pdas().protocol().toString(),
    protocol.address.toString(),
    'same address'
  );
  spok(t, protocol, {
    $topic: 'protocol model',
    model: 'protocol',
  });
});

test('[protocolModule] it can add instruments', async () => {
  await cvg.protocol().addInstrument({
    authority: dao,
    instrumentProgram: cvg.programs().getSpotInstrument().address,
    canBeUsedAsQuote: true,
    validateDataAccountAmount: 1,
    prepareToSettleAccountAmount: 7,
    settleAccountAmount: 3,
    revertPreparationAccountAmount: 3,
    cleanUpAccountAmount: 4,
  });
  await cvg.protocol().addInstrument({
    authority: dao,
    instrumentProgram: cvg.programs().getPsyoptionsEuropeanInstrument().address,
    canBeUsedAsQuote: true,
    validateDataAccountAmount: 2,
    prepareToSettleAccountAmount: 7,
    settleAccountAmount: 3,
    revertPreparationAccountAmount: 3,
    cleanUpAccountAmount: 4,
  });
  await cvg.protocol().addInstrument({
    authority: dao,
    instrumentProgram: cvg.programs().getPsyoptionsAmericanInstrument().address,
    canBeUsedAsQuote: true,
    validateDataAccountAmount: 2,
    prepareToSettleAccountAmount: 7,
    settleAccountAmount: 3,
    revertPreparationAccountAmount: 3,
    cleanUpAccountAmount: 4,
  });
});

test('[protocolModule] it can add BTC and SOL base assets', async (t: Test) => {
  const { baseAsset: baseBTCAsset } = await cvg.protocol().addBaseAsset({
    authority: dao,
    index: { value: 0 },
    ticker: 'BTC',
    riskCategory: RiskCategory.VeryLow,
    priceOracle: { __kind: 'Switchboard', address: SWITCHBOARD_BTC_ORACLE },
  });
  spok(t, baseBTCAsset, {
    $topic: 'baseAsset model',
    model: 'baseAsset',
    index: { value: 0 },
    ticker: 'BTC',
  });

  const { baseAsset: baseSOLAsset } = await cvg.protocol().addBaseAsset({
    authority: dao,
    index: { value: 1 },
    ticker: 'SOL',
    riskCategory: RiskCategory.VeryLow,
    priceOracle: { __kind: 'Switchboard', address: SWITCHBOARD_SOL_ORACLE },
  });
  spok(t, baseSOLAsset, {
    $topic: 'baseAsset model',
    model: 'baseAsset',
    index: { value: 1 },
    ticker: 'SOL',
  });
});

test('[protocolModule] it can register mints', async (t: Test) => {
  const { registeredMint: btcRegisteredMint } = await cvg
    .protocol()
    .registerMint({
      baseAssetIndex: 0,
      mint: btcMint.address,
    });
  t.same(
    btcRegisteredMint.mintAddress.toString(),
    btcMint.address.toString(),
    'same address'
  );
  spok(t, btcRegisteredMint, {
    $topic: 'registeredMint model',
    model: 'registeredMint',
  });

  const { registeredMint: solRegisteredMint } = await cvg
    .protocol()
    .registerMint({
      baseAssetIndex: 1,
      mint: solMint.address,
    });
  t.same(
    solRegisteredMint.mintAddress.toString(),
    solMint.address.toString(),
    'same address'
  );
  spok(t, solRegisteredMint, {
    $topic: 'registeredMint model',
    model: 'registeredMint',
  });

  const { registeredMint: usdcRegisteredMint } = await cvg
    .protocol()
    .registerMint({
      mint: usdcMint.address,
    });
  t.same(
    usdcRegisteredMint.mintAddress.toString(),
    usdcMint.address.toString(),
    'same address'
  );
  spok(t, usdcRegisteredMint, {
    $topic: 'registeredMint model',
    model: 'registeredMint',
  });
});

// PROTOCOL UTILS

test('[protocolModule] it can get base assets', async (t: Test) => {
  const baseAssets = await cvg.protocol().getBaseAssets();
  spok(t, baseAssets[0], {
    $topic: 'Get Base Assets',
    model: 'baseAsset',
    index: {
      value: 0,
    },
    ticker: 'BTC',
    riskCategory: 0,
  });
  spok(t, baseAssets[1], {
    $topic: 'Get Base Assets',
    model: 'baseAsset',
    index: {
      value: 1,
    },
    ticker: 'SOL',
    riskCategory: 0,
  });
});

// RISK ENGINE

test('[riskEngineModule] it can initialize the default risk engine config', async (t: Test) => {
  const output = await cvg.riskEngine().initializeConfig();
  assertInitRiskEngineConfig(cvg, t, output);
});

test('[riskEngineModule] it can set instrument types', async (t: Test) => {
  const { response: response1 } = await cvg.riskEngine().setInstrumentType({
    instrumentProgram: cvg.programs().getSpotInstrument().address,
    instrumentType: InstrumentType.Spot,
  });
  t.assert(response1.signature.length > 0, 'signature present');

  const { response: response2 } = await cvg.riskEngine().setInstrumentType({
    instrumentProgram: cvg.programs().getPsyoptionsAmericanInstrument().address,
    instrumentType: InstrumentType.Option,
  });
  t.assert(response2.signature.length > 0, 'signature present');

  const { response: response3 } = await cvg.riskEngine().setInstrumentType({
    instrumentProgram: cvg.programs().getPsyoptionsEuropeanInstrument().address,
    instrumentType: InstrumentType.Option,
  });
  t.assert(response3.signature.length > 0, 'signature present');
});

test('[riskEngineModule] it can set risk categories info', async (t: Test) => {
  const { response: responseVeryLow } = await cvg
    .riskEngine()
    .setRiskCategoriesInfo({
      changes: [
        {
          newValue: DEFAULT_RISK_CATEGORIES_INFO.veryLow,
          riskCategoryIndex: RiskCategory.VeryLow,
        },
      ],
    });
  t.assert(responseVeryLow.signature.length > 0, 'signature present');

  const { response: responseLow } = await cvg
    .riskEngine()
    .setRiskCategoriesInfo({
      changes: [
        {
          newValue: DEFAULT_RISK_CATEGORIES_INFO.low,
          riskCategoryIndex: RiskCategory.Low,
        },
      ],
    });
  t.assert(responseLow.signature.length > 0, 'signature present');

  const { response: responseMedium } = await cvg
    .riskEngine()
    .setRiskCategoriesInfo({
      changes: [
        {
          newValue: DEFAULT_RISK_CATEGORIES_INFO.medium,
          riskCategoryIndex: RiskCategory.Medium,
        },
      ],
    });
  t.assert(responseMedium.signature.length > 0, 'signature present');

  const { response: responseHigh } = await cvg
    .riskEngine()
    .setRiskCategoriesInfo({
      changes: [
        {
          newValue: DEFAULT_RISK_CATEGORIES_INFO.high,
          riskCategoryIndex: RiskCategory.High,
        },
      ],
    });
  t.assert(responseHigh.signature.length > 0, 'signature present');

  const { response: responseVeryHigh } = await cvg
    .riskEngine()
    .setRiskCategoriesInfo({
      changes: [
        {
          newValue: DEFAULT_RISK_CATEGORIES_INFO.veryHigh,
          riskCategoryIndex: RiskCategory.VeryHigh,
        },
      ],
    });
  t.assert(responseVeryHigh.signature.length > 0, 'signature present');
});

// COLLATERAL

test('[collateralModule] it can initialize collateral', async (t: Test) => {
  const { collateral: takerCollateral } = await cvg.collateral().initialize({
    user: taker,
  });
  const { collateral: makerCollateral } = await cvg.collateral().initialize({
    user: maker,
  });

  const foundTakercollateral = await cvg
    .collateral()
    .findByAddress({ address: takerCollateral.address });
  t.same(
    foundTakercollateral.address.toString(),
    takerCollateral.address.toString(),
    'same address'
  );
  spok(t, takerCollateral, {
    $topic: 'collateral model',
    model: 'collateral',
  });

  const foundMakercollateral = await cvg
    .collateral()
    .findByAddress({ address: makerCollateral.address });
  t.same(
    foundMakercollateral.address.toString(),
    makerCollateral.address.toString(),
    'same address'
  );
  spok(t, makerCollateral, {
    $topic: 'Initialize Collateral',
    model: 'collateral',
  });
});

test('[collateralModule] it can fund collateral', async (t: Test) => {
  await cvg.collateral().fund({
    userTokens: takerUSDCWallet.address,
    user: taker,
    amount: COLLATERAL_AMOUNT,
  });
  await cvg.collateral().fund({
    userTokens: makerUSDCWallet.address,
    user: maker,
    amount: COLLATERAL_AMOUNT,
  });

  const takerCollateralTokenPda = cvg
    .collateral()
    .pdas()
    .collateralToken({ user: taker.publicKey });
  const makerCollateralTokenPda = cvg
    .collateral()
    .pdas()
    .collateralToken({ user: maker.publicKey });

  const protocol = await cvg.protocol().get();
  const collateralMint = await cvg
    .tokens()
    .findMintByAddress({ address: protocol.collateralMint });

  const takerCollateralTokenAccount = await cvg
    .tokens()
    .findTokenByAddress({ address: takerCollateralTokenPda });
  const makerCollateralTokenAccount = await cvg
    .tokens()
    .findTokenByAddress({ address: makerCollateralTokenPda });

  t.same(
    takerCollateralTokenAccount.mintAddress.toString(),
    collateralMint.address.toString(),
    'same address'
  );
  spok(t, takerCollateralTokenAccount, {
    $topic: 'collateral model',
    model: 'token',
    amount: token(COLLATERAL_AMOUNT),
  });

  t.same(
    makerCollateralTokenAccount.mintAddress.toString(),
    collateralMint.address.toString(),
    'same address'
  );
  spok(t, makerCollateralTokenAccount, {
    $topic: 'collateral model',
    model: 'token',
    amount: token(COLLATERAL_AMOUNT),
  });
});

test('[collateralModule] it can withdraw collateral', async (t: Test) => {
  const amount = 10;

  const protocol = await cvg.protocol().get();
  const collateralMint = await cvg
    .tokens()
    .findMintByAddress({ address: protocol.collateralMint });

  await cvg.collateral().withdraw({
    userTokens: takerUSDCWallet.address,
    user: taker,
    amount,
  });
  await cvg.collateral().withdraw({
    userTokens: makerUSDCWallet.address,
    user: maker,
    amount,
  });

  const refreshedTakerUSDCWallet = await cvg
    .tokens()
    .refreshToken(takerUSDCWallet);
  const refreshedMakerUSDCWallet = await cvg
    .tokens()
    .refreshToken(makerUSDCWallet);

  t.same(
    takerUSDCWallet.mintAddress.toString(),
    collateralMint.address.toString(),
    'same address'
  );
  spok(t, refreshedTakerUSDCWallet, {
    $topic: 'same model',
    model: 'token',
  });

  t.same(
    makerUSDCWallet.mintAddress.toString(),
    collateralMint.address.toString(),
    'same address'
  );
  spok(t, refreshedMakerUSDCWallet, {
    $topic: 'same model',
    model: 'token',
  });

  const makerCollateral = cvg
    .collateral()
    .pdas()
    .collateralToken({ user: maker.publicKey });
  const makerCollateralInfo = await cvg
    .tokens()
    .findTokenByAddress({ address: makerCollateral });
  const takerCollateralInfo = await cvg
    .tokens()
    .findTokenByAddress({ address: makerCollateral });

  t.same(
    makerCollateralInfo.mintAddress.toString(),
    collateralMint.address.toString(),
    'same address'
  );
  spok(t, makerCollateralInfo, {
    $topic: 'same model',
    model: 'token',
  });

  t.same(
    takerCollateralInfo.mintAddress.toString(),
    collateralMint.address.toString(),
    'same address'
  );
  spok(t, takerCollateralInfo, {
    $topic: 'same model',
    model: 'token',
  });
});

test('[collateralModule] it can find collateral by user', async (t: Test) => {
  const makerCollateral = await cvg.collateral().findByUser({
    user: maker.publicKey,
  });
  t.same(
    makerCollateral.user.toString(),
    maker.publicKey.toString(),
    'same address'
  );
  spok(t, makerCollateral, {
    $topic: 'same model',
    model: 'collateral',
  });

  const takerCollateral = await cvg.collateral().findByUser({
    user: taker.publicKey,
  });
  t.same(
    takerCollateral.user.toString(),
    taker.publicKey.toString(),
    'same address'
  );
  spok(t, takerCollateral, {
    $topic: 'same model',
    model: 'collateral',
  });
});

// RFQ

test('[rfqModule] it can create and finalize RFQ construction', async (t: Test) => {
  const { rfq } = await cvg.rfqs().create({
    quoteAsset: cvg
      .instrument(new SpotInstrument(cvg, usdcMint))
      .toQuoteAsset(),
    instruments: [
      new SpotInstrument(cvg, btcMint, {
        amount: 1,
        side: Side.Bid,
      }),
      new SpotInstrument(cvg, btcMint, {
        amount: 1,
        side: Side.Bid,
      }),
    ],
    orderType: OrderType.Sell,
    fixedSize: { __kind: 'BaseAsset', legsMultiplierBps: 1_000_000_000 },
    activeWindow: 5_000,
    settlingWindow: 1_000,
    taker,
  });

  const { rfq: finalizedRfq } = await cvg.rfqs().finalizeRfqConstruction({
    taker,
    rfq: rfq.address,
  });

  spok(t, finalizedRfq, {
    $topic: 'Finalized RFQ',
    model: 'rfq',
    state: StoredRfqState.Active,
  });
});

test('[rfqModule] it can create and finalize, then respond to RFQ and confirm response', async (t: Test) => {
  const { rfq } = await cvg.rfqs().createAndFinalize({
    instruments: [
      new SpotInstrument(cvg, btcMint, {
        amount: 5,
        side: Side.Ask,
      }),
    ],
    taker,
    orderType: OrderType.TwoWay,
    fixedSize: { __kind: 'BaseAsset', legsMultiplierBps: 1_000_000_000 },
    quoteAsset: cvg
      .instrument(new SpotInstrument(cvg, usdcMint))
      .toQuoteAsset(),
  });
  const { rfqResponse } = await cvg.rfqs().respond({
    maker,
    rfq: rfq.address,
    bid: {
      __kind: 'FixedSize',
      priceQuote: { __kind: 'AbsolutePrice', amountBps: 1_000 },
    },
    keypair: Keypair.generate(),
  });

  const respondedToRfq = await cvg.rfqs().refreshRfq(rfq.address);

  spok(t, rfq, {
    $topic: 'Finalized Rfq',
    model: 'rfq',
    address: spokSamePubkey(respondedToRfq.address),
  });
  spok(t, rfqResponse, {
    $topic: 'Responded to Rfq',
    model: 'response',
    state: StoredResponseState.Active,
  });

  await cvg.rfqs().confirmResponse({
    taker,
    rfq: rfq.address,
    response: rfqResponse.address,
    side: Side.Bid,
  });
});

test('[rfqModule] it can create and finalize RFQ, cancel RFQ, unlock RFQ collateral, and clean up RFQ', async (t: Test) => {
  const { rfq } = await cvg.rfqs().create({
    taker,
    quoteAsset: cvg
      .instrument(new SpotInstrument(cvg, usdcMint))
      .toQuoteAsset(),
    instruments: [
      new SpotInstrument(cvg, btcMint, {
        amount: 1,
        side: Side.Bid,
      }),
    ],
    orderType: OrderType.Sell,
    fixedSize: { __kind: 'QuoteAsset', quoteAmount: 1 },
    activeWindow: 5_000,
    settlingWindow: 1_000,
  });

  await cvg.rfqs().finalizeRfqConstruction({
    taker,
    rfq: rfq.address,
  });

  await cvg.rfqs().cancelRfq({
    taker,
    rfq: rfq.address,
  });

  let refreshedRfq = await cvg.rfqs().refreshRfq(rfq);

  spok(t, refreshedRfq, {
    $topic: 'Cancelled RFQ',
    model: 'rfq',
    state: StoredRfqState.Canceled,
  });

  await cvg.rfqs().unlockRfqCollateral({
    rfq: rfq.address,
  });

  refreshedRfq = await cvg.rfqs().refreshRfq(rfq);

  spok(t, refreshedRfq, {
    $topic: 'Unlocked rfq collateral',
    model: 'rfq',
    // nonResponseTakerCollateralLocked: new BN(0),
  });

  await cvg.rfqs().cleanUpRfq({
    rfq: rfq.address,
    taker: taker.publicKey,
  });
});

test('[rfqModule] it can create and finalize RFQ, respond, confirm response, prepare settlement, prepare more legs settlement, settle', async (t: Test) => {
  const { rfq } = await cvg.rfqs().createAndFinalize({
    instruments: [
      new SpotInstrument(cvg, btcMint, {
        amount: 5,
        side: Side.Bid,
      }),
      new SpotInstrument(cvg, btcMint, {
        amount: 5,
        side: Side.Ask,
      }),
      new SpotInstrument(cvg, btcMint, {
        amount: 2,
        side: Side.Ask,
      }),
    ],
    taker,
    orderType: OrderType.TwoWay,
    fixedSize: { __kind: 'BaseAsset', legsMultiplierBps: 1_000_000_000 },
    quoteAsset: cvg
      .instrument(new SpotInstrument(cvg, usdcMint))
      .toQuoteAsset(),
  });
  const { rfqResponse } = await cvg.rfqs().respond({
    maker,
    rfq: rfq.address,
    bid: {
      __kind: 'FixedSize',
      priceQuote: { __kind: 'AbsolutePrice', amountBps: 1_000 },
    },
    keypair: Keypair.generate(),
  });

  await cvg.rfqs().confirmResponse({
    taker,
    rfq: rfq.address,
    response: rfqResponse.address,
    side: Side.Bid,
  });

  await cvg.rfqs().prepareSettlement({
    caller: taker,
    rfq: rfq.address,
    response: rfqResponse.address,
    legAmountToPrepare: 2,
  });

  await cvg.rfqs().prepareSettlement({
    caller: maker,
    rfq: rfq.address,
    response: rfqResponse.address,
    legAmountToPrepare: 2,
  });

  await cvg.rfqs().prepareMoreLegsSettlement({
    caller: taker,
    rfq: rfq.address,
    response: rfqResponse.address,
    legAmountToPrepare: 1,
  });

  await cvg.rfqs().prepareMoreLegsSettlement({
    caller: maker,
    rfq: rfq.address,
    response: rfqResponse.address,
    legAmountToPrepare: 1,
  });

  let refreshedResponse = await cvg.rfqs().refreshResponse(rfqResponse);

  spok(t, refreshedResponse, {
    $topic: 'Prepared Settlement',
    model: 'response',
    state: StoredResponseState.ReadyForSettling,
  });

  await cvg.rfqs().settle({
    maker: maker.publicKey,
    taker: taker.publicKey,
    rfq: rfq.address,
    response: rfqResponse.address,
  });

  refreshedResponse = await cvg.rfqs().refreshResponse(refreshedResponse);

  spok(t, refreshedResponse, {
    $topic: 'Settled',
    model: 'response',
    state: StoredResponseState.Settled,
  });
});

test('[rfqModule] it can create/finalize Rfq, respond, confirm resp, prepare settlemt, partially settle legs, settle', async (t: Test) => {
  const { rfq } = await cvg.rfqs().createAndFinalize({
    instruments: [
      new SpotInstrument(cvg, btcMint, {
        amount: 5,
        side: Side.Bid,
      }),
      new SpotInstrument(cvg, btcMint, {
        amount: 3,
        side: Side.Ask,
      }),
    ],
    taker,
    orderType: OrderType.TwoWay,
    fixedSize: { __kind: 'BaseAsset', legsMultiplierBps: 1_000_000_000 },
    quoteAsset: cvg
      .instrument(new SpotInstrument(cvg, usdcMint))
      .toQuoteAsset(),
    activeWindow: 5_000,
    settlingWindow: 1_000,
  });
  const { rfqResponse } = await cvg.rfqs().respond({
    maker,
    rfq: rfq.address,
    bid: {
      __kind: 'FixedSize',
      priceQuote: { __kind: 'AbsolutePrice', amountBps: 1_000 },
    },
    keypair: Keypair.generate(),
  });

  await cvg.rfqs().confirmResponse({
    taker,
    rfq: rfq.address,
    response: rfqResponse.address,
    side: Side.Bid,
  });

  await cvg.rfqs().prepareSettlement({
    caller: taker,
    rfq: rfq.address,
    response: rfqResponse.address,
    legAmountToPrepare: 2,
  });

  await cvg.rfqs().prepareSettlement({
    caller: maker,
    rfq: rfq.address,
    response: rfqResponse.address,
    legAmountToPrepare: 2,
  });

  let refreshedResponse = await cvg.rfqs().refreshResponse(rfqResponse);

  spok(t, refreshedResponse, {
    $topic: 'Prepared Settlement',
    model: 'response',
    state: StoredResponseState.ReadyForSettling,
  });

  await cvg.rfqs().partiallySettleLegs({
    rfq: rfq.address,
    response: rfqResponse.address,
    maker: maker.publicKey,
    taker: taker.publicKey,
    legAmountToSettle: 1,
  });

  await cvg.rfqs().settle({
    maker: maker.publicKey,
    taker: taker.publicKey,
    rfq: rfq.address,
    response: rfqResponse.address,
  });

  refreshedResponse = await cvg.rfqs().refreshResponse(rfqResponse);

  spok(t, refreshedResponse, {
    $topic: 'Settled',
    model: 'response',
    state: StoredResponseState.Settled,
  });
});

test('[rfqModule] it can unlock RFQ collateral and clean up', async (t: Test) => {
  const { rfq } = await cvg.rfqs().create({
    taker,
    quoteAsset: cvg
      .instrument(new SpotInstrument(cvg, usdcMint))
      .toQuoteAsset(),
    instruments: [
      new SpotInstrument(cvg, btcMint, {
        amount: 1,
        side: Side.Bid,
      }),
    ],
    orderType: OrderType.Sell,
    fixedSize: { __kind: 'QuoteAsset', quoteAmount: 1 },
    activeWindow: 5_000,
    settlingWindow: 1_000,
  });

  await cvg.rfqs().finalizeRfqConstruction({
    taker,
    rfq: rfq.address,
  });

  await cvg.rfqs().cancelRfq({
    taker,
    rfq: rfq.address,
  });

  let refreshedRfq = await cvg.rfqs().refreshRfq(rfq);

  spok(t, refreshedRfq, {
    $topic: 'rfq model',
    model: 'rfq',
    state: StoredRfqState.Canceled,
  });

  await cvg.rfqs().unlockRfqCollateral({
    rfq: rfq.address,
  });

  refreshedRfq = await cvg.rfqs().refreshRfq(rfq);

  spok(t, refreshedRfq, {
    $topic: 'Unlocked rfq collateral',
    model: 'rfq',
    // nonResponseTakerCollateralLocked: new BN(0),
  });

  await cvg.rfqs().cleanUpRfq({
    rfq: rfq.address,
    taker: taker.publicKey,
  });
});

test('[rfqModule] it can create and finalize Rfq, respond, and cancel response', async (t: Test) => {
  const { rfq } = await cvg.rfqs().createAndFinalize({
    instruments: [
      new SpotInstrument(cvg, btcMint, {
        amount: 5,
        side: Side.Bid,
      }),
    ],
    taker,
    orderType: OrderType.TwoWay,
    fixedSize: { __kind: 'BaseAsset', legsMultiplierBps: 1_000_000_000 },
    quoteAsset: cvg
      .instrument(new SpotInstrument(cvg, usdcMint))
      .toQuoteAsset(),
  });
  const { rfqResponse } = await cvg.rfqs().respond({
    maker,
    rfq: rfq.address,
    bid: {
      __kind: 'FixedSize',
      priceQuote: { __kind: 'AbsolutePrice', amountBps: 1_000 },
    },
    keypair: Keypair.generate(),
  });

  await cvg.rfqs().cancelResponse({
    maker,
    rfq: rfq.address,
    response: rfqResponse.address,
  });

  const refreshedResponse = await cvg.rfqs().refreshResponse(rfqResponse);

  spok(t, refreshedResponse, {
    $topic: 'Cancelled response',
    model: 'response',
    state: StoredResponseState.Canceled,
  });
});

// RFQ UTILS

test('[rfqModule] it can find RFQs by addresses', async (t: Test) => {
  const { rfq: rfq1 } = await cvg.rfqs().create({
    instruments: [
      new SpotInstrument(cvg, btcMint, {
        amount: 1,
        side: Side.Bid,
      }),
    ],
    orderType: OrderType.Sell,
    taker,
    fixedSize: { __kind: 'QuoteAsset', quoteAmount: 1 },
    quoteAsset: cvg
      .instrument(new SpotInstrument(cvg, usdcMint))
      .toQuoteAsset(),
  });
  const { rfq: rfq2 } = await cvg.rfqs().create({
    instruments: [
      new SpotInstrument(cvg, btcMint, {
        amount: 1,
        side: Side.Bid,
      }),
    ],
    taker,
    orderType: OrderType.Sell,
    fixedSize: { __kind: 'QuoteAsset', quoteAmount: 1 },
    quoteAsset: cvg
      .instrument(new SpotInstrument(cvg, usdcMint))
      .toQuoteAsset(),
  });
  const { rfq: rfq3 } = await cvg.rfqs().create({
    instruments: [
      new SpotInstrument(cvg, btcMint, {
        amount: 1,
        side: Side.Bid,
      }),
    ],
    orderType: OrderType.Sell,
    taker,
    fixedSize: { __kind: 'QuoteAsset', quoteAmount: 1 },
    quoteAsset: cvg
      .instrument(new SpotInstrument(cvg, usdcMint))
      .toQuoteAsset(),
  });

  const [foundRfq1, foundRfq2, foundRfq3] = await cvg
    .rfqs()
    .findRfqsByAddresses({
      addresses: [rfq1.address, rfq2.address, rfq3.address],
    });

  spok(t, rfq1, {
    $topic: 'Created RFQ',
    model: 'rfq',
    address: spokSamePubkey(foundRfq1.address),
  });
  spok(t, rfq2, {
    $topic: 'Created RFQ',
    model: 'rfq',
    address: spokSamePubkey(foundRfq2.address),
  });
  spok(t, rfq3, {
    $topic: 'Created RFQ',
    model: 'rfq',
    address: spokSamePubkey(foundRfq3.address),
  });
});

test('[rfqModule] it can find RFQs by instrument', async (t: Test) => {
  const instruments = await cvg.rfqs().findByInstrument({
    instrumentProgram: cvg.programs().getSpotInstrument(),
  });
  t.assert(instruments.length > 0, 'instruments present');
});

test('[rfqModule] it can find RFQs by owner', async (t: Test) => {
  const { rfq } = await cvg.rfqs().create({
    instruments: [
      new SpotInstrument(cvg, btcMint, {
        amount: 1,
        side: Side.Bid,
      }),
    ],
    taker,
    orderType: OrderType.Sell,
    fixedSize: { __kind: 'QuoteAsset', quoteAmount: 1 },
    quoteAsset: cvg
      .instrument(new SpotInstrument(cvg, usdcMint))
      .toQuoteAsset(),
  });

  const foundRfqs = await cvg.rfqs().findAllByOwner({ owner: taker.publicKey });

  spok(t, rfq, {
    $topic: 'Created RFQ',
    taker: spokSamePubkey(foundRfqs[0].taker),
  });
  spok(t, rfq, {
    $topic: 'Created RFQ',
    taker: spokSamePubkey(foundRfqs[1].taker),
  });
});

// RISK ENGINE UTILS

test('[riskEngineModule] it can calculate collateral for RFQ', async (t: Test) => {
  const { rfq } = await cvg.rfqs().create({
    instruments: [
      new SpotInstrument(cvg, btcMint, {
        amount: 1,
        side: Side.Bid,
      }),
    ],
    taker,
    orderType: OrderType.Sell,
    fixedSize: { __kind: 'QuoteAsset', quoteAmount: 1 },
    quoteAsset: cvg
      .instrument(new SpotInstrument(cvg, usdcMint))
      .toQuoteAsset(),
  });

  await cvg.riskEngine().calculateCollateralForRfq({ rfq: rfq.address });

  spok(t, rfq, {
    $topic: 'Calculated Collateral for Rfq',
    model: 'rfq',
    address: spokSamePubkey(rfq.address),
  });
});

test('[riskEngineModule] it can calculate collateral for response', async (t: Test) => {
  const { rfq } = await cvg.rfqs().createAndFinalize({
    instruments: [
      new SpotInstrument(cvg, btcMint, {
        amount: 5,
        side: Side.Ask,
      }),
    ],
    taker,
    orderType: OrderType.TwoWay,
    fixedSize: { __kind: 'BaseAsset', legsMultiplierBps: 1_000_000_000 },
    quoteAsset: cvg
      .instrument(new SpotInstrument(cvg, usdcMint))
      .toQuoteAsset(),
  });
  const { rfqResponse } = await cvg.rfqs().respond({
    maker,
    rfq: rfq.address,
    bid: {
      __kind: 'FixedSize',
      priceQuote: { __kind: 'AbsolutePrice', amountBps: 1_000 },
    },
    keypair: Keypair.generate(),
  });

  await cvg.riskEngine().calculateCollateralForResponse({
    rfq: rfq.address,
    response: rfqResponse.address,
  });
  spok(t, rfqResponse, {
    $topic: 'calculate collateral for response',
    model: 'response',
    address: spokSamePubkey(rfqResponse.address),
  });
});

// PSYOPTIONS EUROPEANS

test('[psyoptionsEuropeanInstrumentModule] it can create and finalize RFQ w/ PsyOptions Euro, respond, confirm, prepare, settle', async (t: Test) => {
  const { euroMeta, euroMetaKey } = await initializeNewOptionMeta(
    cvg,
    btcMint,
    usdcMint,
    17_500,
    1_000_000,
    3_600
  );
  europeanOptionPutMint = euroMeta.putOptionMint;

  const instrument1 = new PsyoptionsEuropeanInstrument(
    cvg,
    btcMint,
    OptionType.PUT,
    euroMeta,
    euroMetaKey,
    {
      amount: 1,
      side: Side.Bid,
    }
  );
  const instrument2 = new SpotInstrument(cvg, btcMint, {
    amount: 5,
    side: Side.Ask,
  });
  const instrument3 = new SpotInstrument(cvg, btcMint, {
    amount: 11,
    side: Side.Bid,
  });

  const { rfq } = await cvg.rfqs().create({
    taker,
    instruments: [instrument1, instrument2, instrument3],
    orderType: OrderType.Sell,
    fixedSize: { __kind: 'QuoteAsset', quoteAmount: 1 },
    quoteAsset: cvg
      .instrument(new SpotInstrument(cvg, usdcMint))
      .toQuoteAsset(),
    activeWindow: 5_000,
    settlingWindow: 1_000,
  });

  await cvg.rfqs().finalizeRfqConstruction({
    rfq: rfq.address,
    taker,
  });

  const { rfqResponse } = await cvg.rfqs().respond({
    maker,
    rfq: rfq.address,
    bid: {
      __kind: 'FixedSize',
      priceQuote: { __kind: 'AbsolutePrice', amountBps: 1_000 },
    },
    keypair: Keypair.generate(),
  });

  await cvg.rfqs().confirmResponse({
    taker,
    rfq: rfq.address,
    response: rfqResponse.address,
    side: Side.Bid,
  });

  await cvg.rfqs().prepareSettlement({
    caller: taker,
    rfq: rfq.address,
    response: rfqResponse.address,
    legAmountToPrepare: 3,
  });

  await cvg.rfqs().prepareSettlement({
    caller: maker,
    rfq: rfq.address,
    response: rfqResponse.address,
    legAmountToPrepare: 3,
  });

  await cvg.rfqs().settle({
    maker: maker.publicKey,
    taker: taker.publicKey,
    rfq: rfq.address,
    response: rfqResponse.address,
  });

  const foundRfq = await cvg.rfqs().findRfqByAddress({ address: rfq.address });
  t.same(foundRfq.address.toString(), rfq.address.toString(), 'same address');
  spok(t, rfq, {
    $topic: 'rfq model',
    model: 'rfq',
  });

  const refreshedResponse = await cvg.rfqs().refreshResponse(rfqResponse);

  spok(t, refreshedResponse, {
    $topic: 'Settled',
    model: 'response',
    state: StoredResponseState.Settled,
  });
});

test('[rfqModule] it can createRfqAndAddLegs, finalize, respond, confirmResponse, prepareSettlementAndPrepareMoreLegs, partiallySettleLegsAndSettle', async (t: Test) => {
  const { rfq } = await cvg.rfqs().createRfqAndAddLegs({
    instruments: [
      new SpotInstrument(cvg, btcMint, {
        amount: 5,
        side: Side.Ask,
      }),
      new SpotInstrument(cvg, btcMint, {
        amount: 5,
        side: Side.Ask,
      }),
      new SpotInstrument(cvg, btcMint, {
        amount: 5,
        side: Side.Ask,
      }),
      new SpotInstrument(cvg, btcMint, {
        amount: 5,
        side: Side.Ask,
      }),
      new SpotInstrument(cvg, btcMint, {
        amount: 5,
        side: Side.Ask,
      }),
      new SpotInstrument(cvg, btcMint, {
        amount: 5,
        side: Side.Ask,
      }),
      new SpotInstrument(cvg, btcMint, {
        amount: 5,
        side: Side.Ask,
      }),
      new SpotInstrument(cvg, btcMint, {
        amount: 5,
        side: Side.Ask,
      }),
      new SpotInstrument(cvg, btcMint, {
        amount: 5,
        side: Side.Ask,
      }),
      new SpotInstrument(cvg, btcMint, {
        amount: 5,
        side: Side.Ask,
      }),
      new SpotInstrument(cvg, btcMint, {
        amount: 5,
        side: Side.Ask,
      }),
      new SpotInstrument(cvg, btcMint, {
        amount: 5,
        side: Side.Ask,
      }),
      new SpotInstrument(cvg, btcMint, {
        amount: 5,
        side: Side.Ask,
      }),
      new SpotInstrument(cvg, btcMint, {
        amount: 5,
        side: Side.Ask,
      }),
      new SpotInstrument(cvg, btcMint, {
        amount: 5,
        side: Side.Ask,
      }),
      new SpotInstrument(cvg, btcMint, {
        amount: 5,
        side: Side.Ask,
      }),
      new SpotInstrument(cvg, btcMint, {
        amount: 5,
        side: Side.Ask,
      }),
      new SpotInstrument(cvg, btcMint, {
        amount: 5,
        side: Side.Ask,
      }),
      new SpotInstrument(cvg, btcMint, {
        amount: 5,
        side: Side.Ask,
      }),
      new SpotInstrument(cvg, btcMint, {
        amount: 5,
        side: Side.Ask,
      }),
      new SpotInstrument(cvg, btcMint, {
        amount: 5,
        side: Side.Ask,
      }),
      new SpotInstrument(cvg, btcMint, {
        amount: 5,
        side: Side.Ask,
      }),
      new SpotInstrument(cvg, btcMint, {
        amount: 5,
        side: Side.Ask,
      }),
      new SpotInstrument(cvg, btcMint, {
        amount: 5,
        side: Side.Ask,
      }),
      new SpotInstrument(cvg, btcMint, {
        amount: 5,
        side: Side.Ask,
      }),
    ],
    taker,
    orderType: OrderType.TwoWay,
    fixedSize: { __kind: 'BaseAsset', legsMultiplierBps: 1_000_000_000 },
    quoteAsset: cvg
      .instrument(new SpotInstrument(cvg, usdcMint))
      .toQuoteAsset(),
  });

  await cvg.rfqs().finalizeRfqConstruction({
    taker,
    rfq: rfq.address,
  });

  const { rfqResponse } = await cvg.rfqs().respond({
    maker,
    rfq: rfq.address,
    bid: {
      __kind: 'FixedSize',
      priceQuote: { __kind: 'AbsolutePrice', amountBps: 1_000 },
    },
    keypair: Keypair.generate(),
  });

  await cvg.rfqs().confirmResponse({
    taker,
    rfq: rfq.address,
    response: rfqResponse.address,
    side: Side.Bid,
  });

  await cvg.rfqs().prepareSettlementAndPrepareMoreLegs({
    caller: taker,
    rfq: rfq.address,
    response: rfqResponse.address,
    legAmountToPrepare: 25,
  });
  await cvg.rfqs().prepareSettlementAndPrepareMoreLegs({
    caller: maker,
    rfq: rfq.address,
    response: rfqResponse.address,
    legAmountToPrepare: 25,
  });

  let refreshedResponse = await cvg.rfqs().refreshResponse(rfqResponse);

  spok(t, refreshedResponse, {
    $topic: 'same model',
    state: StoredResponseState.ReadyForSettling,
  });

  await cvg.rfqs().partiallySettleLegsAndSettle({
    maker: maker.publicKey,
    taker: taker.publicKey,
    rfq: rfq.address,
    response: rfqResponse.address,
    legAmountToSettle: 25,
  });

  refreshedResponse = await cvg.rfqs().refreshResponse(rfqResponse);

  spok(t, refreshedResponse, {
    $topic: 'same model',
    state: StoredResponseState.Settled,
  });
});

test('[collateralModule] it can find collateral by user', async (t: Test) => {
  const makerCollateral = await cvg.collateral().findByUser({
    user: maker.publicKey,
  });
  t.same(
    makerCollateral.user.toString(),
    maker.publicKey.toString(),
    'same address'
  );
  spok(t, makerCollateral, {
    $topic: 'same model',
    model: 'collateral',
  });

  const takerCollateral = await cvg.collateral().findByUser({
    user: taker.publicKey,
  });
  t.same(
    takerCollateral.user.toString(),
    taker.publicKey.toString(),
    'same address'
  );
  spok(t, takerCollateral, {
    $topic: 'same model',
    model: 'collateral',
  });
});

// RFQ

test('[rfqModule] it can create and finalize RFQ construction', async (t: Test) => {
  const { rfq } = await cvg.rfqs().create({
    quoteAsset: cvg
      .instrument(new SpotInstrument(cvg, usdcMint))
      .toQuoteAsset(),
    instruments: [
      new SpotInstrument(cvg, solMint, {
        amount: 1,
        side: Side.Bid,
      }),
    ],
    orderType: OrderType.Sell,
    fixedSize: { __kind: 'BaseAsset', legsMultiplierBps: 1_000_000_000 },
    activeWindow: 5_000,
    settlingWindow: 1_000,
    taker,
  });

  const { rfq: finalizedRfq } = await cvg.rfqs().finalizeRfqConstruction({
    taker,
    rfq: rfq.address,
  });

  spok(t, finalizedRfq, {
    $topic: 'Finalized RFQ',
    model: 'rfq',
    state: StoredRfqState.Active,
  });
});

<<<<<<< HEAD
test('[rfqModule] it can create and finalize RFQ in single method', async (t: Test) => {
  const { rfq } = await cvg.rfqs().createAndFinalize({
    instruments: [
      new SpotInstrument(cvg, btcMint, {
        amount: 1,
        side: Side.Bid,
      }),
      new SpotInstrument(cvg, btcMint, {
        amount: 2,
=======
test('[rfqModule] it can create and finalize RFQ, respond, confirm response, prepare settlement, prepare more legs settlement, settle', async (t: Test) => {
  const { rfq } = await cvg.rfqs().createAndFinalize({
    instruments: [
      new SpotInstrument(cvg, btcMint, {
        amount: 5,
>>>>>>> 1b0f50f7
        side: Side.Bid,
      }),
      new SpotInstrument(cvg, btcMint, {
        amount: 5,
<<<<<<< HEAD
        side: Side.Bid,
      }),
    ],
    taker,
    orderType: OrderType.Sell,
    fixedSize: { __kind: 'BaseAsset', legsMultiplierBps: 1_000_000_000 },
    quoteAsset: cvg
      .instrument(new SpotInstrument(cvg, usdcMint))
      .toQuoteAsset(),
  });

  const foundRfq = await cvg.rfqs().findRfqByAddress({ address: rfq.address });

  spok(t, rfq, {
    $topic: 'Created RFQ',
    model: 'rfq',
    address: spokSamePubkey(foundRfq.address),
    state: StoredRfqState.Active,
  });
});

test('[rfqModule] it can create and finalize, then respond to RFQ and confirm response', async (t: Test) => {
  const { rfq } = await cvg.rfqs().createAndFinalize({
    instruments: [
      new SpotInstrument(cvg, btcMint, {
        amount: 5,
=======
        side: Side.Ask,
      }),
      new SpotInstrument(cvg, btcMint, {
        amount: 2,
>>>>>>> 1b0f50f7
        side: Side.Ask,
      }),
    ],
    taker,
    orderType: OrderType.TwoWay,
    fixedSize: { __kind: 'BaseAsset', legsMultiplierBps: 1_000_000_000 },
    quoteAsset: cvg
      .instrument(new SpotInstrument(cvg, usdcMint))
      .toQuoteAsset(),
  });
  const { rfqResponse } = await cvg.rfqs().respond({
    maker,
    rfq: rfq.address,
    bid: {
      __kind: 'FixedSize',
      priceQuote: { __kind: 'AbsolutePrice', amountBps: 1_000 },
    },
<<<<<<< HEAD
    keypair: Keypair.generate(),
  });

  const respondedToRfq = await cvg.rfqs().refreshRfq(rfq.address);

  spok(t, rfq, {
    $topic: 'Finalized Rfq',
    model: 'rfq',
    address: spokSamePubkey(respondedToRfq.address),
  });
  spok(t, rfqResponse, {
    $topic: 'Responded to Rfq',
    model: 'response',
    state: StoredResponseState.Active,
  });
});

test('[rfqModule] it can create and finalize RFQ, cancel RFQ, unlock RFQ collateral, and clean up RFQ', async (t: Test) => {
  const { rfq } = await cvg.rfqs().create({
    taker,
    quoteAsset: cvg
      .instrument(new SpotInstrument(cvg, usdcMint))
      .toQuoteAsset(),
    instruments: [
      new SpotInstrument(cvg, btcMint, {
        amount: 1,
        side: Side.Bid,
      }),
    ],
    orderType: OrderType.Sell,
    fixedSize: { __kind: 'QuoteAsset', quoteAmount: 1 },
    activeWindow: 5_000,
    settlingWindow: 1_000,
  });

  await cvg.rfqs().finalizeRfqConstruction({
    taker,
    rfq: rfq.address,
  });

  await cvg.rfqs().cancelRfq({
    taker,
    rfq: rfq.address,
  });

  let refreshedRfq = await cvg.rfqs().refreshRfq(rfq);

  spok(t, refreshedRfq, {
    $topic: 'Cancelled RFQ',
    model: 'rfq',
    state: StoredRfqState.Canceled,
  });

  await cvg.rfqs().unlockRfqCollateral({
=======
    ask: null,
    keypair: Keypair.generate(),
  });

  await cvg.rfqs().confirmResponse({
    taker,
    rfq: rfq.address,
    response: rfqResponse.address,
    side: Side.Bid,
    overrideLegMultiplierBps: null,
  });

  await cvg.rfqs().prepareSettlement({
    caller: taker,
>>>>>>> 1b0f50f7
    rfq: rfq.address,
  });

  refreshedRfq = await cvg.rfqs().refreshRfq(rfq);

  spok(t, refreshedRfq, {
    $topic: 'Unlocked rfq collateral',
    model: 'rfq',
    // nonResponseTakerCollateralLocked: new BN(0),
  });

  await cvg.rfqs().cleanUpRfq({
    rfq: rfq.address,
    taker: taker.publicKey,
<<<<<<< HEAD
=======
    rfq: rfq.address,
    response: rfqResponse.address,
  });

  refreshedResponse = await cvg.rfqs().refreshResponse(refreshedResponse);

  //await cvg.rfqs().unlockRfqCollateral({
  //  rfq: rfq.address,
  //});

  await cvg.rfqs().unlockResponseCollateral({
    response: refreshedResponse.address,
  });

  spok(t, refreshedResponse, {
    $topic: 'Settled',
    model: 'response',
    state: StoredResponseState.Settled,
>>>>>>> 1b0f50f7
  });
});

test('[rfqModule] it can create/finalize Rfq, respond, confirm resp, prepare settlemt, settle, unlock resp collat, and clean up resp legs', async (t: Test) => {
  const { rfq } = await cvg.rfqs().createAndFinalize({
    instruments: [
      new SpotInstrument(cvg, btcMint, {
        amount: 5,
        side: Side.Bid,
      }),
      new SpotInstrument(cvg, btcMint, {
        amount: 3,
        side: Side.Ask,
      }),
    ],
    taker,
    orderType: OrderType.TwoWay,
    fixedSize: { __kind: 'BaseAsset', legsMultiplierBps: 1_000_000_000 },
    quoteAsset: cvg
      .instrument(new SpotInstrument(cvg, usdcMint))
      .toQuoteAsset(),
    activeWindow: 5_000,
    settlingWindow: 1_000,
  });
  const { rfqResponse } = await cvg.rfqs().respond({
    maker,
    rfq: rfq.address,
    bid: {
      __kind: 'FixedSize',
      priceQuote: { __kind: 'AbsolutePrice', amountBps: 1_000 },
    },
    keypair: Keypair.generate(),
  });

  await cvg.rfqs().confirmResponse({
    taker,
    rfq: rfq.address,
    response: rfqResponse.address,
    side: Side.Bid,
  });

  await cvg.rfqs().prepareSettlement({
    caller: taker,
    rfq: rfq.address,
    response: rfqResponse.address,
    legAmountToPrepare: 2,
  });
  //@ts-ignore
  const firstToPrepare = taker.publicKey;

  await cvg.rfqs().prepareSettlement({
    caller: maker,
    rfq: rfq.address,
    response: rfqResponse.address,
    legAmountToPrepare: 2,
  });

  let refreshedResponse = await cvg.rfqs().refreshResponse(rfqResponse);

  spok(t, refreshedResponse, {
    $topic: 'Prepared Settlement',
    model: 'response',
    state: StoredResponseState.ReadyForSettling,
  });

  await cvg.rfqs().settle({
    maker: maker.publicKey,
    taker: taker.publicKey,
    rfq: rfq.address,
    response: rfqResponse.address,
  });

  refreshedResponse = await cvg.rfqs().refreshResponse(rfqResponse);

  spok(t, refreshedResponse, {
    $topic: 'Settled',
    model: 'response',
    state: StoredResponseState.Settled,
  });

  await cvg.rfqs().unlockResponseCollateral({
    response: rfqResponse.address,
  });

  spok(t, refreshedResponse, {
    $topic: 'Unlocked response collateral',
    model: 'response',
    // makerCollateralLocked: new BN(0),
    // takerCollateralLocked: new BN(0),
  });

  await cvg.rfqs().cleanUpResponseLegs({
    dao: dao.publicKey,
    rfq: rfq.address,
    response: rfqResponse.address,
    firstToPrepare,
    legAmountToClear: 1,
  });
});

test('[rfqModule] it can create/finalize Rfq, respond, confirm resp, prepare settlemt, settle, unlock resp collat, and clean up response', async (t: Test) => {
  const { rfq } = await cvg.rfqs().createAndFinalize({
    instruments: [
      new SpotInstrument(cvg, btcMint, {
        amount: 5,
        side: Side.Bid,
      }),
    ],
    taker,
    orderType: OrderType.TwoWay,
    fixedSize: { __kind: 'BaseAsset', legsMultiplierBps: 1_000_000_000 },
    quoteAsset: cvg
      .instrument(new SpotInstrument(cvg, usdcMint))
      .toQuoteAsset(),
    activeWindow: 5_000,
    settlingWindow: 1_000,
  });
  const { rfqResponse } = await cvg.rfqs().respond({
    maker,
    rfq: rfq.address,
    bid: {
      __kind: 'FixedSize',
      priceQuote: { __kind: 'AbsolutePrice', amountBps: 1_000 },
    },
    keypair: Keypair.generate(),
  });

  await cvg.rfqs().confirmResponse({
    taker,
    rfq: rfq.address,
    response: rfqResponse.address,
    side: Side.Bid,
  });

  await cvg.rfqs().prepareSettlement({
    caller: taker,
    rfq: rfq.address,
    response: rfqResponse.address,
    legAmountToPrepare: 1,
  });
  //@ts-ignore
  const firstToPrepare = taker.publicKey;

  await cvg.rfqs().prepareSettlement({
    caller: maker,
    rfq: rfq.address,
    response: rfqResponse.address,
    legAmountToPrepare: 1,
  });

  let refreshedResponse = await cvg.rfqs().refreshResponse(rfqResponse);

  spok(t, refreshedResponse, {
    $topic: 'Prepared Settlement',
    model: 'response',
    state: StoredResponseState.ReadyForSettling,
  });

  await cvg.rfqs().settle({
    maker: maker.publicKey,
    taker: taker.publicKey,
    rfq: rfq.address,
    response: rfqResponse.address,
  });

  refreshedResponse = await cvg.rfqs().refreshResponse(rfqResponse);

  spok(t, refreshedResponse, {
    $topic: 'Settled',
    model: 'response',
    state: StoredResponseState.Settled,
  });

  await cvg.rfqs().unlockResponseCollateral({
    response: rfqResponse.address,
  });

  //TODO: fix BN types (test currently passes, value is 0 on both sides)
  spok(t, refreshedResponse, {
    $topic: 'Unlocked response collateral',
    model: 'response',
    // makerCollateralLocked: new BN(0),
    // takerCollateralLocked: new BN(0),
  });

  refreshedResponse = await cvg.rfqs().refreshResponse(rfqResponse);

  await cvg.rfqs().cleanUpResponse({
    maker: maker.publicKey,
    dao: dao.publicKey,
    rfq: rfq.address,
    response: rfqResponse.address,
    firstToPrepare,
  });
});

test('[rfqModule] it can create and finalize Rfq (BaseAsset), respond, and cancel response', async (t: Test) => {
  const { rfq } = await cvg.rfqs().createAndFinalize({
    instruments: [
      new SpotInstrument(cvg, btcMint, {
        amount: 5,
        side: Side.Bid,
      }),
    ],
    taker,
    orderType: OrderType.TwoWay,
    fixedSize: { __kind: 'BaseAsset', legsMultiplierBps: 1_000_000_000 },
    quoteAsset: cvg
      .instrument(new SpotInstrument(cvg, usdcMint))
      .toQuoteAsset(),
  });
  const { rfqResponse } = await cvg.rfqs().respond({
    maker,
    rfq: rfq.address,
    bid: {
      __kind: 'FixedSize',
      priceQuote: { __kind: 'AbsolutePrice', amountBps: 1_000 },
    },
    keypair: Keypair.generate(),
  });

  await cvg.rfqs().cancelResponse({
    maker,
    rfq: rfq.address,
    response: rfqResponse.address,
  });

  const refreshedResponse = await cvg.rfqs().refreshResponse(rfqResponse);

  spok(t, refreshedResponse, {
    $topic: 'Cancelled response',
    model: 'response',
    state: StoredResponseState.Canceled,
  });
});

test('[rfqModule] it can create and finalize Rfq (QuoteAsset), respond, and cancel response', async (t: Test) => {
  const { rfq } = await cvg.rfqs().createAndFinalize({
    instruments: [
      new SpotInstrument(cvg, btcMint, {
        amount: 5,
        side: Side.Bid,
      }),
    ],
    taker,
    orderType: OrderType.TwoWay,
    fixedSize: { __kind: 'QuoteAsset', quoteAmount: 1 },
    quoteAsset: cvg
      .instrument(new SpotInstrument(cvg, usdcMint))
      .toQuoteAsset(),
  });
  const { rfqResponse } = await cvg.rfqs().respond({
    maker,
    rfq: rfq.address,
    bid: {
      __kind: 'FixedSize',
      priceQuote: { __kind: 'AbsolutePrice', amountBps: 1_000 },
    },
    keypair: Keypair.generate(),
  });

  await cvg.rfqs().confirmResponse({
    taker,
    rfq: rfq.address,
    response: rfqResponse.address,
    side: Side.Bid,
  });

  await cvg.rfqs().prepareSettlement({
    caller: maker,
    rfq: rfq.address,
    response: rfqResponse.address,
    legAmountToPrepare: 1,
  });
  await cvg.rfqs().prepareSettlement({
    caller: taker,
    rfq: rfq.address,
    response: rfqResponse.address,
    legAmountToPrepare: 1,
  });

  await cvg.rfqs().settle({
    maker: maker.publicKey,
    taker: taker.publicKey,
    rfq: rfq.address,
    response: rfqResponse.address,
  });
});

test('**[rfqModule] it can create and finalize open RFQ, then respond w/ base quantity', async (t: Test) => {
  const { rfq } = await cvg.rfqs().createAndFinalize({
    instruments: [
      new SpotInstrument(cvg, btcMint, {
        amount: 5,
        side: Side.Bid,
      }),
    ],
    taker,
    orderType: OrderType.TwoWay,
    fixedSize: { __kind: 'None', padding: 0 },
    quoteAsset: cvg
      .instrument(new SpotInstrument(cvg, usdcMint))
      .toQuoteAsset(),
  });
  //@ts-ignore
  const { rfqResponse } = await cvg.rfqs().respond({
    maker,
    rfq: rfq.address,
    bid: {
      __kind: 'Standard',
      priceQuote: { __kind: 'AbsolutePrice', amountBps: 1_000 },
      legsMultiplierBps: 1_000_000,
    },
    ask: {
      __kind: 'Standard',
      priceQuote: { __kind: 'AbsolutePrice', amountBps: 1_000 },
      legsMultiplierBps: 1_000_000,
    },
    keypair: Keypair.generate(),
  });
});

// RFQ UTILS

test('[rfqModule] it can find RFQs by addresses', async (t: Test) => {
  const { rfq: rfq1 } = await cvg.rfqs().create({
    instruments: [
      new SpotInstrument(cvg, btcMint, {
        amount: 1,
        side: Side.Bid,
      }),
    ],
    orderType: OrderType.Sell,
    taker,
    fixedSize: { __kind: 'QuoteAsset', quoteAmount: 1 },
    quoteAsset: cvg
      .instrument(new SpotInstrument(cvg, usdcMint))
      .toQuoteAsset(),
  });
  const { rfq: rfq2 } = await cvg.rfqs().create({
    instruments: [
      new SpotInstrument(cvg, btcMint, {
        amount: 1,
        side: Side.Bid,
      }),
    ],
    taker,
    orderType: OrderType.Sell,
    fixedSize: { __kind: 'QuoteAsset', quoteAmount: 1 },
    quoteAsset: cvg
      .instrument(new SpotInstrument(cvg, usdcMint))
      .toQuoteAsset(),
  });
  const { rfq: rfq3 } = await cvg.rfqs().create({
    instruments: [
      new SpotInstrument(cvg, btcMint, {
        amount: 1,
        side: Side.Bid,
      }),
    ],
    orderType: OrderType.Sell,
    taker,
    fixedSize: { __kind: 'QuoteAsset', quoteAmount: 1 },
    quoteAsset: cvg
      .instrument(new SpotInstrument(cvg, usdcMint))
      .toQuoteAsset(),
  });

  const [foundRfq1, foundRfq2, foundRfq3] = await cvg
    .rfqs()
    .findRfqsByAddresses({
      addresses: [rfq1.address, rfq2.address, rfq3.address],
    });
  spok(t, rfq1, {
    $topic: 'Created RFQ',
    model: 'rfq',
    address: spokSamePubkey(foundRfq1.address),
  });
  spok(t, rfq2, {
    $topic: 'Created RFQ',
    model: 'rfq',
    address: spokSamePubkey(foundRfq2.address),
  });
  spok(t, rfq3, {
    $topic: 'Created RFQ',
    model: 'rfq',
    address: spokSamePubkey(foundRfq3.address),
  });
});

test('[rfqModule] it can find RFQs by owner', async (t: Test) => {
  const { rfq } = await cvg.rfqs().create({
    instruments: [
      new SpotInstrument(cvg, btcMint, {
        amount: 1,
        side: Side.Bid,
      }),
    ],
    taker,
    orderType: OrderType.Sell,
    fixedSize: { __kind: 'QuoteAsset', quoteAmount: 1 },
    quoteAsset: cvg
      .instrument(new SpotInstrument(cvg, usdcMint))
      .toQuoteAsset(),
  });

  const foundRfqs = await cvg.rfqs().findAllByOwner({ owner: taker.publicKey });

  spok(t, rfq, {
    $topic: 'Created RFQ',
    taker: spokSamePubkey(foundRfqs[0].taker),
  });
  spok(t, rfq, {
    $topic: 'Created RFQ',
    taker: spokSamePubkey(foundRfqs[1].taker),
  });
});

test('[riskEngineModule] it can calculate collateral for confirm response', async (t: Test) => {
  const { rfq } = await cvg.rfqs().createAndFinalize({
    instruments: [
      new SpotInstrument(cvg, btcMint, {
        amount: 5,
        side: Side.Ask,
      }),
    ],
    taker,
    orderType: OrderType.TwoWay,
    fixedSize: { __kind: 'BaseAsset', legsMultiplierBps: 1_000_000_000 },
    quoteAsset: cvg
      .instrument(new SpotInstrument(cvg, usdcMint))
      .toQuoteAsset(),
    activeWindow: 5_000,
    settlingWindow: 1_000,
  });

  const { rfqResponse } = await cvg.rfqs().respond({
    maker,
    rfq: rfq.address,
    bid: {
      __kind: 'FixedSize',
      priceQuote: { __kind: 'AbsolutePrice', amountBps: 1_000 },
    },
    keypair: Keypair.generate(),
  });

  const respondedToRfq = await cvg.rfqs().refreshRfq(rfq.address);
  t.same(
    rfq.address.toString(),
    respondedToRfq.address.toString(),
    'same address'
  );
  spok(t, rfq, {
    $topic: 'rfq model',
    model: 'rfq',
  });
  spok(t, rfqResponse, {
    $topic: 'rfq model',
    model: 'response',
    state: StoredResponseState.Active,
  });

  await cvg.rfqs().confirmResponse({
    taker,
    rfq: rfq.address,
    response: rfqResponse.address,
    side: Side.Bid,
  });

  // TODO: Finish

  await cvg.riskEngine().calculateCollateralForConfirmation({
    rfq: rfq.address,
    response: rfqResponse.address,
  });
});

// PSYOPTIONS EUROPEANS

test('[psyoptionsAmericanInstrumentModule] it can mint options to taker', async () => {
  const { op, optionMarketKey } = await initializePsyoptionsAmerican(
    cvg,
    btcMint,
    usdcMint,
    taker,
    maker,
    new anchor.BN(100),
    new anchor.BN(1),
    3_600
  );

  optionMarket = op;
  optionMarketPubkey = optionMarketKey;
});

test('[psyoptionsAmericanInstrumentModule] it can create an RFQ with PsyOptions American, respond, confirm response, prepare settlement, settle', async (t: Test) => {
  const { rfq, response } = await cvg.rfqs().createAndFinalize({
    instruments: [
      new PsyoptionsAmericanInstrument(
        cvg,
        btcMint,
        OptionType.CALL,
        optionMarket as OptionMarketWithKey,
        optionMarketPubkey,
        {
          amount: 1,
          side: Side.Bid,
        }
      ),
    ],
    orderType: OrderType.Sell,
    taker,
    fixedSize: { __kind: 'BaseAsset', legsMultiplierBps: 1 },
    quoteAsset: cvg
      .instrument(new SpotInstrument(cvg, usdcMint))
      .toQuoteAsset(),
  });
  t.assert(response.signature.length > 0, 'signature present');

  const { rfqResponse } = await cvg.rfqs().respond({
    maker,
    rfq: rfq.address,
    bid: {
      __kind: 'FixedSize',
      priceQuote: { __kind: 'AbsolutePrice', amountBps: 1 },
    },
    keypair: Keypair.generate(),
  });

  await cvg.rfqs().confirmResponse({
    taker,
    rfq: rfq.address,
    response: rfqResponse.address,
    side: Side.Bid,
  });

  await cvg.rfqs().prepareSettlement({
    caller: taker,
    rfq: rfq.address,
    response: rfqResponse.address,
    legAmountToPrepare: 1,
  });

  await cvg.rfqs().prepareSettlement({
    caller: maker,
    rfq: rfq.address,
    response: rfqResponse.address,
    legAmountToPrepare: 1,
  });

  await cvg.rfqs().settle({
    taker: taker.publicKey,
    maker: maker.publicKey,
    rfq: rfq.address,
    response: rfqResponse.address,
  });
});

test('[rfqModule] it can add legs to rfq', async (t: Test) => {
  const instruments: (
    | SpotInstrument
    | PsyoptionsEuropeanInstrument
    | PsyoptionsAmericanInstrument
  )[] = [];

  instruments.push(
    new SpotInstrument(cvg, btcMint, {
      amount: 5,
      side: Side.Ask,
    })
  );
  instruments.push(
    new SpotInstrument(cvg, btcMint, {
      amount: 10,
      side: Side.Ask,
    })
  );
  instruments.push(
    new SpotInstrument(cvg, btcMint, {
      amount: 10,
      side: Side.Ask,
    })
  );

  let expLegSize = 4;

  for (const instrument of instruments) {
    const instrumentClient = cvg.instrument(instrument, instrument.legInfo);
    expLegSize += await instrumentClient.getLegDataSize();
  }

  const { rfq } = await cvg.rfqs().create({
    instruments: [
      new SpotInstrument(cvg, btcMint, {
        amount: 5,
        side: Side.Ask,
      }),
    ],
    taker,
    legSize: expLegSize,
    orderType: OrderType.TwoWay,
    fixedSize: { __kind: 'BaseAsset', legsMultiplierBps: 1_000_000_000 },
    quoteAsset: cvg
      .instrument(new SpotInstrument(cvg, usdcMint))
      .toQuoteAsset(),
  });

  await cvg.rfqs().addLegsToRfq({
    taker,
    rfq: rfq.address,
    instruments: [
      new SpotInstrument(cvg, btcMint, {
        amount: 10,
        side: Side.Ask,
      }),
      new SpotInstrument(cvg, btcMint, {
        amount: 10,
        side: Side.Ask,
      }),
    ],
  });

  spok(t, rfq, {
    $topic: 'Added leg to Rfq',
    model: 'rfq',
    address: spokSamePubkey(rfq.address),
  });
});

// RFQ HELPERS

test('[rfqModule] it can convert RFQ legs to instruments', async (t: Test) => {
  // We we can to this after creating options so that we can test this method
  // on all instruments
  const rfqs = await cvg.rfqs().findAllByOwner({
    owner: taker.publicKey,
  });
  const instruments = await Promise.all(
    rfqs.map(async (rfq) => legsToInstruments(cvg, rfq.legs))
  );
  spok(t, instruments[0][0], {
    $topic: 'Convert RFQ Legs to Instruments',
    model: 'spotInstrument',
  });
});

test('[rfqModule] it can create and finalize RFQ, respond, confirm response, revert settlemt prep', async (t: Test) => {
  const { rfq, response } = await cvg.rfqs().createAndFinalize({
    instruments: [
      new SpotInstrument(cvg, btcMint, {
        amount: 5,
        side: Side.Bid,
      }),
    ],
    taker,
    orderType: OrderType.TwoWay,
    fixedSize: { __kind: 'BaseAsset', legsMultiplierBps: 1_000_000_000 },
    quoteAsset: cvg
      .instrument(new SpotInstrument(cvg, usdcMint))
      .toQuoteAsset(),
    activeWindow: 2,
    settlingWindow: 1,
  });
  t.assert(response.signature.length > 0, 'signature present');

  const { rfqResponse } = await cvg.rfqs().respond({
    maker,
    rfq: rfq.address,
    bid: {
      __kind: 'FixedSize',
      priceQuote: { __kind: 'AbsolutePrice', amountBps: 1_000 },
    },
    keypair: Keypair.generate(),
  });

  await cvg.rfqs().confirmResponse({
    taker,
    rfq: rfq.address,
    response: rfqResponse.address,
    side: Side.Bid,
  });

  await cvg.rfqs().prepareSettlement({
    caller: maker,
    rfq: rfq.address,
    response: rfqResponse.address,
    legAmountToPrepare: 1,
  });
  sleep(3_001).then(async () => {
    await cvg.rfqs().revertSettlementPreparation({
      rfq: rfq.address,
      response: rfqResponse.address,
      side: AuthoritySide.Maker,
    });
  });

  // const refreshedResponse = await cvg.rfqs().refreshResponse(rfqResponse);

  // sleep(3001).then(() => {
  //   spok(t, refreshedResponse, {
  //     $topic: 'Revert settlement preparations',
  //     model: 'response',
  //     makerPreparedLegs: spokSameBignum(0),
  //   });
  // });
});

test('[rfqModule] it can create and finalize RFQ, respond, confirm response, prepare settlemt, partly revert settlemt prep', async () => {
  const { rfq } = await cvg.rfqs().createAndFinalize({
    instruments: [
      new SpotInstrument(cvg, btcMint, {
        amount: 5,
        side: Side.Bid,
      }),
      new SpotInstrument(cvg, btcMint, {
        amount: 7,
        side: Side.Ask,
      }),
    ],
    taker,
    orderType: OrderType.TwoWay,
    fixedSize: { __kind: 'BaseAsset', legsMultiplierBps: 1_000_000_000 },
    quoteAsset: cvg
      .instrument(new SpotInstrument(cvg, usdcMint))
      .toQuoteAsset(),
    activeWindow: 2,
    settlingWindow: 1,
  });
  const { rfqResponse } = await cvg.rfqs().respond({
    maker,
    rfq: rfq.address,
    bid: {
      __kind: 'FixedSize',
      priceQuote: { __kind: 'AbsolutePrice', amountBps: 1_000 },
    },
    keypair: Keypair.generate(),
  });

  await cvg.rfqs().confirmResponse({
    taker,
    rfq: rfq.address,
    response: rfqResponse.address,
    side: Side.Bid,
  });

  await cvg.rfqs().prepareSettlement({
    caller: maker,
    rfq: rfq.address,
    response: rfqResponse.address,
    legAmountToPrepare: 2,
  });

  await sleep(3_001).then(async () => {
    await cvg.rfqs().partlyRevertSettlementPreparation({
      rfq: rfq.address,
      response: rfqResponse.address,
      side: AuthoritySide.Maker,
      legAmountToRevert: 1,
    });
  });

  // const refreshedResponse = await cvg.rfqs().refreshResponse(rfqResponse);

  // const makerPreparedLegs = parseInt(
  //   refreshedResponse.makerPreparedLegs.toString()
  // );

  // await sleep(3_001);
  // spok(t, refreshedResponse, {
  //   $topic: 'Partly revert settlement preparations',
  //   model: 'response',
  //   makerPreparedLegs: spokSameBignum(makerPreparedLegs - 1),
  // });
  // });
});

test('[rfq module] it can find all rfqs by instrument as leg', async (t: Test) => {
  const spotInstrument = cvg.programs().getSpotInstrument();
  const rfqs = await cvg
    .rfqs()
    .findByInstrument({ instrumentProgram: spotInstrument });
  t.assert(rfqs.length > 0, 'rfqs should be greater than 0');
});

test('[rfq module] it can find all rfqs which are active', async (t: Test) => {
  const rfqs = await cvg.rfqs().findRfqsByActive({});
  t.assert(rfqs.length > 0, 'rfqs should be greater than 0');
});

test('[rfq module] it can find all rfqs by token mint address [EuropeanPut]', async (t: Test) => {
  const rfqs = await cvg
    .rfqs()
    .findByToken({ mintAddress: europeanOptionPutMint });
  t.assert(rfqs.length > 0, 'rfqs should be greater than 0');
});

test('[rfq module] it can find all rfqs by token mint address [usdcMint]', async (t: Test) => {
  const rfqs = await cvg.rfqs().findByToken({ mintAddress: usdcMint.address });
  t.assert(rfqs.length > 0, 'rfqs should be greater than 0');
});

test('[rfq module] it can find all responses by maker  address', async (t: Test) => {
  const responses = await cvg
    .rfqs()
    .findResponsesByOwner({ address: maker.publicKey });

  for (const response of responses) {
    console.log('response', response.address.toBase58());
  }

  t.assert(responses.length > 0, 'responses should be greater than 0');
});

test('[rfqModule] it can find responses by rfq address', async (t: Test) => {
  const { rfq } = await cvg.rfqs().createAndFinalize({
    instruments: [
      new SpotInstrument(cvg, btcMint, {
        amount: 5,
        side: Side.Bid,
      }),
      new SpotInstrument(cvg, btcMint, {
        amount: 5,
        side: Side.Ask,
      }),
    ],
    taker,
    orderType: OrderType.TwoWay,
    fixedSize: { __kind: 'BaseAsset', legsMultiplierBps: 1_000_000_000 },
    quoteAsset: cvg
      .instrument(new SpotInstrument(cvg, usdcMint))
      .toQuoteAsset(),
    activeWindow: 2,
    settlingWindow: 1,
  });

  console.log(
    'rfq collateral locked after creation: ' +
      rfq.nonResponseTakerCollateralLocked.toString()
  );

  //@ts-ignore
  const { rfqResponse: rfqResponse1 } = await cvg.rfqs().respond({
    maker,
    rfq: rfq.address,
    bid: {
      __kind: 'FixedSize',
      priceQuote: { __kind: 'AbsolutePrice', amountBps: 1_000 },
    },
    ask: null,
    keypair: Keypair.generate(),
  });

  console.log(
    'response1 collateral locked: ' +
      rfqResponse1.makerCollateralLocked.toString()
  );

  //@ts-ignore
  const { rfqResponse: rfqResponse2 } = await cvg.rfqs().respond({
    maker,
    rfq: rfq.address,
    bid: null,
    ask: {
      __kind: 'FixedSize',
      priceQuote: { __kind: 'AbsolutePrice', amountBps: 1_000 },
    },
    keypair: Keypair.generate(),
  });

  console.log(
    'response2 collateral locked: ' +
      rfqResponse2.makerCollateralLocked.toString()
  );

  const responses = await cvg.rfqs().findResponsesByRfq({
    address: rfq.address,
  });

  for (const response of responses) {
    console.log('Rfq response: ' + response.address.toString());
  }
});

test('[rfqModule] it can find responses by multiple rfq addresses', async (t: Test) => {
  const { rfq: rfq1 } = await cvg.rfqs().createAndFinalize({
    instruments: [
      new SpotInstrument(cvg, btcMint, {
        amount: 5,
        side: Side.Bid,
      }),
      new SpotInstrument(cvg, btcMint, {
        amount: 5,
        side: Side.Ask,
      }),
    ],
    taker,
    orderType: OrderType.TwoWay,
    fixedSize: { __kind: 'BaseAsset', legsMultiplierBps: 1_000_000_000 },
    quoteAsset: cvg
      .instrument(new SpotInstrument(cvg, usdcMint))
      .toQuoteAsset(),
    activeWindow: 2,
    settlingWindow: 1,
  });
  const { rfq: rfq2 } = await cvg.rfqs().createAndFinalize({
    instruments: [
      new SpotInstrument(cvg, btcMint, {
        amount: 5,
        side: Side.Bid,
      }),
      new SpotInstrument(cvg, btcMint, {
        amount: 5,
        side: Side.Ask,
      }),
    ],
    taker,
    orderType: OrderType.TwoWay,
    fixedSize: { __kind: 'BaseAsset', legsMultiplierBps: 1_000_000_000 },
    quoteAsset: cvg
      .instrument(new SpotInstrument(cvg, usdcMint))
      .toQuoteAsset(),
    activeWindow: 2,
    settlingWindow: 1,
  });
  //@ts-ignore
  const { rfqResponse: rfqResponse1 } = await cvg.rfqs().respond({
    maker,
    rfq: rfq1.address,
    bid: {
      __kind: 'FixedSize',
      priceQuote: { __kind: 'AbsolutePrice', amountBps: 1_000 },
    },
    ask: null,
    keypair: Keypair.generate(),
  });
  //@ts-ignore
  const { rfqResponse: rfqResponse2 } = await cvg.rfqs().respond({
    maker,
    rfq: rfq2.address,
    bid: null,
    ask: {
      __kind: 'FixedSize',
      priceQuote: { __kind: 'AbsolutePrice', amountBps: 1_000 },
    },
    keypair: Keypair.generate(),
  });

  const responses = await cvg.rfqs().findResponsesByRfqs({
    addresses: [rfq1.address, rfq2.address],
  });

  for (const response of responses) {
    console.log('Rfq response: ' + response.address.toString());
  }
});

test('[rfqModule] it can create and finalize RFQ, respond, confirm response, taker prepare settlement, settle 1 party default', async () => {
  const { rfq } = await cvg.rfqs().createAndFinalize({
    instruments: [
      new SpotInstrument(cvg, btcMint, {
        amount: 5,
        side: Side.Bid,
      }),
    ],
    taker,
    orderType: OrderType.TwoWay,
    fixedSize: { __kind: 'BaseAsset', legsMultiplierBps: 1_000_000_000 },
    quoteAsset: cvg
      .instrument(new SpotInstrument(cvg, usdcMint))
      .toQuoteAsset(),
    activeWindow: 2,
    settlingWindow: 1,
  });
  const { rfqResponse } = await cvg.rfqs().respond({
    maker,
    rfq: rfq.address,
    bid: {
      __kind: 'FixedSize',
      priceQuote: { __kind: 'AbsolutePrice', amountBps: 1_000 },
    },
    keypair: Keypair.generate(),
  });

  await cvg.rfqs().confirmResponse({
    taker,
    rfq: rfq.address,
    response: rfqResponse.address,
    side: Side.Bid,
  });

  await cvg.rfqs().prepareSettlement({
    caller: taker,
    rfq: rfq.address,
    response: rfqResponse.address,
    legAmountToPrepare: 1,
  });

  sleep(3_001).then(async () => {
    await cvg.rfqs().settleOnePartyDefault({
      rfq: rfq.address,
      response: rfqResponse.address,
    });
  });

  // const refreshedResponse = await cvg.rfqs().refreshResponse(rfqResponse);

  // await sleep(3_001);
  // spok(t, refreshedResponse, {
  //   $topic: 'Settle 1 party default',
  //   model: 'response',
  //   makerCollateralLocked: spokSameBignum(0),
  // });
});

test('[rfqModule] it can create and finalize RFQ, respond, confirm response, settle 2 party default', async (t: Test) => {
  const { rfq } = await cvg.rfqs().createAndFinalize({
    instruments: [
      new SpotInstrument(cvg, btcMint, {
        amount: 5,
        side: Side.Bid,
      }),
      new SpotInstrument(cvg, btcMint, {
        amount: 5,
        side: Side.Ask,
      }),
    ],
    taker,
    orderType: OrderType.TwoWay,
    fixedSize: { __kind: 'BaseAsset', legsMultiplierBps: 1_000_000_000 },
    quoteAsset: cvg
      .instrument(new SpotInstrument(cvg, usdcMint))
      .toQuoteAsset(),
    activeWindow: 2,
    settlingWindow: 1,
  });
  const { rfqResponse } = await cvg.rfqs().respond({
    maker,
    rfq: rfq.address,
    bid: {
      __kind: 'FixedSize',
      priceQuote: { __kind: 'AbsolutePrice', amountBps: 1_000 },
    },
    keypair: Keypair.generate(),
  });

  await cvg.rfqs().confirmResponse({
    taker,
    rfq: rfq.address,
    response: rfqResponse.address,
    side: Side.Bid,
  });

  await sleep(3_001).then(async () => {
    await cvg.rfqs().settleTwoPartyDefault({
      rfq: rfq.address,
      response: rfqResponse.address,
    });
  });

  // const refreshedResponse = await cvg.rfqs().refreshResponse(rfqResponse);

  // await sleep(3_001);
  // spok(t, refreshedResponse, {
  //   $topic: 'Settle 2 party default',
  //   model: 'response',
  //   takerCollateralLocked: spokSameBignum(0),
  //   makerCollateralLocked: spokSameBignum(0),
  // });
<<<<<<< HEAD
=======
});

test('[rfq module] it can find all rfqs by instrument as leg', async (t: Test) => {
  const spotInstrument = cvg.programs().getSpotInstrument();
  const rfqs = await cvg
    .rfqs()
    .findByInstrument({ instrumentProgram: spotInstrument });
  t.assert(rfqs.length > 0, 'rfqs should be greater than 0');
});

test('[rfq module] it can find all rfqs which are active', async (t: Test) => {
  const rfqs = await cvg.rfqs().findRfqsByActive({});
  t.assert(rfqs.length > 0, 'rfqs should be greater than 0');
});

// test('[rfq module] it can find all rfqs by token mint address [EuropeanPut]', async (t: Test) => {
//   const rfqs = await cvg
//     .rfqs()
//     .findByToken({ mintAddress: europeanOptionPutMint });
//   t.assert(rfqs.length > 0, 'rfqs should be greater than 0');
// });

test('[rfq module] it can find all rfqs by token mint address [usdcMint]', async (t: Test) => {
  const rfqs = await cvg.rfqs().findByToken({ mintAddress: usdcMint.address });
  t.assert(rfqs.length > 0, 'rfqs should be greater than 0');
});

test('[rfq module] it can find all responses by maker  address', async (t: Test) => {
  const responses = await cvg
    .rfqs()
    .findResponsesByOwner({ address: maker.publicKey });
  t.assert(responses.length > 0, 'responses should be greater than 0');
>>>>>>> 1b0f50f7
});<|MERGE_RESOLUTION|>--- conflicted
+++ resolved
@@ -70,6 +70,8 @@
 let optionMarket: OptionMarketWithKey | null;
 let optionMarketPubkey: PublicKey;
 
+let europeanOptionPutMint: PublicKey;
+
 test('[setup] it can create Convergence instance', async (t: Test) => {
   cvg = await convergenceCli(SKIP_PREFLIGHT);
 
@@ -1492,7 +1494,6 @@
   });
 });
 
-<<<<<<< HEAD
 test('[rfqModule] it can create and finalize RFQ in single method', async (t: Test) => {
   const { rfq } = await cvg.rfqs().createAndFinalize({
     instruments: [
@@ -1502,18 +1503,10 @@
       }),
       new SpotInstrument(cvg, btcMint, {
         amount: 2,
-=======
-test('[rfqModule] it can create and finalize RFQ, respond, confirm response, prepare settlement, prepare more legs settlement, settle', async (t: Test) => {
-  const { rfq } = await cvg.rfqs().createAndFinalize({
-    instruments: [
-      new SpotInstrument(cvg, btcMint, {
-        amount: 5,
->>>>>>> 1b0f50f7
-        side: Side.Bid,
-      }),
-      new SpotInstrument(cvg, btcMint, {
-        amount: 5,
-<<<<<<< HEAD
+        side: Side.Bid,
+      }),
+      new SpotInstrument(cvg, btcMint, {
+        amount: 5,
         side: Side.Bid,
       }),
     ],
@@ -1540,12 +1533,6 @@
     instruments: [
       new SpotInstrument(cvg, btcMint, {
         amount: 5,
-=======
-        side: Side.Ask,
-      }),
-      new SpotInstrument(cvg, btcMint, {
-        amount: 2,
->>>>>>> 1b0f50f7
         side: Side.Ask,
       }),
     ],
@@ -1563,7 +1550,6 @@
       __kind: 'FixedSize',
       priceQuote: { __kind: 'AbsolutePrice', amountBps: 1_000 },
     },
-<<<<<<< HEAD
     keypair: Keypair.generate(),
   });
 
@@ -1618,22 +1604,6 @@
   });
 
   await cvg.rfqs().unlockRfqCollateral({
-=======
-    ask: null,
-    keypair: Keypair.generate(),
-  });
-
-  await cvg.rfqs().confirmResponse({
-    taker,
-    rfq: rfq.address,
-    response: rfqResponse.address,
-    side: Side.Bid,
-    overrideLegMultiplierBps: null,
-  });
-
-  await cvg.rfqs().prepareSettlement({
-    caller: taker,
->>>>>>> 1b0f50f7
     rfq: rfq.address,
   });
 
@@ -1648,28 +1618,24 @@
   await cvg.rfqs().cleanUpRfq({
     rfq: rfq.address,
     taker: taker.publicKey,
-<<<<<<< HEAD
-=======
-    rfq: rfq.address,
-    response: rfqResponse.address,
-  });
-
-  refreshedResponse = await cvg.rfqs().refreshResponse(refreshedResponse);
+    // response: rfqResponse.address,
+  });
+
+  // refreshedResponse = await cvg.rfqs().refreshResponse(refreshedResponse);
 
   //await cvg.rfqs().unlockRfqCollateral({
   //  rfq: rfq.address,
   //});
 
-  await cvg.rfqs().unlockResponseCollateral({
-    response: refreshedResponse.address,
-  });
-
-  spok(t, refreshedResponse, {
-    $topic: 'Settled',
-    model: 'response',
-    state: StoredResponseState.Settled,
->>>>>>> 1b0f50f7
-  });
+  // await cvg.rfqs().unlockResponseCollateral({
+  //   response: refreshedResponse.address,
+  // });
+
+  // spok(t, refreshedResponse, {
+  //   $topic: 'Settled',
+  //   model: 'response',
+  //   state: StoredResponseState.Settled,
+  // });
 });
 
 test('[rfqModule] it can create/finalize Rfq, respond, confirm resp, prepare settlemt, settle, unlock resp collat, and clean up resp legs', async (t: Test) => {
@@ -2737,8 +2703,6 @@
   //   takerCollateralLocked: spokSameBignum(0),
   //   makerCollateralLocked: spokSameBignum(0),
   // });
-<<<<<<< HEAD
-=======
 });
 
 test('[rfq module] it can find all rfqs by instrument as leg', async (t: Test) => {
@@ -2771,5 +2735,4 @@
     .rfqs()
     .findResponsesByOwner({ address: maker.publicKey });
   t.assert(responses.length > 0, 'responses should be greater than 0');
->>>>>>> 1b0f50f7
 });