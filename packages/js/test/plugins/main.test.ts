import test, { Test } from 'tape';
import spok from 'spok';
import { Keypair } from '@solana/web3.js';
import {
  SWITCHBOARD_BTC_ORACLE,
  SKIP_PREFLIGHT,
  convergenceCli,
  killStuckProcess,
  spokSamePubkey,
<<<<<<< HEAD
  BTC_DECIMALS,
  USDC_DECIMALS,
  SKIP_PREFLIGHT,
  initializeNewOptionMeta,
=======
  initializeNewOptionMeta,
  setupAccounts,
>>>>>>> e60940fb
} from '../helpers';
import { Convergence } from '@/Convergence';
import {
  Mint,
  token,
  Side,
  RiskCategory,
  SpotInstrument,
  OrderType,
  PsyoptionsEuropeanInstrument,
  OptionType,
  InstrumentType,
  Rfq,
  Token,
  Signer,
} from '@/index';
import { StoredResponseState, StoredRfqState } from '@convergence-rfq/rfq';
import { Response } from '@/plugins/rfqModule/models/Response';

killStuckProcess();

let cvg: Convergence;

let usdcMint: Mint;
let btcMint: Mint;

let dao: Signer;

// LxnEKWoRhZizxg4nZJG8zhjQhCLYxcTjvLp9ATDUqNS
let maker: Keypair;
// BDiiVDF1aLJsxV6BDnP3sSVkCEm9rBt7n1T1Auq1r4Ux
let taker: Keypair;

<<<<<<< HEAD
let finalizedRfq: Rfq;
let response: Response;

let keypair: Keypair = Keypair.generate();

let makerBTCWallet: Token;
=======
>>>>>>> e60940fb
let makerUSDCWallet: Token;
let makerBTCWallet: Token;

let takerUSDCWallet: Token;
let takerBTCWallet: Token;

const WALLET_AMOUNT = 9_000_000_000_000;
const COLLATERAL_AMOUNT = 100_000_000_000;

test('[setup] it can create Convergence instance', async (t: Test) => {
  cvg = await convergenceCli(SKIP_PREFLIGHT);

<<<<<<< HEAD
  // newMaker = await createWallet(cvg, 1_000);
  const mintAuthority = Keypair.generate();

  // Setup wallets
  const makerTx = await cvg.connection.requestAirdrop(
    maker.publicKey,
    1 * LAMPORTS_PER_SOL
  );
  await cvg.connection.confirmTransaction(makerTx);

  const takerTx = await cvg.connection.requestAirdrop(
    taker.publicKey,
    1 * LAMPORTS_PER_SOL
  );
  await cvg.connection.confirmTransaction(takerTx);

  // Setup mints
  const { mint: newBTCMint } = await cvg.tokens().createMint({
    mintAuthority: mintAuthority.publicKey,
    decimals: BTC_DECIMALS,
  });
  btcMint = newBTCMint;

  const { mint: newUSDCMint } = await cvg.tokens().createMint({
    mintAuthority: mintAuthority.publicKey,
    decimals: USDC_DECIMALS,
  });

  usdcMint = newUSDCMint;

  // Setup USDC wallets
  const { token: newTakerUSDCWallet } = await cvg
    .tokens()
    .createToken({ mint: usdcMint.address, owner: taker.publicKey });
  takerUSDCWallet = newTakerUSDCWallet;

  const { token: newMakerUSDCWallet } = await cvg
    .tokens()
    .createToken({ mint: usdcMint.address, owner: maker.publicKey });
  makerUSDCWallet = newMakerUSDCWallet;
=======
  const context = await setupAccounts(cvg, WALLET_AMOUNT);
  maker = context.maker;
  taker = context.taker;
  usdcMint = context.usdcMint;
  btcMint = context.btcMint;
  makerUSDCWallet = context.makerUSDCWallet;
  makerBTCWallet = context.makerBTCWallet;
  takerUSDCWallet = context.takerUSDCWallet;
  takerBTCWallet = context.takerBTCWallet;

  dao = cvg.rpc().getDefaultFeePayer();
>>>>>>> e60940fb

  spok(t, makerBTCWallet, {
    $topic: 'Wallet',
    model: 'token',
    ownerAddress: spokSamePubkey(maker.publicKey),
  });
  spok(t, takerBTCWallet, {
    $topic: 'Wallet',
    model: 'token',
    ownerAddress: spokSamePubkey(taker.publicKey),
  });
});

test('[protocolModule] it can initialize the protocol', async (t: Test) => {
  const { protocol } = await cvg.protocol().initialize({
    collateralMint: usdcMint.address,
  });
  spok(t, protocol, {
    $topic: 'Initialize Protocol',
    model: 'protocol',
    address: spokSamePubkey(cvg.protocol().pdas().protocol()),
  });
});

test('[protocolModule] it can add the spot instrument', async () => {
  const validateDataAccountAmount = 1;
  const prepareToSettleAccountAmount = 7;
  const settleAccountAmount = 3;
  const revertPreparationAccountAmount = 3;
  const cleanUpAccountAmount = 4;
  const canBeUsedAsQuote = true;

  await cvg.protocol().addInstrument({
    authority: dao,
    instrumentProgram: cvg.programs().getSpotInstrument().address,
    canBeUsedAsQuote,
    validateDataAccountAmount,
    prepareToSettleAccountAmount,
    settleAccountAmount,
    revertPreparationAccountAmount,
    cleanUpAccountAmount,
  });
});

test('[protocolModule] it can add the PsyOptions European instrument', async () => {
  const validateDataAccountAmount = 2;
  const prepareToSettleAccountAmount = 7;
  const settleAccountAmount = 3;
  const revertPreparationAccountAmount = 3;
  const cleanUpAccountAmount = 4;
  const canBeUsedAsQuote = true;

  await cvg.protocol().addInstrument({
    authority: dao,
    instrumentProgram: cvg.programs().getPsyoptionsEuropeanInstrument().address,
    canBeUsedAsQuote,
    validateDataAccountAmount,
    prepareToSettleAccountAmount,
    settleAccountAmount,
    revertPreparationAccountAmount,
    cleanUpAccountAmount,
  });
});

test('[protocolModule] it can add the PsyOptions American instrument', async () => {
  const validateDataAccountAmount = 2;
  const prepareToSettleAccountAmount = 7;
  const settleAccountAmount = 3;
  const revertPreparationAccountAmount = 3;
  const cleanUpAccountAmount = 4;
  const canBeUsedAsQuote = true;

  await cvg.protocol().addInstrument({
    authority: dao,
    instrumentProgram: cvg.programs().getPsyoptionsAmericanInstrument().address,
    canBeUsedAsQuote,
    validateDataAccountAmount,
    prepareToSettleAccountAmount,
    settleAccountAmount,
    revertPreparationAccountAmount,
    cleanUpAccountAmount,
  });
});

test('[riskEngineModule] it can initialize the default risk engine config', async () => {
  await cvg.riskEngine().initializeConfig({});
});

test('[riskEngineModule] it can set spot and option instrument type', async () => {
  await cvg.riskEngine().setInstrumentType({
    instrumentProgram: cvg.programs().getSpotInstrument().address,
    instrumentType: InstrumentType.Spot,
  });
  await cvg.riskEngine().setInstrumentType({
    instrumentProgram: cvg.programs().getPsyoptionsAmericanInstrument().address,
    instrumentType: InstrumentType.Option,
  });
  await cvg.riskEngine().setInstrumentType({
    instrumentProgram: cvg.programs().getPsyoptionsEuropeanInstrument().address,
    instrumentType: InstrumentType.Option,
  });
});

test('[protocolModule] it can add a BTC base asset', async () => {
  await cvg.protocol().addBaseAsset({
    authority: dao,
    index: { value: 0 },
    ticker: 'BTC',
    riskCategory: RiskCategory.VeryLow,
    priceOracle: { __kind: 'Switchboard', address: SWITCHBOARD_BTC_ORACLE },
  });
});

test('[protocolModule] it can register BTC mint', async () => {
  await cvg.protocol().registerMint({
    baseAssetIndex: 0,
    mint: btcMint.address,
  });
});

test('[protocolModule] it can register USDC mint', async () => {
  await cvg.protocol().registerMint({
    mint: usdcMint.address,
  });
});

/*
 * COLLATERAL
 */

test('[collateralModule] it can initialize collateral', async (t: Test) => {
  const { collateral: takerCollateral } = await cvg
    .collateral()
    .initializeCollateral({
      user: taker,
      collateralMint: collateralMint.address,
    });
  const { collateral: makerCollateral } = await cvg
    .collateral()
    .initializeCollateral({
      user: maker,
      collateralMint: collateralMint.address,
    });

  const foundTakercollateral = await cvg
    .collateral()
    .findByAddress({ address: takerCollateral.address });
  spok(t, takerCollateral, {
    $topic: 'Initialize Collateral',
    model: 'collateral',
    address: spokSamePubkey(foundTakercollateral.address),
  });

  const foundMakercollateral = await cvg
    .collateral()
    .findByAddress({ address: makerCollateral.address });
  spok(t, makerCollateral, {
    $topic: 'Initialize Collateral',
    model: 'collateral',
    address: spokSamePubkey(foundMakercollateral.address),
  });
});

test('[collateralModule] it can fund collateral', async (t: Test) => {
  await cvg.collateral().fundCollateral({
    userTokens: takerUSDCWallet.address,
    user: taker,
    amount: COLLATERAL_AMOUNT,
  });
  await cvg.collateral().fundCollateral({
    userTokens: makerUSDCWallet.address,
    user: maker,
    amount: COLLATERAL_AMOUNT,
  });

<<<<<<< HEAD
  const rfqProgram = cvg.programs().getRfq();
  const [takerCollateralTokenPda] = PublicKey.findProgramAddressSync(
    [Buffer.from('collateral_token'), taker.publicKey.toBuffer()],
    rfqProgram.address
  );
  const [makerCollateralTokenPda] = PublicKey.findProgramAddressSync(
    [Buffer.from('collateral_token'), maker.publicKey.toBuffer()],
    rfqProgram.address
  );

  const takerCollateralTokenAccount = await cvg
=======
  const protocol = await cvg.protocol().get();
  const collateralTokenPda = cvg
    .collateral()
    .pdas()
    .collateralToken({ user: taker.publicKey });
  const collateralMint = await cvg
    .tokens()
    .findMintByAddress({ address: protocol.collateralMint });
  const collateralTokenAccount = await cvg
>>>>>>> e60940fb
    .tokens()
    .findTokenByAddress({ address: takerCollateralTokenPda });
  const makerCollateralTokenAccount = await cvg
    .tokens()
    .findTokenByAddress({ address: makerCollateralTokenPda });

  spok(t, takerCollateralTokenAccount, {
    $topic: 'Fund taker Collateral',
    model: 'token',
    mintAddress: spokSamePubkey(collateralMint.address),
    amount: token(COLLATERAL_AMOUNT),
  });
  spok(t, makerCollateralTokenAccount, {
    $topic: 'Fund maker Collateral',
    model: 'token',
    mintAddress: spokSamePubkey(collateralMint.address),
    amount: token(COLLATERAL_AMOUNT),
  });
});

test('[collateralModule] it can withdraw collateral', async (t: Test) => {
<<<<<<< HEAD
  const AMOUNT = 10;

  const protocol = await cvg.protocol().get();

  const collateralMint = await cvg
    .tokens()
    .findMintByAddress({ address: protocol.collateralMint });

=======
  const amount = 10;
>>>>>>> e60940fb
  await cvg.collateral().withdrawCollateral({
    userTokens: takerUSDCWallet.address,
    user: taker,
    amount: AMOUNT,
  });
  await cvg.collateral().withdrawCollateral({
    userTokens: makerUSDCWallet.address,
    user: maker,
    amount: AMOUNT,
  });

  const refreshedTakerUSDCWallet = await cvg
    .tokens()
    .refreshToken(takerUSDCWallet);
  const refreshedMakerUSDCWallet = await cvg
    .tokens()
    .refreshToken(makerUSDCWallet);
  const protocol = await cvg.protocol().get();
  const collateralMint = await cvg
    .tokens()
    .findMintByAddress({ address: protocol.collateralMint });

  spok(t, refreshedTakerUSDCWallet, {
    $topic: 'Withdraw Collateral',
    address: spokSamePubkey(takerUSDCWallet.address),
    mintAddress: spokSamePubkey(collateralMint.address),
<<<<<<< HEAD
    // TODO: Add back in
    // amount: token(COLLATERAL_AMOUNT - AMOUNT),
  });
  spok(t, refreshedMakerUSDCWallet, {
=======
    //amount: token(COLLATERAL_AMOUNT - amount),
  });

  const makerCollateral = cvg
    .collateral()
    .pdas()
    .collateralToken({ user: maker.publicKey });
  const makerCollateralInfo = await cvg
    .tokens()
    .findTokenByAddress({ address: makerCollateral });

  spok(t, makerCollateralInfo, {
>>>>>>> e60940fb
    $topic: 'Withdraw Collateral',
    address: spokSamePubkey(makerUSDCWallet.address),
    mintAddress: spokSamePubkey(collateralMint.address),
<<<<<<< HEAD
    // TODO: Add back in
    // amount: token(COLLATERAL_AMOUNT - AMOUNT),
  });

  // const rfqProgram = cvg.programs().getRfq();
  // const [makerCollateral] = PublicKey.findProgramAddressSync(
  // [Buffer.from('collateral_token'), maker.publicKey.toBuffer()],
  // rfqProgram.address
  // );
  // const makerCollateralInfo = await cvg
  // .tokens()
  // .findTokenByAddress({ address: makerCollateral });

  // spok(t, makerCollateralInfo, {
  // $topic: 'Withdraw Collateral',
  // address: spokSamePubkey(makerCollateral),
  // mintAddress: spokSamePubkey(collateralMint.address),
  // // TODO: Add back in
  // //amount: token(COLLATERAL_AMOUNT - amount),
  // });
=======
    //amount: token(COLLATERAL_AMOUNT - amount),
  });
>>>>>>> e60940fb
});

/*
 * RFQ
 */

test('[rfqModule] it can create a RFQ', async (t: Test) => {
  const { rfq } = await cvg.rfqs().create({
    taker,
    quoteAsset,
    instruments: [
      new SpotInstrument(cvg, btcMint, {
        amount: 1,
        side: Side.Bid,
      }),
    ],
    orderType: OrderType.Sell,
<<<<<<< HEAD
    fixedSize: { __kind: 'None', padding: 0 },
  });
  const foundRfq = await cvg.rfqs().findRfqByAddress({ address: rfq.address });
=======
    taker,
    fixedSize: { __kind: 'BaseAsset', legsMultiplierBps: 1_000_000_000 },
    quoteAsset: cvg.instrument(new SpotInstrument(cvg, usdcMint)).toQuoteData(),
  });

  const foundRfq = await cvg.rfqs().findByAddress({ address: rfq.address });
>>>>>>> e60940fb

  spok(t, rfq, {
    $topic: 'Created RFQ',
    model: 'rfq',
    address: spokSamePubkey(foundRfq.address),
  });
});

<<<<<<< HEAD
test('[rfqModule] it can finalize RFQ construction with BaseAsset', async (t: Test) => {
  const quoteAsset = cvg
    .instrument(new SpotInstrument(cvg, usdcMint))
    .toQuoteData();

=======
test('[rfqModule] it can finalize RFQ construction and cancel RFQ', async () => {
>>>>>>> e60940fb
  const { rfq } = await cvg.rfqs().create({
    taker,
    quoteAsset,
    instruments: [
      new SpotInstrument(cvg, btcMint, {
        amount: 1,
        side: Side.Bid,
      }),
    ],
    orderType: OrderType.Sell,
<<<<<<< HEAD
    fixedSize: { __kind: 'BaseAsset', legsMultiplierBps: 1_000_000_000 },
=======
    fixedSize: { __kind: 'QuoteAsset', quoteAmount: 1 },
    quoteAsset: cvg.instrument(new SpotInstrument(cvg, usdcMint)).toQuoteData(),
>>>>>>> e60940fb
    activeWindow: 5_000,
    settlingWindow: 1_000,
  });

  await cvg.rfqs().finalizeRfqConstruction({
    taker,
    rfq: rfq.address,
    baseAssetIndex: { value: 0 },
  });

  const refreshedRfq = await cvg.rfqs().refreshRfq(rfq);

  spok(t, rfq, {
    $topic: 'Finalized RFQ',
    model: 'rfq',
    address: spokSamePubkey(refreshedRfq.address),
  });
  spok(t, refreshedRfq, {
    $topic: 'Finalized RFQ',
    model: 'rfq',
    state: StoredRfqState.Active,
  });
});

test('[rfqModule] it can create and finalize RFQ', async (t: Test) => {
<<<<<<< HEAD
  const quoteAsset = cvg
    .instrument(new SpotInstrument(cvg, usdcMint))
    .toQuoteData();
  //TODO: this rfq is returned from the createRfq ix, not finalizeRfqConstruction.
  // this means its `state` field != StoredRfqState.Active.
  // finalizeRfqConstruction (as well as createAndFinalize) should return the updated
  // Rfq with the correct StoredRfqState (which should be `Active`)
=======
>>>>>>> e60940fb
  const { rfq } = await cvg.rfqs().createAndFinalize({
    instruments: [
      new SpotInstrument(cvg, btcMint, {
        amount: 1,
        side: Side.Bid,
      }),
      new SpotInstrument(cvg, btcMint, {
        amount: 2,
        side: Side.Bid,
      }),
      new SpotInstrument(cvg, btcMint, {
        amount: 5,
        side: Side.Bid,
      }),
    ],
    taker,
    orderType: OrderType.Sell,
<<<<<<< HEAD
    fixedSize: { __kind: 'BaseAsset', legsMultiplierBps: 1_000_000_000 },
    quoteAsset,
=======
    fixedSize: { __kind: 'None', padding: 0 },
    quoteAsset: cvg.instrument(new SpotInstrument(cvg, usdcMint)).toQuoteData(),
>>>>>>> e60940fb
  });

  const refreshedRfq = await cvg.rfqs().refreshRfq(rfq);

  finalizedRfq = rfq;

  const foundRfq = await cvg.rfqs().findRfqByAddress({ address: rfq.address });

  spok(t, rfq, {
    $topic: 'Created RFQ',
    model: 'rfq',
    address: spokSamePubkey(foundRfq.address),
  });
  spok(t, refreshedRfq, {
    $topic: 'Created RFQ',
    model: 'rfq',
    // address: spokSamePubkey(foundRfq.address),
    state: StoredRfqState.Active,
  });
});

test('[rfqModule] it can respond to an Rfq', async (t: Test) => {
  const { rfqResponse } = await cvg.rfqs().respond({
    maker,
    rfq: finalizedRfq.address,
    bid: {
      __kind: 'FixedSize',
      priceQuote: { __kind: 'AbsolutePrice', amountBps: 1_000 },
    },
    ask: null,
    keypair,
  });

  response = rfqResponse;

  const respondedToRfq = await cvg.rfqs().refreshRfq(finalizedRfq);

  spok(t, finalizedRfq, {
    $topic: 'Finalized Rfq',
    model: 'rfq',
    address: spokSamePubkey(respondedToRfq.address),
  });
  spok(t, rfqResponse, {
    $topic: 'Responded to Rfq',
    model: 'response',
    state: StoredResponseState.Active,
  });
});

//confirm response

test('[rfqModule] it can confirm a response', async (t: Test) => {
  await cvg.rfqs().confirmResponse({
    taker,
    rfq: finalizedRfq.address,
    response: response.address,
    side: Side.Bid,
    overrideLegMultiplierBps: null,
  });

  const confirmedResponse = await cvg.rfqs().refreshResponse(response);

  spok(t, confirmedResponse, {
    $topic: 'Responded to Rfq',
    model: 'response',
    state: StoredResponseState.SettlingPreparations,
  });
});

test('[rfqModule] it can finalize RFQ construction with QuoteAsset and cancel RFQ', async (t: Test) => {
  const quoteAsset = cvg
    .instrument(new SpotInstrument(cvg, usdcMint))
    .toQuoteData();

  const { rfq } = await cvg.rfqs().create({
    taker,
    quoteAsset,
    instruments: [
      new SpotInstrument(cvg, btcMint, {
        amount: 1,
        side: Side.Bid,
      }),
    ],
    orderType: OrderType.Sell,
    fixedSize: { __kind: 'QuoteAsset', quoteAmount: 1 },
    activeWindow: 5_000,
    settlingWindow: 1_000,
  });

  await cvg.rfqs().finalizeRfqConstruction({
    taker,
    rfq: rfq.address,
    baseAssetIndex: { value: 0 },
  });

  await cvg.rfqs().cancelRfq({
    taker,
    rfq: rfq.address,
  });

  const refreshedRfq = await cvg.rfqs().refreshRfq(rfq);

  spok(t, rfq, {
    $topic: 'Cancelled RFQ',
    model: 'rfq',
    address: spokSamePubkey(refreshedRfq.address),
  });
  spok(t, refreshedRfq, {
    $topic: 'Cancelled RFQ',
    model: 'rfq',
    state: StoredRfqState.Canceled,
  });
});

test('[rfqModule] it can find RFQs by addresses', async (t: Test) => {
  const quoteAsset = cvg
    .instrument(new SpotInstrument(cvg, usdcMint))
    .toQuoteData();
  const { rfq: rfq1 } = await cvg.rfqs().create({
    instruments: [
      new SpotInstrument(cvg, btcMint, {
        amount: 1,
        side: Side.Bid,
      }),
    ],
    orderType: OrderType.Sell,
    taker,
    fixedSize: { __kind: 'QuoteAsset', quoteAmount: 1 },
    quoteAsset,
  });
  const { rfq: rfq2 } = await cvg.rfqs().create({
    instruments: [
      new SpotInstrument(cvg, btcMint, {
        amount: 1,
        side: Side.Bid,
      }),
    ],
    taker,
    orderType: OrderType.Sell,
    fixedSize: { __kind: 'QuoteAsset', quoteAmount: 1 },
    quoteAsset,
  });
  const { rfq: rfq3 } = await cvg.rfqs().create({
    instruments: [
      new SpotInstrument(cvg, btcMint, {
        amount: 1,
        side: Side.Bid,
      }),
    ],
    orderType: OrderType.Sell,
    taker,
    fixedSize: { __kind: 'QuoteAsset', quoteAmount: 1 },
    quoteAsset,
  });

<<<<<<< HEAD
  const [foundRfq1, foundRfq2, foundRfq3] = await cvg
    .rfqs()
    .findRfqsByAddresses({
      addresses: [rfq1.address, rfq2.address, rfq3.address],
    });
=======
  const [foundRfq1, foundRfq2, foundRfq3] = await cvg.rfqs().findByAddresses({
    addresses: [rfq1.address, rfq2.address, rfq3.address],
  });
>>>>>>> e60940fb

  spok(t, rfq1, {
    $topic: 'Created RFQ',
    model: 'rfq',
    address: spokSamePubkey(foundRfq1.address),
  });
  spok(t, rfq2, {
    $topic: 'Created RFQ',
    model: 'rfq',
    address: spokSamePubkey(foundRfq2.address),
  });
  spok(t, rfq3, {
    $topic: 'Created RFQ',
    model: 'rfq',
    address: spokSamePubkey(foundRfq3.address),
  });
});

<<<<<<< HEAD
// //test('[rfqModule] it can find RFQs by owner', async () => {
// // const spotInstrumentClient = cvg.spotInstrument();
// // const spotInstrument = spotInstrumentClient.createInstrument(
// // btcMint.address,
// // btcMint.decimals,
// // Side.Bid,
// // 1
// // );
// // const { rfq: rfq1 } = await cvg.rfqs().create({
// // instruments: [spotInstrument],
// // quoteAsset: usdcMint,
// // });
// // const { rfq: rfq2 } = await createRfq(cvg);
// // const [
// // foundRfq1,
// // // foundRfq2
// // ] = await cvg.rfqs().findAllByOwner({ owner: cvg.identity().publicKey });
// // spok(t, rfq1, {
// // $topic: 'Created RFQ',
// // model: 'rfq',
// // address: spokSamePubkey(foundRfq1.address),
// // });
// // spok(t, rfq2, {
// // $topic: 'Created RFQ',
// // model: 'rfq',
// // address: spokSamePubkey(foundRfq2.address),
// // });
// //});

test('[psyoptionsEuropeanInstrumentModule] it can create an RFQ with the PsyOptions European instrument', async (t: Test) => {
=======
test('[rfqModule] it can find RFQs by instrument', async () => {
  const rfqs = await cvg.rfqs().findByInstrument({
    instrumentProgram: cvg.programs().getSpotInstrument(),
  });
  console.error(rfqs.length);
});

test('[rfqModule] it can find RFQs by owner', async (t: Test) => {
  const { rfq } = await cvg.rfqs().create({
    instruments: [
      new SpotInstrument(cvg, btcMint, {
        amount: 1,
        side: Side.Bid,
      }),
    ],
    taker,
    orderType: OrderType.Sell,
    fixedSize: { __kind: 'QuoteAsset', quoteAmount: 1 },
    quoteAsset: cvg.instrument(new SpotInstrument(cvg, usdcMint)).toQuoteData(),
  });
  const foundRfqs = await cvg.rfqs().findAllByOwner({ owner: taker.publicKey });
  spok(t, rfq, {
    $topic: 'Created RFQ',
    taker: spokSamePubkey(foundRfqs[0].taker),
  });
});

test('[psyoptionsEuropeanInstrumentModule] it can create an RFQ with PsyOptions Europeans', async (t: Test) => {
>>>>>>> e60940fb
  const { euroMeta, euroMetaKey } = await initializeNewOptionMeta(
    cvg,
    btcMint,
    usdcMint,
    17_500,
    1_000,
    3_600
  );

  const { rfq } = await cvg.rfqs().create({
    instruments: [
      new PsyoptionsEuropeanInstrument(
        cvg,
        btcMint,
        OptionType.PUT,
        euroMeta,
        euroMetaKey,
        {
          amount: 1,
          side: Side.Bid,
        }
      ),
    ],
    orderType: OrderType.Sell,
    fixedSize: { __kind: 'QuoteAsset', quoteAmount: 1 },
    quoteAsset: cvg.instrument(new SpotInstrument(cvg, usdcMint)).toQuoteData(),
  });
  const foundRfq = await cvg.rfqs().findRfqByAddress({ address: rfq.address });

  spok(t, rfq, {
    $topic: 'Created RFQ',
    model: 'rfq',
    address: spokSamePubkey(foundRfq.address),
  });
});<|MERGE_RESOLUTION|>--- conflicted
+++ resolved
@@ -1,21 +1,16 @@
 import test, { Test } from 'tape';
 import spok from 'spok';
-import { Keypair } from '@solana/web3.js';
+import { Keypair, LAMPORTS_PER_SOL } from '@solana/web3.js';
 import {
   SWITCHBOARD_BTC_ORACLE,
   SKIP_PREFLIGHT,
   convergenceCli,
   killStuckProcess,
   spokSamePubkey,
-<<<<<<< HEAD
   BTC_DECIMALS,
   USDC_DECIMALS,
-  SKIP_PREFLIGHT,
-  initializeNewOptionMeta,
-=======
   initializeNewOptionMeta,
   setupAccounts,
->>>>>>> e60940fb
 } from '../helpers';
 import { Convergence } from '@/Convergence';
 import {
@@ -49,15 +44,11 @@
 // BDiiVDF1aLJsxV6BDnP3sSVkCEm9rBt7n1T1Auq1r4Ux
 let taker: Keypair;
 
-<<<<<<< HEAD
 let finalizedRfq: Rfq;
 let response: Response;
 
 let keypair: Keypair = Keypair.generate();
 
-let makerBTCWallet: Token;
-=======
->>>>>>> e60940fb
 let makerUSDCWallet: Token;
 let makerBTCWallet: Token;
 
@@ -70,7 +61,6 @@
 test('[setup] it can create Convergence instance', async (t: Test) => {
   cvg = await convergenceCli(SKIP_PREFLIGHT);
 
-<<<<<<< HEAD
   // newMaker = await createWallet(cvg, 1_000);
   const mintAuthority = Keypair.generate();
 
@@ -111,7 +101,45 @@
     .tokens()
     .createToken({ mint: usdcMint.address, owner: maker.publicKey });
   makerUSDCWallet = newMakerUSDCWallet;
-=======
+
+  await cvg.tokens().mint({
+    mintAddress: usdcMint.address,
+    amount: token(WALLET_AMOUNT),
+    toToken: makerUSDCWallet.address,
+    mintAuthority,
+  });
+  await cvg.tokens().mint({
+    mintAddress: usdcMint.address,
+    amount: token(WALLET_AMOUNT),
+    toToken: takerUSDCWallet.address,
+    mintAuthority,
+  });
+
+  // Setup BTC wallets
+  const { token: newMakerBTCWallet } = await cvg
+    .tokens()
+    .createToken({ mint: btcMint.address, owner: maker.publicKey });
+  makerBTCWallet = newMakerBTCWallet;
+
+  const { token: newTakerBTCWallet } = await cvg
+    .tokens()
+    .createToken({ mint: btcMint.address, owner: taker.publicKey });
+  takerBTCWallet = newTakerBTCWallet;
+
+  await cvg.tokens().mint({
+    mintAddress: btcMint.address,
+    amount: token(WALLET_AMOUNT),
+    toToken: takerBTCWallet.address,
+    mintAuthority,
+  });
+
+  await cvg.tokens().mint({
+    mintAddress: btcMint.address,
+    amount: token(WALLET_AMOUNT),
+    toToken: makerBTCWallet.address,
+    mintAuthority,
+  });
+
   const context = await setupAccounts(cvg, WALLET_AMOUNT);
   maker = context.maker;
   taker = context.taker;
@@ -123,7 +151,6 @@
   takerBTCWallet = context.takerBTCWallet;
 
   dao = cvg.rpc().getDefaultFeePayer();
->>>>>>> e60940fb
 
   spok(t, makerBTCWallet, {
     $topic: 'Wallet',
@@ -255,17 +282,19 @@
  */
 
 test('[collateralModule] it can initialize collateral', async (t: Test) => {
+  const protocol = await cvg.protocol().get();
+
   const { collateral: takerCollateral } = await cvg
     .collateral()
     .initializeCollateral({
       user: taker,
-      collateralMint: collateralMint.address,
+      collateralMint: protocol.collateralMint,
     });
   const { collateral: makerCollateral } = await cvg
     .collateral()
     .initializeCollateral({
       user: maker,
-      collateralMint: collateralMint.address,
+      collateralMint: protocol.collateralMint,
     });
 
   const foundTakercollateral = await cvg
@@ -299,29 +328,19 @@
     amount: COLLATERAL_AMOUNT,
   });
 
-<<<<<<< HEAD
-  const rfqProgram = cvg.programs().getRfq();
-  const [takerCollateralTokenPda] = PublicKey.findProgramAddressSync(
-    [Buffer.from('collateral_token'), taker.publicKey.toBuffer()],
-    rfqProgram.address
-  );
-  const [makerCollateralTokenPda] = PublicKey.findProgramAddressSync(
-    [Buffer.from('collateral_token'), maker.publicKey.toBuffer()],
-    rfqProgram.address
-  );
-
-  const takerCollateralTokenAccount = await cvg
-=======
   const protocol = await cvg.protocol().get();
-  const collateralTokenPda = cvg
+  const takerCollateralTokenPda = cvg
     .collateral()
     .pdas()
     .collateralToken({ user: taker.publicKey });
+  const makerCollateralTokenPda = cvg
+    .collateral()
+    .pdas()
+    .collateralToken({ user: maker.publicKey });
   const collateralMint = await cvg
     .tokens()
     .findMintByAddress({ address: protocol.collateralMint });
-  const collateralTokenAccount = await cvg
->>>>>>> e60940fb
+  const takerCollateralTokenAccount = await cvg
     .tokens()
     .findTokenByAddress({ address: takerCollateralTokenPda });
   const makerCollateralTokenAccount = await cvg
@@ -343,7 +362,6 @@
 });
 
 test('[collateralModule] it can withdraw collateral', async (t: Test) => {
-<<<<<<< HEAD
   const AMOUNT = 10;
 
   const protocol = await cvg.protocol().get();
@@ -352,9 +370,6 @@
     .tokens()
     .findMintByAddress({ address: protocol.collateralMint });
 
-=======
-  const amount = 10;
->>>>>>> e60940fb
   await cvg.collateral().withdrawCollateral({
     userTokens: takerUSDCWallet.address,
     user: taker,
@@ -372,21 +387,18 @@
   const refreshedMakerUSDCWallet = await cvg
     .tokens()
     .refreshToken(makerUSDCWallet);
-  const protocol = await cvg.protocol().get();
-  const collateralMint = await cvg
-    .tokens()
-    .findMintByAddress({ address: protocol.collateralMint });
 
   spok(t, refreshedTakerUSDCWallet, {
     $topic: 'Withdraw Collateral',
     address: spokSamePubkey(takerUSDCWallet.address),
     mintAddress: spokSamePubkey(collateralMint.address),
-<<<<<<< HEAD
     // TODO: Add back in
     // amount: token(COLLATERAL_AMOUNT - AMOUNT),
   });
   spok(t, refreshedMakerUSDCWallet, {
-=======
+    $topic: 'Withdraw Collateral',
+    address: spokSamePubkey(makerUSDCWallet.address),
+    mintAddress: spokSamePubkey(collateralMint.address),
     //amount: token(COLLATERAL_AMOUNT - amount),
   });
 
@@ -399,35 +411,11 @@
     .findTokenByAddress({ address: makerCollateral });
 
   spok(t, makerCollateralInfo, {
->>>>>>> e60940fb
     $topic: 'Withdraw Collateral',
-    address: spokSamePubkey(makerUSDCWallet.address),
+    address: spokSamePubkey(makerCollateral),
     mintAddress: spokSamePubkey(collateralMint.address),
-<<<<<<< HEAD
-    // TODO: Add back in
-    // amount: token(COLLATERAL_AMOUNT - AMOUNT),
-  });
-
-  // const rfqProgram = cvg.programs().getRfq();
-  // const [makerCollateral] = PublicKey.findProgramAddressSync(
-  // [Buffer.from('collateral_token'), maker.publicKey.toBuffer()],
-  // rfqProgram.address
-  // );
-  // const makerCollateralInfo = await cvg
-  // .tokens()
-  // .findTokenByAddress({ address: makerCollateral });
-
-  // spok(t, makerCollateralInfo, {
-  // $topic: 'Withdraw Collateral',
-  // address: spokSamePubkey(makerCollateral),
-  // mintAddress: spokSamePubkey(collateralMint.address),
-  // // TODO: Add back in
-  // //amount: token(COLLATERAL_AMOUNT - amount),
-  // });
-=======
     //amount: token(COLLATERAL_AMOUNT - amount),
   });
->>>>>>> e60940fb
 });
 
 /*
@@ -437,7 +425,6 @@
 test('[rfqModule] it can create a RFQ', async (t: Test) => {
   const { rfq } = await cvg.rfqs().create({
     taker,
-    quoteAsset,
     instruments: [
       new SpotInstrument(cvg, btcMint, {
         amount: 1,
@@ -445,18 +432,11 @@
       }),
     ],
     orderType: OrderType.Sell,
-<<<<<<< HEAD
-    fixedSize: { __kind: 'None', padding: 0 },
-  });
-  const foundRfq = await cvg.rfqs().findRfqByAddress({ address: rfq.address });
-=======
-    taker,
     fixedSize: { __kind: 'BaseAsset', legsMultiplierBps: 1_000_000_000 },
     quoteAsset: cvg.instrument(new SpotInstrument(cvg, usdcMint)).toQuoteData(),
   });
 
-  const foundRfq = await cvg.rfqs().findByAddress({ address: rfq.address });
->>>>>>> e60940fb
+  const foundRfq = await cvg.rfqs().findRfqByAddress({ address: rfq.address });
 
   spok(t, rfq, {
     $topic: 'Created RFQ',
@@ -465,15 +445,11 @@
   });
 });
 
-<<<<<<< HEAD
-test('[rfqModule] it can finalize RFQ construction with BaseAsset', async (t: Test) => {
+// test('[rfqModule] it can finalize RFQ construction with BaseAsset', async (t: Test) => {
+test('[rfqModule] it can finalize RFQ construction and cancel RFQ', async (t: Test) => {
   const quoteAsset = cvg
     .instrument(new SpotInstrument(cvg, usdcMint))
     .toQuoteData();
-
-=======
-test('[rfqModule] it can finalize RFQ construction and cancel RFQ', async () => {
->>>>>>> e60940fb
   const { rfq } = await cvg.rfqs().create({
     taker,
     quoteAsset,
@@ -484,12 +460,7 @@
       }),
     ],
     orderType: OrderType.Sell,
-<<<<<<< HEAD
     fixedSize: { __kind: 'BaseAsset', legsMultiplierBps: 1_000_000_000 },
-=======
-    fixedSize: { __kind: 'QuoteAsset', quoteAmount: 1 },
-    quoteAsset: cvg.instrument(new SpotInstrument(cvg, usdcMint)).toQuoteData(),
->>>>>>> e60940fb
     activeWindow: 5_000,
     settlingWindow: 1_000,
   });
@@ -515,7 +486,6 @@
 });
 
 test('[rfqModule] it can create and finalize RFQ', async (t: Test) => {
-<<<<<<< HEAD
   const quoteAsset = cvg
     .instrument(new SpotInstrument(cvg, usdcMint))
     .toQuoteData();
@@ -523,8 +493,6 @@
   // this means its `state` field != StoredRfqState.Active.
   // finalizeRfqConstruction (as well as createAndFinalize) should return the updated
   // Rfq with the correct StoredRfqState (which should be `Active`)
-=======
->>>>>>> e60940fb
   const { rfq } = await cvg.rfqs().createAndFinalize({
     instruments: [
       new SpotInstrument(cvg, btcMint, {
@@ -542,13 +510,8 @@
     ],
     taker,
     orderType: OrderType.Sell,
-<<<<<<< HEAD
     fixedSize: { __kind: 'BaseAsset', legsMultiplierBps: 1_000_000_000 },
     quoteAsset,
-=======
-    fixedSize: { __kind: 'None', padding: 0 },
-    quoteAsset: cvg.instrument(new SpotInstrument(cvg, usdcMint)).toQuoteData(),
->>>>>>> e60940fb
   });
 
   const refreshedRfq = await cvg.rfqs().refreshRfq(rfq);
@@ -704,17 +667,11 @@
     quoteAsset,
   });
 
-<<<<<<< HEAD
   const [foundRfq1, foundRfq2, foundRfq3] = await cvg
     .rfqs()
     .findRfqsByAddresses({
       addresses: [rfq1.address, rfq2.address, rfq3.address],
     });
-=======
-  const [foundRfq1, foundRfq2, foundRfq3] = await cvg.rfqs().findByAddresses({
-    addresses: [rfq1.address, rfq2.address, rfq3.address],
-  });
->>>>>>> e60940fb
 
   spok(t, rfq1, {
     $topic: 'Created RFQ',
@@ -733,7 +690,6 @@
   });
 });
 
-<<<<<<< HEAD
 // //test('[rfqModule] it can find RFQs by owner', async () => {
 // // const spotInstrumentClient = cvg.spotInstrument();
 // // const spotInstrument = spotInstrumentClient.createInstrument(
@@ -762,9 +718,6 @@
 // // address: spokSamePubkey(foundRfq2.address),
 // // });
 // //});
-
-test('[psyoptionsEuropeanInstrumentModule] it can create an RFQ with the PsyOptions European instrument', async (t: Test) => {
-=======
 test('[rfqModule] it can find RFQs by instrument', async () => {
   const rfqs = await cvg.rfqs().findByInstrument({
     instrumentProgram: cvg.programs().getSpotInstrument(),
@@ -793,7 +746,6 @@
 });
 
 test('[psyoptionsEuropeanInstrumentModule] it can create an RFQ with PsyOptions Europeans', async (t: Test) => {
->>>>>>> e60940fb
   const { euroMeta, euroMetaKey } = await initializeNewOptionMeta(
     cvg,
     btcMint,
