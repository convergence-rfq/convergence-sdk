# @convergence-rfq/sdk

<<<<<<< HEAD
## 6.1.0

### Minor Changes

- Remove collateral requirements, add quote spot fees, add spot instrument config, remove operations to unlock collateral or settle defaults

## 6.0.1

### Patch Changes

- update cpl packages

## 6.0.0

### Minor Changes

- Hxro integration
=======
## 4.5.35

### Patch Changes

- fix collateral calculation for in-place price oracles
>>>>>>> f988cfef

## 4.5.30

### Patch Changes

- add UpdateBaseAsset operation to sdk

## 4.5.29

### Patch Changes

- Optimize Whitelist creation logic for sigle signature on user side

## 4.5.28

### Patch Changes

- Update SDK with CPL whitelist changes

## 4.5.27

### Patch Changes

- revoke NoopWallet logic and use this instead of CvgWallet while creating programs

## 4.5.26

### Patch Changes

- Add Priority Fees to sdk

## 4.5.25

### Patch Changes

- Update CPL packages and add updated programs in fixtures
  (cpl ref : adding validation for whitelst in respond_to_rfq ix)

## 4.5.24

### Patch Changes

- add Whitelist feature to SDK

## 4.5.22

### Patch Changes

- update solana and anchor package versions amd add ixType to checkedAdd method

## 4.5.21

### Patch Changes

- Fix getResponseState to avoid conflict between enum DefaultingParty.Talker (0) and null

## 4.5.20

### Patch Changes

- Update CPL Solita packages to version - 2.3.0

## 4.5.19

### Patch Changes

- Fresh Deployment with new program Ids

## 4.5.18

### Patch Changes

- Update getResponseStateAndAction to account for responseExpiration

## 4.5.17

### Patch Changes

- Add expirationTimestamp to Response Model
  Update CPL solita packages to version 2.2.14

## 4.5.16

### Patch Changes

- Update CPL solita packages to version 2.2.13

## 4.5.15

### Patch Changes

- fix technical debt
  handle american put options
  handle duplicate atas creation

## 4.5.14

### Patch Changes

- fix prepareSettlementLogic to handle transaction already processed error

## 4.5.13

### Patch Changes

- handle blockheight issue popping in browser

## 4.5.12

### Patch Changes

- fix BN error import

## 4.5.11

### Patch Changes

- handle option market creation in createRfq logic
  optimize prepareSettlement logic for single tx confirmation

## 4.5.10

### Patch Changes

- refactor prepareSettlement logic to handle creation of atas and minting option tokens if required
  add getTokenBalance operation to token module
  add getRfqStateAndAction
  add getResponseStateAndAction
  fix cli-tests

## 4.5.9

### Patch Changes

- CLI get-registered-mints now logs mint address and decimals

## 4.5.8

### Patch Changes

- Added min collateral requirement flag to CLI

## 4.5.7

### Patch Changes

- Risk engine config default config is now 10 USDC

## 4.5.6

### Patch Changes

- Fixed typo in CLI input parameters

## 4.5.5

### Patch Changes

- Initialize protocol now takes and utilizes parameters for all fees

## 4.5.4

### Patch Changes

- make getSettlementResult a synchronous operation & Refactor Client Risk Engine to remove unnecessary decimal conversions and add + replace new Api models from Solita"

## 4.5.3

### Patch Changes

- Added fix for blockhash and incremented CPL Solita packages to 2.2.12

## 4.5.2

### Patch Changes

- Remove decimals from override legMultiplier and remove Bps suffixes , also improve getSettlementResultOperation to work for non confirmed response

## 4.5.1

### Patch Changes

- use getSettlementResult to mintOptions and getOrCreateOptionAtas to cover all cases

## 4.5.0

### Patch Changes

- Added getSettlementResult Operation to Rfq Module

## 4.4.10

### Patch Changes

- Added method for unlocking multiple RFQs collateral

## 4.4.9

### Patch Changes

- Updated risk engine to no longer experience out of bounds issues

## 4.4.8

### Patch Changes

- Fixed response cleanup block issue

## 4.4.7

### Patch Changes

- Updated CPL Solita bindings

## 4.4.6

### Patch Changes

- f1e1b8cb: Update cache to resolve existing value before calling getter again
- 650ce19b: Removed cleanUpResponse from RfqClient

## 4.4.5

### Patch Changes

- 30273e1b: Updated Anchor NoopWallet

## 4.4.4

### Patch Changes

- 71ed402e: Use NoopWallet for Anchor

## 4.4.3

### Patch Changes

- 3214c2c4: Methods to return multiple txs now return them in responses
- 3335acbf: No longer importing Anchor Wallet explicitly

## 4.4.2

### Patch Changes

- c700c7de: Added StoredResponseState API model
- c700c7de: Updated Settlement APIs to include Side and Quote models

## 4.4.1

### Patch Changes

- 1a830ff7: Added API model AuthoritySide
- 1a830ff7: Fix for fetching RFQs where no wallet is provided
- 9eeda287: Added subscribe method to GpaBuilers to listen to account changes

## 4.4.0

### Minor Changes

- ff080022: Added AsyncCollection to SDK and convert findRfqs to return it instead of an AsyncGenerator
- ff080022: Converted the findRfqs API to an async generator
- ff080022: Normalized the RFQ plugin interface

### Patch Changes

- ff080022: Exported account plugin

## 4.3.10

### Patch Changes

- Add minContextSlot and preflight confirmation to sending transactions

## 4.3.9

### Patch Changes

- Use latest blockhash in sendRawTransaction

## 4.3.8

### Patch Changes

- Added sendRawTransaction to RPC client

## 4.3.7

### Patch Changes

- Response add decimals and sign all tx fix and cleaned up tests

## 4.3.6

### Patch Changes

- Added throttling and bumped Solita packages

## 4.3.5

### Patch Changes

- Fix psyoptions American deserialization error

## 4.3.4

### Patch Changes

- Added method to retry account fetching when confirmed transaction hit unsynced RPC nodes based on slot updates

## 4.3.3

### Patch Changes

- 408456c0: Added scripts for CLI

### Minor Changes

- 933919c1: Updated Collateral APIs and added Account subscription client
- 21540900: Updated fixtures, models and instructions for CPL update v2.2.6
- 0bdfcba0: Minor update for 4.3.2 adding normalized collateral, protocol, base asset and registered mint normalized modules, as well as new instrument interface.

### Patch Changes

- 5fca902e: Added tests for adding base assets with in-place price and Pyth oracle
- Cleanup old ids and minor housekeeping with removing registered mint output

## 4.2.4

### Patch Changes

- Added back skipPreFlight in RpcClient

## 4.0.24-rc.32

### Patch Changes

- the dist folder(RpcClient.mjs) was missing recentBlockhash , built sdk again and now its there

## 4.0.24-rc.21

### Patch Changes

- remove console.log

## 4.0.24-rc.20

### Patch Changes

- fix minting receiver logic for options

## 4.0.24-rc.19

### Patch Changes

- fix response conversion, bid,ask, getCreateAccountsAndMintOptionsTransaction

## 4.0.24-rc.18

### Patch Changes

- use BN in convertResponseOutput

## 4.0.24-rc.17

### Patch Changes

- don't mutate state in convertResponseOutput

## 4.0.24-rc.16

### Patch Changes

- dont change bid ask state in convertResponseInput

## 4.0.24-rc.11

### Patch Changes

- Fixed build via updated tsconfig.json configuration

## 4.0.24-rc.10

### Patch Changes

- Updated Solita versions to 2.2.2-rc.2

## 4.0.24-rc.9

### Patch Changes

- pull options mint receiver dynamically

## 4.0.24-rc.8

### Patch Changes

- add method to get tx to mint american options

## 4.0.24-rc.7

### Patch Changes

- change caller to signer in createAndMintAmerican

## 4.0.24-rc.6

### Patch Changes

- add mint options methods

## 4.0.24-rc.5

### Patch Changes

- use getAccount and createToken in prepareSettlement instead of getOrCreateAssociatedTokenAccount

## 4.0.24-rc.4

### Patch Changes

- call getMultipleAccounts with only leq 100 pubkeys

## 4.0.24-rc.3

### Patch Changes

- use getMultipleAccounts to fetch rfq, response, fix psyop euro fixed base rfq creation collateral

## 4.0.23-rc.6

### Patch Changes

- Updated PsyOptions European SDK version number to 0.2.3

## 4.0.23-rc.5

### Patch Changes

- fix fixedSize, response decimals, reduce rpc calls

## 4.0.23-rc.4

### Patch Changes

- add oracle id to psyoptions euro creation

## 4.0.23-rc.3

### Patch Changes

- update cli script

## 4.0.23-rc.2

### Patch Changes

- add psyoptions american program creation method, CvgWallet

## 4.0.24

### Patch Changes

- add psyoptions american program creation method, CvgWallet

## 4.0.24-rc

### Patch Changes

- update version number to have `rc`

## 4.0.23-rc

### Patch Changes

- fix collateral locked tokens amount

## 4.0.22

### Patch Changes

- fix options creation

## 4.0.21

### Patch Changes

- fix options creation

## 4.0.20

### Patch Changes

- fix options creation

## 4.0.19

### Patch Changes

- fix options serialization / creation

## 4.0.18

### Patch Changes

- fix initializeNewOptionMeta

## 4.0.17

### Patch Changes

- add method createEuropeanProgram

## 4.0.16

### Patch Changes

- export initializeNewOptionMeta fn

## 4.0.15

### Patch Changes

- add initializeNewOptionMeta method

## 4.0.14

### Patch Changes

- add faucet airdrop helper method

## 4.0.13

### Patch Changes

- make necessary changes for updated CPL

## 4.0.12

### Patch Changes

- change type of rfq pda timestamp buffer

## 4.0.11

### Patch Changes

- fix locked collateral, risk engine collateral calculations

## 4.0.10

### Patch Changes

- add rfq / response pdas

## 4.0.7

### Patch Changes

- add logic for converting number-> bignum

## 4.0.6

### Patch Changes

- use a different sha256 client so sdk builds correctly

## 3.2.1

### Patch Changes

- add new rfq / response pdas

## 3.2.0

### Minor Changes

- Rebuilt

## 3.1.0

### Minor Changes

- Cleaned up SpotInstrument interface to include toQuoteAsset method

## 3.0.1

### Patch Changes

- Minor improvements in decimal conversions and devnet airdrop

## 3.0.0

### Major Changes

- Added method for retrieving registered mints and devnet airdrops helper"

## 2.0.24

### Patch Changes

- update findResponsesByOwner & findRfqsByOwner

## 2.0.20

### Patch Changes

- update version to 2.0.20

## 2.0.19

### Patch Changes

- register ops, export Response model

## 2.0.18

### Patch Changes

- Added helper function quoteAssetToInstrument and renamed toQuoteData to toQuoteAsset

## 2.0.17

### Patch Changes

- Added methods and refactoring

## 2.0.15

### Patch Changes

- Added helper method for converting RFQ legs into instruments

## 2.0.14

### Patch Changes

- Added legsToInstruments helper function for RFQ legs

## 2.0.13

### Patch Changes

- Refactoring and cleanup

## 2.0.12

### Patch Changes

- 2257596: Added findByUser method to collateral module

## 2.0.11

### Patch Changes

- Minor updates to all modules including updated API interfaces and more complete models

## 2.0.10

### Patch Changes

- Minor fixes for collateral account management

## 2.0.9

### Patch Changes

- Updated tests

## 2.0.8

### Patch Changes

- d66ac3a: Added changeset for package management<|MERGE_RESOLUTION|>--- conflicted
+++ resolved
@@ -1,6 +1,5 @@
 # @convergence-rfq/sdk
 
-<<<<<<< HEAD
 ## 6.1.0
 
 ### Minor Changes
@@ -18,13 +17,12 @@
 ### Minor Changes
 
 - Hxro integration
-=======
+
 ## 4.5.35
 
 ### Patch Changes
 
 - fix collateral calculation for in-place price oracles
->>>>>>> f988cfef
 
 ## 4.5.30
 
