# @convergence-rfq/sdk

<<<<<<< HEAD
## 6.6.28

### Patch Changes

- update squads pkg

## 6.6.27

### Patch Changes

- fix squads imports

## 6.6.26

### Patch Changes

- new solita package - 3.12.0

## 6.6.25

### Patch Changes

- HXRO updates
=======
## 6.7.0

### Patch Changes

- revert hxro to old program id
>>>>>>> 45f8d0c2

## 6.6.24

### Patch Changes

- add lastValidBlockhash to revertSettlementPreparation txs

## 6.6.23

### Patch Changes

- split txs for revertPrepareSettlement

## 6.6.22

### Patch Changes

- add updateMarkPriceIx to unlockHxroCollatera fn

## 6.6.21

### Patch Changes

- add logs to check unlockhxroCollateralTxSize

## 6.6.20

### Patch Changes

- fix tx size overflow for unlockHxroCollateralTx

## 6.6.19

### Patch Changes

- modify unclockHxroCollateral and add markPriceUpdate ixs

## 6.6.18

### Patch Changes

- update getHxroCollateralForSettlement

## 6.6.17

### Patch Changes

- finish hxro updateMarkPrice integration

## 6.6.16

### Patch Changes

- remove console logs

## 6.6.15

### Patch Changes

- experiment hxro updateMarkPrice

## 6.6.14

### Patch Changes

- Modify preparePrintTradeSettlement logic

## 6.6.13

### Patch Changes

- fix sig verify error

## 6.6.12

### Patch Changes

- add updateMarkPrice ix to lockcollateral

## 6.6.11

### Patch Changes

- Update hxro collateral logs fetching logic

## 6.6.10

### Patch Changes

- Fix an issue with hxro library when the SDK is imported as .mjs

## 6.6.9

### Patch Changes

- Disable CU calculations for Create RFQ Txs

## 6.6.8

### Patch Changes

- fix FinalizeRFQCOnstruction CU limits

## 6.6.7

### Patch Changes

- Add Offset of 1000 CUs to simulates CUs

## 6.6.6

### Patch Changes

- ComputeUnits Improvement and implement dynamic Priority fee

## 6.6.5

### Patch Changes

- replace microlamports with lamports to test

## 6.6.4

### Patch Changes

- Update Tx priortiy fees

## 6.6.3

### Patch Changes

- change bootstrap script and add retryExpiration logic to closeProtocol

## 6.6.2

### Major Changes

- add getRequiredCollateralForSettlement operation

## 6.6.1

### Patch Changes

- Add clear cache before finding a vacant base asset index

## 6.6.0

### Minor Changes

- Add user asset functionality, remove duplicated operation to change the existing base asset, add logic to automatically find a vacant base asset index

## 6.5.0

### Minor Changes

- Replace risk engine program with a simplified one, add squads integration

## 6.4.2

### Patch Changes

- Update some of vault operator actions API

## 6.4.1

### Patch Changes

- Removed reduntant console log

## 6.4.0

### Minor Changes

- Add vault operator functionality - an ability to predefine acceptable price for an rfq. User would deposit tokens at the moment of the rfq creation and the settlement would be executed automatically if an acceptable response arrives using a crank bot

## 6.3.3

### Patch Changes

- Update max-retries logic

## 6.3.2

### Patch Changes

- Add max-retries arg to cli and also implement maxRetries logic for retrying sending failed txs to chain again

## 6.3.1

### Patch Changes

- Add tx-priority-fee argument to cli and modify sdk txPriority to take custom values

## 6.3.0

### Minor Changes

- Update program ids and add vault operator program

## 6.2.1

### Patch Changes

- fix addJupBaseAssets command

## 6.2.0

### Minor Changes

- Integrate hxro ,collateral req changes

## 6.1.0

### Minor Changes

- Remove collateral requirements, add quote spot fees, add spot instrument config, remove operations to unlock collateral or settle defaults

## 6.0.1

### Patch Changes

- update cpl packages

## 6.0.0

### Minor Changes

- Hxro integration

## 4.5.35

### Patch Changes

- fix collateral calculation for in-place price oracles

## 4.5.30

### Patch Changes

- add UpdateBaseAsset operation to sdk

## 4.5.29

### Patch Changes

- Optimize Whitelist creation logic for sigle signature on user side

## 4.5.28

### Patch Changes

- Update SDK with CPL whitelist changes

## 4.5.27

### Patch Changes

- revoke NoopWallet logic and use this instead of CvgWallet while creating programs

## 4.5.26

### Patch Changes

- Add Priority Fees to sdk

## 4.5.25

### Patch Changes

- Update CPL packages and add updated programs in fixtures
  (cpl ref : adding validation for whitelst in respond_to_rfq ix)

## 4.5.24

### Patch Changes

- add Whitelist feature to SDK

## 4.5.22

### Patch Changes

- update solana and anchor package versions amd add ixType to checkedAdd method

## 4.5.21

### Patch Changes

- Fix getResponseState to avoid conflict between enum DefaultingParty.Talker (0) and null

## 4.5.20

### Patch Changes

- Update CPL Solita packages to version - 2.3.0

## 4.5.19

### Patch Changes

- Fresh Deployment with new program Ids

## 4.5.18

### Patch Changes

- Update getResponseStateAndAction to account for responseExpiration

## 4.5.17

### Patch Changes

- Add expirationTimestamp to Response Model
  Update CPL solita packages to version 2.2.14

## 4.5.16

### Patch Changes

- Update CPL solita packages to version 2.2.13

## 4.5.15

### Patch Changes

- fix technical debt
  handle american put options
  handle duplicate atas creation

## 4.5.14

### Patch Changes

- fix prepareSettlementLogic to handle transaction already processed error

## 4.5.13

### Patch Changes

- handle blockheight issue popping in browser

## 4.5.12

### Patch Changes

- fix BN error import

## 4.5.11

### Patch Changes

- handle option market creation in createRfq logic
  optimize prepareSettlement logic for single tx confirmation

## 4.5.10

### Patch Changes

- refactor prepareSettlement logic to handle creation of atas and minting option tokens if required
  add getTokenBalance operation to token module
  add getRfqStateAndAction
  add getResponseStateAndAction
  fix cli-tests

## 4.5.9

### Patch Changes

- CLI get-registered-mints now logs mint address and decimals

## 4.5.8

### Patch Changes

- Added min collateral requirement flag to CLI

## 4.5.7

### Patch Changes

- Risk engine config default config is now 10 USDC

## 4.5.6

### Patch Changes

- Fixed typo in CLI input parameters

## 4.5.5

### Patch Changes

- Initialize protocol now takes and utilizes parameters for all fees

## 4.5.4

### Patch Changes

- make getSettlementResult a synchronous operation & Refactor Client Risk Engine to remove unnecessary decimal conversions and add + replace new Api models from Solita"

## 4.5.3

### Patch Changes

- Added fix for blockhash and incremented CPL Solita packages to 2.2.12

## 4.5.2

### Patch Changes

- Remove decimals from override legMultiplier and remove Bps suffixes , also improve getSettlementResultOperation to work for non confirmed response

## 4.5.1

### Patch Changes

- use getSettlementResult to mintOptions and getOrCreateOptionAtas to cover all cases

## 4.5.0

### Patch Changes

- Added getSettlementResult Operation to Rfq Module

## 4.4.10

### Patch Changes

- Added method for unlocking multiple RFQs collateral

## 4.4.9

### Patch Changes

- Updated risk engine to no longer experience out of bounds issues

## 4.4.8

### Patch Changes

- Fixed response cleanup block issue

## 4.4.7

### Patch Changes

- Updated CPL Solita bindings

## 4.4.6

### Patch Changes

- f1e1b8cb: Update cache to resolve existing value before calling getter again
- 650ce19b: Removed cleanUpResponse from RfqClient

## 4.4.5

### Patch Changes

- 30273e1b: Updated Anchor NoopWallet

## 4.4.4

### Patch Changes

- 71ed402e: Use NoopWallet for Anchor

## 4.4.3

### Patch Changes

- 3214c2c4: Methods to return multiple txs now return them in responses
- 3335acbf: No longer importing Anchor Wallet explicitly

## 4.4.2

### Patch Changes

- c700c7de: Added StoredResponseState API model
- c700c7de: Updated Settlement APIs to include Side and Quote models

## 4.4.1

### Patch Changes

- 1a830ff7: Added API model AuthoritySide
- 1a830ff7: Fix for fetching RFQs where no wallet is provided
- 9eeda287: Added subscribe method to GpaBuilers to listen to account changes

## 4.4.0

### Minor Changes

- ff080022: Added AsyncCollection to SDK and convert findRfqs to return it instead of an AsyncGenerator
- ff080022: Converted the findRfqs API to an async generator
- ff080022: Normalized the RFQ plugin interface

### Patch Changes

- ff080022: Exported account plugin

## 4.3.10

### Patch Changes

- Add minContextSlot and preflight confirmation to sending transactions

## 4.3.9

### Patch Changes

- Use latest blockhash in sendRawTransaction

## 4.3.8

### Patch Changes

- Added sendRawTransaction to RPC client

## 4.3.7

### Patch Changes

- Response add decimals and sign all tx fix and cleaned up tests

## 4.3.6

### Patch Changes

- Added throttling and bumped Solita packages

## 4.3.5

### Patch Changes

- Fix psyoptions American deserialization error

## 4.3.4

### Patch Changes

- Added method to retry account fetching when confirmed transaction hit unsynced RPC nodes based on slot updates

## 4.3.3

### Patch Changes

- 408456c0: Added scripts for CLI

### Minor Changes

- 933919c1: Updated Collateral APIs and added Account subscription client
- 21540900: Updated fixtures, models and instructions for CPL update v2.2.6
- 0bdfcba0: Minor update for 4.3.2 adding normalized collateral, protocol, base asset and registered mint normalized modules, as well as new instrument interface.

### Patch Changes

- 5fca902e: Added tests for adding base assets with in-place price and Pyth oracle
- Cleanup old ids and minor housekeeping with removing registered mint output

## 4.2.4

### Patch Changes

- Added back skipPreFlight in RpcClient

## 4.0.24-rc.32

### Patch Changes

- the dist folder(RpcClient.mjs) was missing recentBlockhash , built sdk again and now its there

## 4.0.24-rc.21

### Patch Changes

- remove console.log

## 4.0.24-rc.20

### Patch Changes

- fix minting receiver logic for options

## 4.0.24-rc.19

### Patch Changes

- fix response conversion, bid,ask, getCreateAccountsAndMintOptionsTransaction

## 4.0.24-rc.18

### Patch Changes

- use BN in convertResponseOutput

## 4.0.24-rc.17

### Patch Changes

- don't mutate state in convertResponseOutput

## 4.0.24-rc.16

### Patch Changes

- dont change bid ask state in convertResponseInput

## 4.0.24-rc.11

### Patch Changes

- Fixed build via updated tsconfig.json configuration

## 4.0.24-rc.10

### Patch Changes

- Updated Solita versions to 2.2.2-rc.2

## 4.0.24-rc.9

### Patch Changes

- pull options mint receiver dynamically

## 4.0.24-rc.8

### Patch Changes

- add method to get tx to mint american options

## 4.0.24-rc.7

### Patch Changes

- change caller to signer in createAndMintAmerican

## 4.0.24-rc.6

### Patch Changes

- add mint options methods

## 4.0.24-rc.5

### Patch Changes

- use getAccount and createToken in prepareSettlement instead of getOrCreateAssociatedTokenAccount

## 4.0.24-rc.4

### Patch Changes

- call getMultipleAccounts with only leq 100 pubkeys

## 4.0.24-rc.3

### Patch Changes

- use getMultipleAccounts to fetch rfq, response, fix psyop euro fixed base rfq creation collateral

## 4.0.23-rc.6

### Patch Changes

- Updated PsyOptions European SDK version number to 0.2.3

## 4.0.23-rc.5

### Patch Changes

- fix fixedSize, response decimals, reduce rpc calls

## 4.0.23-rc.4

### Patch Changes

- add oracle id to psyoptions euro creation

## 4.0.23-rc.3

### Patch Changes

- update cli script

## 4.0.23-rc.2

### Patch Changes

- add psyoptions american program creation method, CvgWallet

## 4.0.24

### Patch Changes

- add psyoptions american program creation method, CvgWallet

## 4.0.24-rc

### Patch Changes

- update version number to have `rc`

## 4.0.23-rc

### Patch Changes

- fix collateral locked tokens amount

## 4.0.22

### Patch Changes

- fix options creation

## 4.0.21

### Patch Changes

- fix options creation

## 4.0.20

### Patch Changes

- fix options creation

## 4.0.19

### Patch Changes

- fix options serialization / creation

## 4.0.18

### Patch Changes

- fix initializeNewOptionMeta

## 4.0.17

### Patch Changes

- add method createEuropeanProgram

## 4.0.16

### Patch Changes

- export initializeNewOptionMeta fn

## 4.0.15

### Patch Changes

- add initializeNewOptionMeta method

## 4.0.14

### Patch Changes

- add faucet airdrop helper method

## 4.0.13

### Patch Changes

- make necessary changes for updated CPL

## 4.0.12

### Patch Changes

- change type of rfq pda timestamp buffer

## 4.0.11

### Patch Changes

- fix locked collateral, risk engine collateral calculations

## 4.0.10

### Patch Changes

- add rfq / response pdas

## 4.0.7

### Patch Changes

- add logic for converting number-> bignum

## 4.0.6

### Patch Changes

- use a different sha256 client so sdk builds correctly

## 3.2.1

### Patch Changes

- add new rfq / response pdas

## 3.2.0

### Minor Changes

- Rebuilt

## 3.1.0

### Minor Changes

- Cleaned up SpotInstrument interface to include toQuoteAsset method

## 3.0.1

### Patch Changes

- Minor improvements in decimal conversions and devnet airdrop

## 3.0.0

### Major Changes

- Added method for retrieving registered mints and devnet airdrops helper"

## 2.0.24

### Patch Changes

- update findResponsesByOwner & findRfqsByOwner

## 2.0.20

### Patch Changes

- update version to 2.0.20

## 2.0.19

### Patch Changes

- register ops, export Response model

## 2.0.18

### Patch Changes

- Added helper function quoteAssetToInstrument and renamed toQuoteData to toQuoteAsset

## 2.0.17

### Patch Changes

- Added methods and refactoring

## 2.0.15

### Patch Changes

- Added helper method for converting RFQ legs into instruments

## 2.0.14

### Patch Changes

- Added legsToInstruments helper function for RFQ legs

## 2.0.13

### Patch Changes

- Refactoring and cleanup

## 2.0.12

### Patch Changes

- 2257596: Added findByUser method to collateral module

## 2.0.11

### Patch Changes

- Minor updates to all modules including updated API interfaces and more complete models

## 2.0.10

### Patch Changes

- Minor fixes for collateral account management

## 2.0.9

### Patch Changes

- Updated tests

## 2.0.8

### Patch Changes

- d66ac3a: Added changeset for package management<|MERGE_RESOLUTION|>--- conflicted
+++ resolved
@@ -1,36 +1,10 @@
 # @convergence-rfq/sdk
 
-<<<<<<< HEAD
-## 6.6.28
-
-### Patch Changes
-
-- update squads pkg
-
-## 6.6.27
-
-### Patch Changes
-
-- fix squads imports
-
-## 6.6.26
-
-### Patch Changes
-
-- new solita package - 3.12.0
-
-## 6.6.25
-
-### Patch Changes
-
-- HXRO updates
-=======
 ## 6.7.0
 
 ### Patch Changes
 
 - revert hxro to old program id
->>>>>>> 45f8d0c2
 
 ## 6.6.24
 
