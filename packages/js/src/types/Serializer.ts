--- conflicted
+++ resolved
@@ -1,7 +1,3 @@
-<<<<<<< HEAD
-=======
-import { Buffer } from 'buffer';
->>>>>>> ac633b90
 import type { Beet } from '@metaplex-foundation/beet';
 import * as beet from '@metaplex-foundation/beet';
 import {
