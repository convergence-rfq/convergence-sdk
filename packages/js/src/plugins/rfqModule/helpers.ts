--- conflicted
+++ resolved
@@ -11,154 +11,7 @@
   serializeAsLeg,
   toLeg,
 } from '../instrumentModule';
-<<<<<<< HEAD
-import { SpotLegInstrument } from '../spotInstrumentModule';
 import { Rfq, Response } from './models';
-
-const { mintOptions } = instructions;
-
-const { initializeAllAccountsInstructions, createEuroMetaInstruction } =
-  instructions;
-
-export type HasMintAddress = Rfq | PublicKey;
-
-export const toMintAddress = (
-  value: PublicKeyValues | HasMintAddress
-): PublicKey => {
-  return toPublicKey(value);
-};
-
-export interface SettlementPartyInfo {
-  amount: number | undefined;
-  receiver: Receiver | undefined;
-}
-
-export type Receiver = 'taker' | 'maker';
-/**
- * Take a user and create a wallet for each base asset and collateral asset if not already
- * present. Then mint tokens for devnet usage.
- *
- * @param cvg
- * @param user
- * @returns
- */
-
-export const devnetAirdrops = async (
-  cvg: Convergence,
-  user: PublicKey,
-  mintAuthority?: Keypair
-): Promise<{ collateralWallet: any; registeredMintWallets: any[] }> => {
-  mintAuthority =
-    mintAuthority ??
-    Keypair.fromSecretKey(
-      new Uint8Array([
-        195, 171, 187, 206, 150, 223, 15, 222, 66, 189, 14, 34, 241, 1, 26, 95,
-        251, 154, 99, 221, 244, 134, 82, 234, 114, 163, 221, 151, 53, 171, 209,
-        189, 41, 58, 183, 52, 123, 23, 211, 220, 156, 60, 205, 23, 9, 11, 51,
-        252, 184, 116, 167, 109, 174, 140, 100, 91, 157, 252, 202, 152, 61, 246,
-        84, 87,
-      ])
-    );
-
-  const collateralMint = await collateralMintCache.get(cvg);
-
-  let collateralWallet;
-  try {
-    const { token: wallet } = await cvg
-      .tokens()
-      .createToken({ mint: collateralMint.address, owner: user });
-    collateralWallet = wallet;
-  } catch {
-    const address = cvg
-      .tokens()
-      .pdas()
-      .associatedTokenAccount({ mint: collateralMint.address, owner: user });
-    collateralWallet = await cvg.tokens().findTokenByAddress({ address });
-  }
-
-  await cvg.tokens().mint({
-    mintAddress: collateralMint.address,
-    amount: token(1_000_000, collateralMint.decimals),
-    toToken: collateralWallet.address,
-    mintAuthority,
-  });
-
-  const registeredMintWallets = [];
-  const registeredMints = await cvg.protocol().getRegisteredMints();
-
-  for (const index in registeredMints) {
-    const registeredMint = registeredMints[index];
-    let registeredMintWallet;
-
-    try {
-      const { token: wallet } = await cvg
-        .tokens()
-        .createToken({ mint: registeredMint.mintAddress, owner: user });
-
-      registeredMintWallet = wallet;
-    } catch {
-      const address = cvg.tokens().pdas().associatedTokenAccount({
-        mint: registeredMint.mintAddress,
-        owner: user,
-      });
-
-      registeredMintWallet = await cvg.tokens().findTokenByAddress({ address });
-    }
-
-    registeredMintWallets.push(registeredMintWallet);
-
-    await cvg.tokens().mint({
-      mintAddress: registeredMint.mintAddress,
-      amount: token(1_000_000, registeredMint.decimals),
-      toToken: registeredMintWallet.address,
-      mintAuthority,
-    });
-  }
-
-  return {
-    collateralWallet,
-    registeredMintWallets,
-  };
-};
-
-export const faucetAirdropWithMint = async (
-  cvg: Convergence,
-  user: PublicKey,
-  mintAddress: PublicKey,
-  mintDecimals: number
-) => {
-  let TokenWallet;
-  const mintAuthority = Keypair.fromSecretKey(
-    new Uint8Array([
-      195, 171, 187, 206, 150, 223, 15, 222, 66, 189, 14, 34, 241, 1, 26, 95,
-      251, 154, 99, 221, 244, 134, 82, 234, 114, 163, 221, 151, 53, 171, 209,
-      189, 41, 58, 183, 52, 123, 23, 211, 220, 156, 60, 205, 23, 9, 11, 51, 252,
-      184, 116, 167, 109, 174, 140, 100, 91, 157, 252, 202, 152, 61, 246, 84,
-      87,
-    ])
-  );
-  try {
-    const { token: wallet } = await cvg
-      .tokens()
-      .createToken({ mint: mintAddress, owner: user });
-    TokenWallet = wallet;
-  } catch {
-    const address = cvg.tokens().pdas().associatedTokenAccount({
-      mint: mintAddress,
-      owner: user,
-    });
-    TokenWallet = await cvg.tokens().findTokenByAddress({ address });
-  }
-  await cvg.tokens().mint({
-    mintAddress,
-    amount: token(1_000_000, mintDecimals),
-    toToken: TokenWallet.address,
-    mintAuthority,
-  });
-};
-=======
-import { Rfq, Response } from './models';
->>>>>>> c6090372
 
 export function getPages<T extends UnparsedAccount | Rfq | Response>(
   accounts: T[],
@@ -299,38 +152,4 @@
       }
       return 0;
     });
-<<<<<<< HEAD
-};
-
-export const legToBaseAssetMint = async (
-  convergence: Convergence,
-  leg: LegInstrument
-) => {
-  if (leg instanceof PsyoptionsEuropeanInstrument) {
-    const euroMetaOptionMint = await convergence.tokens().findMintByAddress({
-      address: leg.optionMint,
-    });
-
-    return euroMetaOptionMint;
-  } else if (leg instanceof PsyoptionsAmericanInstrument) {
-    const americanOptionMint = await convergence.tokens().findMintByAddress({
-      address: leg.optionMint,
-    });
-
-    return americanOptionMint;
-  } else if (leg instanceof SpotLegInstrument) {
-    const mint = await convergence.tokens().findMintByAddress({
-      address: leg.mintAddress,
-    });
-
-    return mint;
-  }
-
-  throw Error('Unsupported instrument!');
-};
-
-export const inverseReceiver = (receiver: Receiver): Receiver => {
-  return receiver === 'maker' ? 'taker' : 'maker';
-=======
->>>>>>> c6090372
 };