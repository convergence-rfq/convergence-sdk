//@ts-ignore
import { PublicKey, Signer, AccountMeta, Keypair } from '@solana/web3.js';
import { Sha256 } from '@aws-crypto/sha256-js';
import { PROGRAM_ID as SPOT_INSTRUMENT_PROGRAM_ID } from '@convergence-rfq/spot-instrument';
import { PROGRAM_ID as PSYOPTIONS_EUROPEAN_INSTRUMENT_PROGRAM_ID } from '@convergence-rfq/psyoptions-european-instrument';
import { Quote, Leg, FixedSize, QuoteAsset } from '@convergence-rfq/rfq';
import { OptionMarketWithKey } from '@mithraic-labs/psy-american';
import * as anchor from '@project-serum/anchor';
import * as psyoptionsAmerican from '@mithraic-labs/psy-american';
<<<<<<< HEAD
import { Program } from '@/types';
//@ts-ignore
import { OptionType } from '@mithraic-labs/tokenized-euros';
=======
>>>>>>> ef8f9c3f
import {
  instructions,
  //@ts-ignore
  EuroMeta,
  EuroPrimitive,
  createProgram,
  programId as psyoptionsEuropeanProgramId,
} from '@mithraic-labs/tokenized-euros';
<<<<<<< HEAD
const { mintOptions } = instructions;
=======

import { CvgWallet } from '../../utils/CvgWallet';
import { Convergence } from '../../Convergence';
import {
  UnparsedAccount,
  PublicKeyValues,
  token,
  toPublicKey,
  toBigNumber,
  Pda,
  makeConfirmOptionsFinalizedOnMainnet,
} from '../../types';
import { TransactionBuilder } from '../../utils';
>>>>>>> ef8f9c3f
import { spotInstrumentProgram, SpotInstrument } from '../spotInstrumentModule';
import {
  PsyoptionsEuropeanInstrument,
  psyoptionsEuropeanInstrumentProgram,
} from '../psyoptionsEuropeanInstrumentModule';
import { PsyoptionsAmericanInstrument } from '../psyoptionsAmericanInstrumentModule/models/PsyoptionsAmericanInstrument';
import { psyoptionsAmericanInstrumentProgram } from '../psyoptionsAmericanInstrumentModule/programs';
import { Mint } from '../tokenModule';
import type { Rfq, Response } from './models';
import { LEG_MULTIPLIER_DECIMALS } from './constants';

const { initializeAllAccountsInstructions, createEuroMetaInstruction } =
  instructions;

export type HasMintAddress = Rfq | PublicKey;

export const toMintAddress = (
  value: PublicKeyValues | HasMintAddress
): PublicKey => {
  return toPublicKey(value);
};

/**
 * Take a user and create a wallet for each base asset and collateral asset if not already
 * present. Then mint tokens for devnet usage.
 *
 * @param cvg
 * @param user
 * @returns
 */
export const devnetAirdrops = async (
  cvg: Convergence,
  user: PublicKey,
  mintAuthority?: Keypair
): Promise<{ collateralWallet: any; registeredMintWallets: any[] }> => {
  mintAuthority =
    mintAuthority ??
    Keypair.fromSecretKey(
      new Uint8Array([
        195, 171, 187, 206, 150, 223, 15, 222, 66, 189, 14, 34, 241, 1, 26, 95,
        251, 154, 99, 221, 244, 134, 82, 234, 114, 163, 221, 151, 53, 171, 209,
        189, 41, 58, 183, 52, 123, 23, 211, 220, 156, 60, 205, 23, 9, 11, 51,
        252, 184, 116, 167, 109, 174, 140, 100, 91, 157, 252, 202, 152, 61, 246,
        84, 87,
      ])
    );

  const protocol = await cvg.protocol().get();
  const collateralMint = await cvg
    .tokens()
    .findMintByAddress({ address: protocol.collateralMint });

  let collateralWallet;
  try {
    const { token: wallet } = await cvg
      .tokens()
      .createToken({ mint: collateralMint.address, owner: user });
    collateralWallet = wallet;
  } catch {
    const address = cvg
      .tokens()
      .pdas()
      .associatedTokenAccount({ mint: collateralMint.address, owner: user });
    collateralWallet = await cvg.tokens().findTokenByAddress({ address });
  }

  await cvg.tokens().mint({
    mintAddress: collateralMint.address,
    amount: token(1_000_000, collateralMint.decimals),
    toToken: collateralWallet.address,
    mintAuthority,
  });

  const registeredMintWallets = [];
  const registeredMints = await cvg.protocol().getRegisteredMints();

  for (const index in registeredMints) {
    const registeredMint = registeredMints[index];
    let registeredMintWallet;

    try {
      const { token: wallet } = await cvg
        .tokens()
        .createToken({ mint: registeredMint.mintAddress, owner: user });

      registeredMintWallet = wallet;
    } catch {
      const address = cvg.tokens().pdas().associatedTokenAccount({
        mint: registeredMint.mintAddress,
        owner: user,
      });

      registeredMintWallet = await cvg.tokens().findTokenByAddress({ address });
    }

    registeredMintWallets.push(registeredMintWallet);

    await cvg.tokens().mint({
      mintAddress: registeredMint.mintAddress,
      amount: token(1_000_000, registeredMint.decimals),
      toToken: registeredMintWallet.address,
      mintAuthority,
    });
  }

  return {
    collateralWallet,
    registeredMintWallets,
  };
};

export const faucetAirdropWithMint = async (
  cvg: Convergence,
  user: PublicKey,
  mintAddress: PublicKey,
  mintDecimlas: number
) => {
  let TokenWallet;
  const mintAuthority = Keypair.fromSecretKey(
    new Uint8Array([
      195, 171, 187, 206, 150, 223, 15, 222, 66, 189, 14, 34, 241, 1, 26, 95,
      251, 154, 99, 221, 244, 134, 82, 234, 114, 163, 221, 151, 53, 171, 209,
      189, 41, 58, 183, 52, 123, 23, 211, 220, 156, 60, 205, 23, 9, 11, 51, 252,
      184, 116, 167, 109, 174, 140, 100, 91, 157, 252, 202, 152, 61, 246, 84,
      87,
    ])
  );
  try {
    const { token: wallet } = await cvg
      .tokens()
      .createToken({ mint: mintAddress, owner: user });
    TokenWallet = wallet;
  } catch {
    const address = cvg.tokens().pdas().associatedTokenAccount({
      mint: mintAddress,
      owner: user,
    });
    TokenWallet = await cvg.tokens().findTokenByAddress({ address });
  }
  await cvg.tokens().mint({
    mintAddress,
    amount: token(1_000_000, mintDecimlas),
    toToken: TokenWallet.address,
    mintAuthority,
  });
};

export const legsToInstruments = async (
  convergence: Convergence,
  legs: Leg[]
): Promise<
  (
    | SpotInstrument
    | PsyoptionsEuropeanInstrument
    | PsyoptionsAmericanInstrument
  )[]
> => {
  return await Promise.all(
    legs.map(async (leg: Leg) => {
      if (leg.instrumentProgram.equals(spotInstrumentProgram.address)) {
        return await SpotInstrument.createFromLeg(convergence, leg);
      } else if (
        leg.instrumentProgram.equals(
          psyoptionsEuropeanInstrumentProgram.address
        )
      ) {
        return await PsyoptionsEuropeanInstrument.createFromLeg(
          convergence,
          leg
        );
      } else if (
        leg.instrumentProgram.equals(
          psyoptionsAmericanInstrumentProgram.address
        )
      ) {
        return await PsyoptionsAmericanInstrument.createFromLeg(
          convergence,
          leg
        );
      }

      throw new Error('Unsupported instrument program');
    })
  );
};

export const quoteAssetToInstrument = async (
  convergence: Convergence,
  quoteAsset: QuoteAsset
): Promise<SpotInstrument | PsyoptionsEuropeanInstrument> => {
  if (quoteAsset.instrumentProgram.equals(SPOT_INSTRUMENT_PROGRAM_ID)) {
    const { mint: mintPublicKey } = SpotInstrument.deserializeInstrumentData(
      Buffer.from(quoteAsset.instrumentData)
    );

    const mint = await convergence
      .tokens()
      .findMintByAddress({ address: mintPublicKey });

    return new SpotInstrument(convergence, mint);
  } else if (
    quoteAsset.instrumentProgram.equals(
      PSYOPTIONS_EUROPEAN_INSTRUMENT_PROGRAM_ID
    )
  ) {
    const { optionType, metaKey } =
      PsyoptionsEuropeanInstrument.deserializeInstrumentData(
        Buffer.from(quoteAsset.instrumentData)
      );
    const meta = await PsyoptionsEuropeanInstrument.fetchMeta(
      convergence,
      metaKey
    );
    const mint = await convergence
      .tokens()
      .findMintByAddress({ address: meta.underlyingMint });
    return new PsyoptionsEuropeanInstrument(
      convergence,
      mint,
      optionType,
      meta,
      metaKey
    );
  }
  throw new Error("Instrument doesn't exist");
};

export function getPages<T extends UnparsedAccount | Rfq | Response>(
  accounts: T[],
  itemsPerPage?: number,
  numPages?: number
): T[][] {
  const pages: T[][] = [];
  const totalCount = accounts.length;

  if (itemsPerPage) {
    const totalPages = numPages ?? Math.ceil(totalCount / itemsPerPage);

    for (let i = 0; i < totalPages; i++) {
      const startIndex = i * itemsPerPage;
      const page = accounts.slice(startIndex, startIndex + itemsPerPage);
      pages.push(page);
    }
  } else if (numPages && !itemsPerPage) {
    const itemsPerPage = 10;

    for (let i = 0; i < numPages; i++) {
      const startIndex = i * itemsPerPage;
      const page = accounts.slice(startIndex, startIndex + itemsPerPage);
      pages.push(page);
    }
  } else {
    pages.push(accounts);
  }

  return pages as T[][];
}

export const convertOverrideLegMultiplierBps = (
  overrideLegMultiplierBps: number
): number => {
  return overrideLegMultiplierBps * Math.pow(10, 9);
};

export const convertFixedSizeInput = (
  fixedSize: FixedSize,
  quoteAsset: QuoteAsset
): FixedSize => {
  if (fixedSize.__kind == 'BaseAsset') {
    const convertedLegsMultiplierBps =
      Number(fixedSize.legsMultiplierBps) *
      Math.pow(10, LEG_MULTIPLIER_DECIMALS);

    fixedSize.legsMultiplierBps = convertedLegsMultiplierBps;
  } else if (fixedSize.__kind == 'QuoteAsset') {
    const convertedQuoteAmount =
      Number(fixedSize.quoteAmount) *
      Math.pow(10, quoteAsset.instrumentDecimals);

    fixedSize.quoteAmount = convertedQuoteAmount;
  }

  return fixedSize;
};

export const convertRfqOutput = (
  rfq: Rfq,
  collateralMintDecimals: number
): Rfq => {
  rfq.nonResponseTakerCollateralLocked =
    Number(rfq.nonResponseTakerCollateralLocked) /
    Math.pow(10, collateralMintDecimals);
  rfq.totalTakerCollateralLocked =
    Number(rfq.totalTakerCollateralLocked) /
    Math.pow(10, collateralMintDecimals);

  if (rfq.fixedSize.__kind == 'BaseAsset') {
    const parsedLegsMultiplierBps =
      Number(rfq.fixedSize.legsMultiplierBps) /
      Math.pow(10, LEG_MULTIPLIER_DECIMALS);

    rfq.fixedSize.legsMultiplierBps = parsedLegsMultiplierBps;
  } else if (rfq.fixedSize.__kind == 'QuoteAsset') {
    const parsedQuoteAmount =
      Number(rfq.fixedSize.quoteAmount) /
      Math.pow(10, rfq.quoteAsset.instrumentDecimals);

    rfq.fixedSize.quoteAmount = parsedQuoteAmount;
  }

  for (const leg of rfq.legs) {
    leg.instrumentAmount =
      Number(leg.instrumentAmount) / Math.pow(10, leg.instrumentDecimals);
  }

  return rfq;
};

export const convertResponseOutput = (
  response: Response,
  quoteDecimals: number
): Response => {
  if (response.bid) {
    const convertedPriceQuoteAmountBps =
      Number(response.bid.priceQuote.amountBps) / Math.pow(10, quoteDecimals);

    response.bid.priceQuote.amountBps = convertedPriceQuoteAmountBps;

    if (response.bid.__kind == 'Standard') {
      const parsedLegsMultiplierBps =
        Number(response.bid.legsMultiplierBps) /
        Math.pow(10, LEG_MULTIPLIER_DECIMALS);

      response.bid.legsMultiplierBps = parsedLegsMultiplierBps;
    }
  }
  if (response.ask) {
    const convertedPriceQuoteAmountBps =
      Number(response.ask.priceQuote.amountBps) / Math.pow(10, quoteDecimals);

    response.ask.priceQuote.amountBps = convertedPriceQuoteAmountBps;

    if (response.ask.__kind == 'Standard') {
      const parsedLegsMultiplierBps =
        Number(response.ask.legsMultiplierBps) /
        Math.pow(10, LEG_MULTIPLIER_DECIMALS);

      response.ask.legsMultiplierBps = parsedLegsMultiplierBps;
    }
  }

  return response;
};

export const convertResponseInput = (
  quoteDecimals: number,
  bid?: Quote,
  ask?: Quote
) => {
  if (bid) {
    const convertedPriceQuoteAmountBps =
      Number(bid.priceQuote.amountBps) * Math.pow(10, quoteDecimals);

    bid.priceQuote.amountBps = convertedPriceQuoteAmountBps;

    if (bid.__kind == 'Standard') {
      const convertedLegsMultiplierBps =
        Number(bid.legsMultiplierBps) * Math.pow(10, LEG_MULTIPLIER_DECIMALS);

      bid.legsMultiplierBps = convertedLegsMultiplierBps;
    }
  }
  if (ask) {
    const convertedPriceQuoteAmountBps =
      Number(ask.priceQuote.amountBps) * Math.pow(10, quoteDecimals);

    ask.priceQuote.amountBps = convertedPriceQuoteAmountBps;

    if (ask.__kind == 'Standard') {
      const convertedLegsMultiplierBps =
        Number(ask.legsMultiplierBps) * Math.pow(10, LEG_MULTIPLIER_DECIMALS);

      ask.legsMultiplierBps = convertedLegsMultiplierBps;
    }
  }

  return { bid, ask };
};

export const calculateExpectedLegsHash = async (
  convergence: Convergence,
  instruments: (
    | SpotInstrument
    | PsyoptionsEuropeanInstrument
    | PsyoptionsAmericanInstrument
  )[]
): Promise<Uint8Array> => {
  const serializedLegsData: Buffer[] = [];

  for (const instrument of instruments) {
    const instrumentClient = convergence.instrument(
      instrument,
      instrument.legInfo
    );

    const leg = await instrumentClient.toLegData();

    serializedLegsData.push(instrumentClient.serializeLegData(leg));
  }

  const lengthBuffer = Buffer.alloc(4);
  lengthBuffer.writeInt32LE(instruments.length);
  const fullLegDataBuffer = Buffer.concat([
    lengthBuffer,
    ...serializedLegsData,
  ]);

  const hash = new Sha256();
  hash.update(fullLegDataBuffer);
  const expectedLegsHash = hash.digestSync();

  return expectedLegsHash;
};

export const calculateExpectedLegsSize = async (
  convergence: Convergence,
  instruments: (
    | SpotInstrument
    | PsyoptionsEuropeanInstrument
    | PsyoptionsAmericanInstrument
  )[]
): Promise<number> => {
  let expectedLegsSize = 4;

  for (const instrument of instruments) {
    const instrumentClient = convergence.instrument(
      instrument,
      instrument.legInfo
    );
    expectedLegsSize += await instrumentClient.getLegDataSize();
  }

  return expectedLegsSize;
};

export const instrumentsToLegsAndLegsSize = async (
  convergence: Convergence,
  instruments: (
    | SpotInstrument
    | PsyoptionsEuropeanInstrument
    | PsyoptionsAmericanInstrument
  )[]
): Promise<[Leg[], number]> => {
  const legs: Leg[] = [];
  let legsSize = 4;

  for (const instrument of instruments) {
    const instrumentClient = convergence.instrument(
      instrument,
      instrument.legInfo
    );

    const leg = await instrumentClient.toLegData();
    legs.push(leg);

    legsSize += instrumentClient.serializeLegData(leg).length;
  }

  return [legs, legsSize];
};

export const instrumentsToLegs = async (
  convergence: Convergence,
  instruments: (
    | SpotInstrument
    | PsyoptionsEuropeanInstrument
    | PsyoptionsAmericanInstrument
  )[]
): Promise<Leg[]> => {
  const legs: Leg[] = [];

  for (const instrument of instruments) {
    const instrumentClient = convergence.instrument(
      instrument,
      instrument.legInfo
    );

    const leg = await instrumentClient.toLegData();

    legs.push(leg);
  }

  return legs;
};

export const instrumentsToLegsAndExpectedLegsHash = async (
  convergence: Convergence,
  instruments: (
    | SpotInstrument
    | PsyoptionsEuropeanInstrument
    | PsyoptionsAmericanInstrument
  )[]
): Promise<[Leg[], Uint8Array]> => {
  const legs: Leg[] = [];
  const serializedLegsData: Buffer[] = [];

  for (const instrument of instruments) {
    const instrumentClient = convergence.instrument(
      instrument,
      instrument.legInfo
    );

    const leg = await instrumentClient.toLegData();

    legs.push(leg);
    serializedLegsData.push(instrumentClient.serializeLegData(leg));
  }

  const lengthBuffer = Buffer.alloc(4);
  lengthBuffer.writeInt32LE(instruments.length);
  const fullLegDataBuffer = Buffer.concat([
    lengthBuffer,
    ...serializedLegsData,
  ]);

  const hash = new Sha256();
  hash.update(fullLegDataBuffer);
  const expectedLegsHash = hash.digestSync();

  return [legs, expectedLegsHash];
};

export const legsToBaseAssetAccounts = (
  convergence: Convergence,
  legs: Leg[]
): AccountMeta[] => {
  const baseAssetAccounts: AccountMeta[] = [];

  for (const leg of legs) {
    const baseAsset = convergence
      .protocol()
      .pdas()
      .baseAsset({ index: { value: leg.baseAssetIndex.value } });

    const baseAssetAccount: AccountMeta = {
      pubkey: baseAsset,
      isSigner: false,
      isWritable: false,
    };

    baseAssetAccounts.push(baseAssetAccount);
  }

  return baseAssetAccounts;
};

export const instrumentsToLegAccounts = (
  convergence: Convergence,
  instruments: (
    | SpotInstrument
    | PsyoptionsEuropeanInstrument
    | PsyoptionsAmericanInstrument
  )[]
): AccountMeta[] => {
  const legAccounts: AccountMeta[] = [];

  for (const instrument of instruments) {
    const instrumentClient = convergence.instrument(
      instrument,
      instrument.legInfo
    );

    legAccounts.push(...instrumentClient.getValidationAccounts());
  }

  return legAccounts;
};

export const initializeNewOptionMeta = async (
  convergence: Convergence,
  oracle: PublicKey,
  europeanProgram: anchor.Program<EuroPrimitive>,
  underlyingMint: Mint,
  stableMint: Mint,
  strikePrice: number,
  underlyingAmountPerContract: number,
  expiresIn: number,
  oracleProviderId = 0
) => {
  const expiration = new anchor.BN(Date.now() / 1_000 + expiresIn);

  let { instructions: initializeIxs } = await initializeAllAccountsInstructions(
    europeanProgram,
    underlyingMint.address,
    stableMint.address,
    oracle,
    expiration,
    stableMint.decimals,
    oracleProviderId
  );

  const tx = TransactionBuilder.make();

  const underlyingPoolKey = Pda.find(europeanProgram.programId, [
    underlyingMint.address.toBuffer(),
    Buffer.from('underlyingPool', 'utf-8'),
  ]);
  const underlyingPoolAccount = await convergence.connection.getAccountInfo(
    underlyingPoolKey
  );
  if (underlyingPoolAccount && initializeIxs.length === 3) {
    initializeIxs = initializeIxs.slice(1);
  }
  const stablePoolKey = Pda.find(europeanProgram.programId, [
    stableMint.address.toBuffer(),
    Buffer.from('stablePool', 'utf-8'),
  ]);
  const stablePoolAccount = await convergence.connection.getAccountInfo(
    stablePoolKey
  );
  if (stablePoolAccount && initializeIxs.length === 2) {
    initializeIxs = initializeIxs.slice(1);
  } else if (stablePoolAccount && initializeIxs.length === 3) {
    initializeIxs.splice(1, 1);
  }

  initializeIxs.forEach((ix) => {
    tx.add({ instruction: ix, signers: [] });
  });

  const confirmOptions = makeConfirmOptionsFinalizedOnMainnet(convergence);

  if (initializeIxs.length > 0) {
    await tx.sendAndConfirm(convergence, confirmOptions);
  }

  strikePrice *= Math.pow(10, stableMint.decimals);
  underlyingAmountPerContract *= Math.pow(10, underlyingMint.decimals);

  const {
    instruction: createIx,
    euroMeta,
    euroMetaKey,
    expirationData,
  } = await createEuroMetaInstruction(
    europeanProgram,
    underlyingMint.address,
    underlyingMint.decimals,
    stableMint.address,
    stableMint.decimals,
    expiration,
    toBigNumber(underlyingAmountPerContract),
    toBigNumber(strikePrice),
    stableMint.decimals,
    oracle,
    oracleProviderId
  );

  await TransactionBuilder.make()
    .add({ instruction: createIx, signers: [] })
    .sendAndConfirm(convergence);

  return {
    euroMeta,
    euroMetaKey,
    expirationData,
  };
};

export const initializeNewAmericanOption = async (
  convergence: Convergence,
  americanProgram: any,
  underlyingMint: Mint,
  quoteMint: Mint,
  quoteAmountPerContract: anchor.BN,
  underlyingAmountPerContract: anchor.BN,
  expiresIn: number
) => {
  const expiration = new anchor.BN(Date.now() / 1_000 + expiresIn);

  quoteAmountPerContract = new anchor.BN(
    Number(quoteAmountPerContract) * Math.pow(10, quoteMint.decimals)
  );
  underlyingAmountPerContract = new anchor.BN(
    Number(underlyingAmountPerContract) * Math.pow(10, underlyingMint.decimals)
  );

  const { optionMarketKey, optionMintKey, writerMintKey } =
    await psyoptionsAmerican.instructions.initializeMarket(americanProgram, {
      expirationUnixTimestamp: expiration,
      quoteAmountPerContract,
      quoteMint: quoteMint.address,
      underlyingAmountPerContract,
      underlyingMint: underlyingMint.address,
    });

  const optionMarket = (await psyoptionsAmerican.getOptionByKey(
    americanProgram,
    optionMarketKey
  )) as OptionMarketWithKey;

  const optionMint = await convergence
    .tokens()
    .findMintByAddress({ address: optionMintKey });

  return {
    optionMarketKey,
    optionMarket,
    optionMintKey,
    writerMintKey,
    optionMint,
  };
};

export const createEuropeanProgram = async (convergence: Convergence) => {
  return createProgram(
    convergence.rpc().getDefaultFeePayer() as Keypair,
    convergence.connection.rpcEndpoint,
    new PublicKey(psyoptionsEuropeanProgramId)
  );
};

export const createAmericanProgram = (convergence: Convergence): any => {
  const psyOptionsAmericanLocalNetProgramId = new anchor.web3.PublicKey(
    'R2y9ip6mxmWUj4pt54jP2hz2dgvMozy9VTSwMWE7evs'
  );
  const provider = new anchor.AnchorProvider(
    convergence.connection,
    new CvgWallet(convergence),
    {}
  );

  const americanProgram = psyoptionsAmerican.createProgram(
    psyOptionsAmericanLocalNetProgramId,
    provider
  );

  return americanProgram;
};

export const getOrCreateATA = async (
  convergence: Convergence,
  mint: PublicKey,
  owner: PublicKey,
  programs?: Program[]
): Promise<PublicKey> => {
  const pda = convergence.tokens().pdas().associatedTokenAccount({
    mint,
    owner,
    programs,
  });
  const account = await convergence.rpc().getAccount(pda);

  const ata = account.exists
    ? pda
    : (
        await convergence.tokens().createToken({
          mint,
          owner,
        })
      ).token.address;

  return ata;
};

export const createEuroAccountsAndMintOptions = async (
  convergence: Convergence,
  caller: Keypair,
  euroMeta: EuroMeta,
  euroMetaKey: PublicKey,
  // payer: Signer, //dao
  europeanProgram: anchor.Program<EuroPrimitive>,
  underlyingMint: Mint,
  stableMint: Mint,
  optionType: OptionType,
  amount: number // amount of options to mint
) => {
  const stableMintToken = convergence.tokens().pdas().associatedTokenAccount({
    mint: stableMint.address,
    owner: caller.publicKey,
  });

  const underlyingMintToken = convergence
    .tokens()
    .pdas()
    .associatedTokenAccount({
      mint: underlyingMint.address,
      owner: caller.publicKey,
    });

  const minterCollateralKey =
    optionType == OptionType.PUT ? stableMintToken : underlyingMintToken;

  const optionDestination = await getOrCreateATA(
    convergence,
    optionType == OptionType.PUT
      ? euroMeta.putOptionMint
      : euroMeta.callOptionMint,
    caller.publicKey
  );
  const writerDestination = await getOrCreateATA(
    convergence,
    optionType == OptionType.PUT
      ? euroMeta.putWriterMint
      : euroMeta.callWriterMint,
    caller.publicKey
  );

  //@ts-ignore
  const backupReceiver = await getOrCreateATA(
    convergence,
    optionType == OptionType.PUT
      ? euroMeta.putOptionMint
      : euroMeta.callOptionMint,
    caller.publicKey
  );

  const { instruction: ix1 } = mintOptions(
    europeanProgram,
    euroMetaKey,
    euroMeta,
    minterCollateralKey,
    optionDestination,
    writerDestination,
    new anchor.BN(amount),
    optionType
  );

  ix1.keys[0] = {
    pubkey: caller.publicKey,
    isSigner: true,
    isWritable: false,
  };

  const txBuilder = TransactionBuilder.make().setFeePayer(
    convergence.rpc().getDefaultFeePayer()
  );

  txBuilder.add({
    instruction: ix1,
    signers: [caller],
  });

  const confirmOptions = makeConfirmOptionsFinalizedOnMainnet(convergence);

  await txBuilder.sendAndConfirm(convergence, confirmOptions);
};

export const createAmericanAccountsAndMintOptions = async (
  convergence: Convergence,
  caller: Keypair,
  americanProgram: any,
  underlyingMint: Mint,
  optionMarket: any,
  optionMintKey: PublicKey,
  writerMintKey: PublicKey,
  amount: number
) => {
  const optionToken = await getOrCreateATA(
    convergence,
    optionMintKey,
    caller.publicKey
  );

  const writerToken = await getOrCreateATA(
    convergence,
    writerMintKey,
    caller.publicKey
  );
  const underlyingToken = await getOrCreateATA(
    convergence,
    underlyingMint.address,
    caller.publicKey
  );

  const ixs = await psyoptionsAmerican.instructions.mintOptionV2Instruction(
    americanProgram,
    optionToken,
    writerToken,
    underlyingToken,
    new anchor.BN(amount),
    optionMarket as psyoptionsAmerican.OptionMarketWithKey
  );
  const ix1 = ixs.ix;

  ixs.signers.push(caller);

  ixs.ix.keys[0] = {
    pubkey: caller.publicKey,
    isSigner: true,
    isWritable: false,
  };

  const txBuilder = TransactionBuilder.make().setFeePayer(
    convergence.rpc().getDefaultFeePayer()
  );

  txBuilder.add({
    instruction: ix1,
    signers: ixs.signers,
  });

  const confirmOptions = makeConfirmOptionsFinalizedOnMainnet(convergence);

  await txBuilder.sendAndConfirm(convergence, confirmOptions);
};<|MERGE_RESOLUTION|>--- conflicted
+++ resolved
@@ -7,12 +7,8 @@
 import { OptionMarketWithKey } from '@mithraic-labs/psy-american';
 import * as anchor from '@project-serum/anchor';
 import * as psyoptionsAmerican from '@mithraic-labs/psy-american';
-<<<<<<< HEAD
-import { Program } from '@/types';
 //@ts-ignore
 import { OptionType } from '@mithraic-labs/tokenized-euros';
-=======
->>>>>>> ef8f9c3f
 import {
   instructions,
   //@ts-ignore
@@ -21,9 +17,6 @@
   createProgram,
   programId as psyoptionsEuropeanProgramId,
 } from '@mithraic-labs/tokenized-euros';
-<<<<<<< HEAD
-const { mintOptions } = instructions;
-=======
 
 import { CvgWallet } from '../../utils/CvgWallet';
 import { Convergence } from '../../Convergence';
@@ -35,9 +28,9 @@
   toBigNumber,
   Pda,
   makeConfirmOptionsFinalizedOnMainnet,
+  Program
 } from '../../types';
 import { TransactionBuilder } from '../../utils';
->>>>>>> ef8f9c3f
 import { spotInstrumentProgram, SpotInstrument } from '../spotInstrumentModule';
 import {
   PsyoptionsEuropeanInstrument,
@@ -48,6 +41,8 @@
 import { Mint } from '../tokenModule';
 import type { Rfq, Response } from './models';
 import { LEG_MULTIPLIER_DECIMALS } from './constants';
+
+const { mintOptions } = instructions;
 
 const { initializeAllAccountsInstructions, createEuroMetaInstruction } =
   instructions;
