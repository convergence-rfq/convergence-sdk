--- conflicted
+++ resolved
@@ -588,35 +588,19 @@
 ) => {
   const expiration = new anchor.BN(Date.now() / 1_000 + expiresIn);
 
-<<<<<<< HEAD
-  const quoteAmountPerContractSize = addDecimals(
-    Number(quoteAmountPerContract),
-    quoteMint.decimals
-  );
-  const underlyingAmountPerContractSize = addDecimals(
-    Number(underlyingAmountPerContract),
-    underlyingMint.decimals
-=======
   const quoteAmountPerContractBN = new anchor.BN(
     Number(quoteAmountPerContract) * Math.pow(10, quoteMint.decimals)
   );
   const underlyingAmountPerContractBN = new anchor.BN(
     Number(underlyingAmountPerContract) * Math.pow(10, underlyingMint.decimals)
->>>>>>> e4abc908
   );
 
   const { optionMarketKey, optionMintKey, writerMintKey } =
     await psyoptionsAmerican.instructions.initializeMarket(americanProgram, {
       expirationUnixTimestamp: expiration,
-<<<<<<< HEAD
-      quoteAmountPerContract: toBigNumber(quoteAmountPerContractSize),
-      quoteMint: quoteMint.address,
-      underlyingAmountPerContract: toBigNumber(underlyingAmountPerContractSize),
-=======
       quoteAmountPerContract: quoteAmountPerContractBN,
       quoteMint: quoteMint.address,
       underlyingAmountPerContract: underlyingAmountPerContractBN,
->>>>>>> e4abc908
       underlyingMint: underlyingMint.address,
     });
 
