--- conflicted
+++ resolved
@@ -15,12 +15,8 @@
   getValidationAccounts,
   instrumentToSolitaLeg,
 } from '../instrumentModule';
-<<<<<<< HEAD
-import { Rfq, Response, AuthoritySide } from './models';
-=======
-import { Rfq, Response, isFixedSizeOpen } from './models';
+import { Rfq, Response, AuthoritySide, isFixedSizeOpen } from './models';
 import { LEG_MULTIPLIER_DECIMALS } from './constants';
->>>>>>> 3f5c5d0f
 
 export function getPages<T extends UnparsedAccount | Rfq | Response>(
   accounts: T[],
@@ -125,7 +121,6 @@
     });
 };
 
-<<<<<<< HEAD
 export const getAuthoritySide = (
   user: PublicKey,
   rfq: Rfq,
@@ -141,7 +136,7 @@
 
   return null;
 };
-=======
+
 export function extractLegsMultiplier(
   rfq: Rfq,
   quote: Quote,
@@ -174,5 +169,4 @@
     return legsMultiplier;
   }
   throw new Error('Invalid fixed size');
-}
->>>>>>> 3f5c5d0f
+}