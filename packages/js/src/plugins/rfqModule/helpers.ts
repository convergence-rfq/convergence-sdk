--- conflicted
+++ resolved
@@ -15,12 +15,8 @@
   getValidationAccounts,
   instrumentToSolitaLeg,
 } from '../instrumentModule';
-<<<<<<< HEAD
 import { Rfq, Response, AuthoritySide, isFixedSizeOpen } from './models';
-=======
->>>>>>> 2d16c89f
 import { LEG_MULTIPLIER_DECIMALS } from './constants';
-import { Rfq, Response, isFixedSizeOpen } from './models';
 
 export function getPages<T extends UnparsedAccount | Rfq | Response>(
   accounts: T[],
@@ -67,46 +63,12 @@
   return expectedLegsHash;
 };
 
-<<<<<<< HEAD
 export const calculateExpectedLegsSize = (serializedLegs: Buffer[]): number => {
   return 4 + serializedLegs.map((leg) => leg.length).reduce((x, y) => x + y, 0);
 };
 
-export const instrumentsToLegs = (instruments: LegInstrument[]): Leg[] => {
+export const instrumentsToLegs = (instruments: LegInstrument[]): ApiLeg[] => {
   return instruments.map((i) => instrumentToSolitaLeg(i));
-=======
-export const calculateExpectedLegsSize = (
-  instruments: LegInstrument[]
-): number => {
-  return (
-    4 +
-    instruments.map((i) => getSerializedLegLength(i)).reduce((x, y) => x + y, 0)
-  );
-};
-
-// TODO remove
-export const instrumentsToLegsAndLegsSize = (
-  instruments: LegInstrument[]
-): [ApiLeg[], number] => {
-  return [
-    instrumentsToLegs(instruments),
-    calculateExpectedLegsSize(instruments),
-  ];
-};
-
-export const instrumentsToLegs = (instruments: LegInstrument[]): ApiLeg[] => {
-  return instruments.map((i) => toLeg(i));
-};
-
-// TODO remove
-export const instrumentsToLegsAndExpectedLegsHash = (
-  instruments: LegInstrument[]
-): [ApiLeg[], Uint8Array] => {
-  return [
-    instrumentsToLegs(instruments),
-    calculateExpectedLegsHash(instruments),
-  ];
->>>>>>> 2d16c89f
 };
 
 export const legsToBaseAssetAccounts = (
