--- conflicted
+++ resolved
@@ -124,34 +124,4 @@
     return legsMultiplier;
   }
   throw new Error('Invalid fixed size');
-<<<<<<< HEAD
-}
-
-export type GetRfqLegstoAddResult = {
-  initialLegsToAdd: number;
-  postLegsToAdd?: number;
-};
-
-export const isOptionLegInstrument = (instrument: LegInstrument): boolean => {
-  return (
-    instrument instanceof PsyoptionsAmericanInstrument ||
-    instrument instanceof PsyoptionsEuropeanInstrument
-  );
-};
-
-export const removeDuplicateAccountMeta = (
-  accountMeta: AccountMeta[]
-): AccountMeta[] => {
-  const uniqueAccountMeta: AccountMeta[] = [];
-  for (let i = 0; i < accountMeta.length; i++) {
-    if (
-      !uniqueAccountMeta.find((x) => x.pubkey.equals(accountMeta[i].pubkey))
-    ) {
-      uniqueAccountMeta.push(accountMeta[i]);
-    }
-  }
-  return uniqueAccountMeta;
-};
-=======
-}
->>>>>>> 66e6f82a
+}