import { ProgramClient } from '../programModule';
import { RfqClient } from './RfqClient';
import {
  createRfqOperation,
  createRfqOperationHandler,
  findRfqsByInstrumentOperation,
  findRfqsByInstrumentOperationHandler,
  findRfqsByTokenOperation,
  findRfqsByTokenOperationHandler,
  findRfqsByOwnerOperation,
  findRfqsByOwnerOperationHandler,
  cancelRfqOperation,
  cancelRfqOperationHandler,
  respondToRfqOperationHandler,
  respondToRfqOperation,
  revertSettlementPreparationOperation,
  revertSettlementPreparationOperationHandler,
  addLegsToRfqOperation,
  addLegsToRfqOperationHandler,
  cleanUpResponseLegsOperation,
  cleanUpResponseLegsOperationHandler,
  cleanUpResponseOperation,
  cleanUpResponseOperationHandler,
  cleanUpRfqOperation,
  cleanUpRfqOperationHandler,
  finalizeRfqConstructionOperation,
  finalizeRfqConstructionOperationHandler,
  cancelResponseOperation,
  cancelResponseOperationHandler,
  confirmResponseOperation,
  confirmResponseOperationHandler,
  findResponseByAddressOperation,
  findResponseByAddressOperationHandler,
<<<<<<< HEAD
  findResponsesByRfqOperation,
  findResponsesByRfqOperationHandler,
  findResponsesByRfqsOperation,
  findResponsesByRfqsOperationHandler,
=======
  findResponsesByOwnerOperation,
  findResponsesByOwnerOperationHandler,
>>>>>>> 1715610c
  findRfqByAddressOperation,
  findRfqByAddressOperationHandler,
  findRfqsByAddressesOperation,
  findRfqsByAddressesOperationHandler,
  findRfqsByActiveOperation,
  findRfqsByActiveOperationHandler,
  partiallySettleLegsOperation,
  partiallySettleLegsOperationHandler,
  prepareMoreLegsSettlementOperation,
  prepareMoreLegsSettlementOperationHandler,
  partlyRevertSettlementPreparationOperation,
  partlyRevertSettlementPreparationOperationHandler,
  partiallySettleLegsAndSettleOperation,
  partiallySettleLegsAndSettleOperationHandler,
  prepareSettlementOperation,
  prepareSettlementOperationHandler,
  prepareSettlementAndPrepareMoreLegsOperation,
  prepareSettlementAndPrepareMoreLegsOperationHandler,
  settleOperation,
  settleOperationHandler,
  settleOnePartyDefaultOperation,
  settleOnePartyDefaultOperationHandler,
  settleTwoPartyDefaultOperation,
  settleTwoPartyDefaultOperationHandler,
  unlockResponseCollateralOperation,
  unlockResponseCollateralOperationHandler,
  unlockRfqCollateralOperation,
  unlockRfqCollateralOperationHandler,
  createAndFinalizeRfqConstructionOperation,
  createAndFinalizeRfqConstructionOperationHandler,
  createAndAddLegsToRfqOperation,
  createAndAddLegsToRfqOperationHandler,
} from './operations';
import { rfqProgram } from './program';
import { ConvergencePlugin, Program } from '@/types';
import type { Convergence } from '@/Convergence';

/** @group Plugins */
export const rfqModule = (): ConvergencePlugin => ({
  install(convergence: Convergence) {
    convergence.programs().register(rfqProgram);
    convergence.programs().getRfq = function (
      this: ProgramClient,
      programs?: Program[]
    ) {
      return this.get(rfqProgram.name, programs);
    };

    const op = convergence.operations();

    op.register(
      revertSettlementPreparationOperation,
      revertSettlementPreparationOperationHandler
    );
    op.register(addLegsToRfqOperation, addLegsToRfqOperationHandler);
    op.register(cancelResponseOperation, cancelResponseOperationHandler);
    op.register(cancelRfqOperation, cancelRfqOperationHandler);
    op.register(cleanUpResponseOperation, cleanUpResponseOperationHandler);
    op.register(
      cleanUpResponseLegsOperation,
      cleanUpResponseLegsOperationHandler
    );
    op.register(cleanUpRfqOperation, cleanUpRfqOperationHandler);
    op.register(confirmResponseOperation, confirmResponseOperationHandler);
    op.register(createRfqOperation, createRfqOperationHandler);
    op.register(
      createAndFinalizeRfqConstructionOperation,
      createAndFinalizeRfqConstructionOperationHandler
    );
    op.register(
      finalizeRfqConstructionOperation,
      finalizeRfqConstructionOperationHandler
    );
    op.register(
      findResponseByAddressOperation,
      findResponseByAddressOperationHandler
    );
    op.register(
<<<<<<< HEAD
      findResponsesByRfqOperation,
      findResponsesByRfqOperationHandler
    );
    op.register(
      findResponsesByRfqsOperation,
      findResponsesByRfqsOperationHandler
=======
      findResponsesByOwnerOperation,
      findResponsesByOwnerOperationHandler
>>>>>>> 1715610c
    );
    op.register(findRfqByAddressOperation, findRfqByAddressOperationHandler);
    op.register(
      findRfqsByAddressesOperation,
      findRfqsByAddressesOperationHandler
    );
    op.register(findRfqsByActiveOperation, findRfqsByActiveOperationHandler);
    op.register(
      findRfqsByInstrumentOperation,
      findRfqsByInstrumentOperationHandler
    );
    op.register(findRfqsByOwnerOperation, findRfqsByOwnerOperationHandler);
    op.register(findRfqsByTokenOperation, findRfqsByTokenOperationHandler);
    op.register(
      partiallySettleLegsOperation,
      partiallySettleLegsOperationHandler
    );

    op.register(
      partlyRevertSettlementPreparationOperation,
      partlyRevertSettlementPreparationOperationHandler
    );
    op.register(
      prepareMoreLegsSettlementOperation,
      prepareMoreLegsSettlementOperationHandler
    );
    op.register(prepareSettlementOperation, prepareSettlementOperationHandler);
    op.register(respondToRfqOperation, respondToRfqOperationHandler);
    op.register(settleOperation, settleOperationHandler);
    op.register(
      settleOnePartyDefaultOperation,
      settleOnePartyDefaultOperationHandler
    );
    op.register(
      settleTwoPartyDefaultOperation,
      settleTwoPartyDefaultOperationHandler
    );
    op.register(
      unlockResponseCollateralOperation,
      unlockResponseCollateralOperationHandler
    );
    op.register(
      unlockRfqCollateralOperation,
      unlockRfqCollateralOperationHandler
    );
    op.register(
      createAndAddLegsToRfqOperation,
      createAndAddLegsToRfqOperationHandler
    );
    op.register(
      prepareSettlementAndPrepareMoreLegsOperation,
      prepareSettlementAndPrepareMoreLegsOperationHandler
    );
    op.register(
      partiallySettleLegsAndSettleOperation,
      partiallySettleLegsAndSettleOperationHandler
    );

    convergence.rfqs = function () {
      return new RfqClient(this);
    };
  },
});

declare module '../../Convergence' {
  interface Convergence {
    rfqs(): RfqClient;
  }
}

declare module '../programModule/ProgramClient' {
  interface ProgramClient {
    getRfq(programs?: Program[]): Program;
  }
}<|MERGE_RESOLUTION|>--- conflicted
+++ resolved
@@ -31,15 +31,12 @@
   confirmResponseOperationHandler,
   findResponseByAddressOperation,
   findResponseByAddressOperationHandler,
-<<<<<<< HEAD
   findResponsesByRfqOperation,
   findResponsesByRfqOperationHandler,
   findResponsesByRfqsOperation,
   findResponsesByRfqsOperationHandler,
-=======
   findResponsesByOwnerOperation,
   findResponsesByOwnerOperationHandler,
->>>>>>> 1715610c
   findRfqByAddressOperation,
   findRfqByAddressOperationHandler,
   findRfqsByAddressesOperation,
@@ -118,17 +115,8 @@
       findResponseByAddressOperationHandler
     );
     op.register(
-<<<<<<< HEAD
       findResponsesByRfqOperation,
       findResponsesByRfqOperationHandler
-    );
-    op.register(
-      findResponsesByRfqsOperation,
-      findResponsesByRfqsOperationHandler
-=======
-      findResponsesByOwnerOperation,
-      findResponsesByOwnerOperationHandler
->>>>>>> 1715610c
     );
     op.register(findRfqByAddressOperation, findRfqByAddressOperationHandler);
     op.register(
