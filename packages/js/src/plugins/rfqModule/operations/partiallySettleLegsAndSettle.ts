--- conflicted
+++ resolved
@@ -124,16 +124,6 @@
       );
       scope.throwIfCanceled();
 
-<<<<<<< HEAD
-      let settleTxSize = await convergence
-        .rpc()
-        .getTransactionSize(settleRfqBuilder, []);
-=======
-      const rfqModel = await convergence
-        .rfqs()
-        .findRfqByAddress({ address: rfq });
->>>>>>> 2d16c89f
-
       let slicedIndex = rfqModel.legs.length;
 
       while (settleRfqBuilder.checkTransactionFits()) {
