--- conflicted
+++ resolved
@@ -4,18 +4,12 @@
 } from '@convergence-rfq/rfq';
 import {
   PublicKey,
-  //@ts-ignore
-  Keypair,
   AccountMeta,
   ComputeBudgetProgram,
   SYSVAR_RENT_PUBKEY,
 } from '@solana/web3.js';
 import {
   TOKEN_PROGRAM_ID,
-<<<<<<< HEAD
-  //@ts-ignore
-=======
->>>>>>> ef8f9c3f
   getOrCreateAssociatedTokenAccount,
 } from '@solana/spl-token';
 import { OptionType } from '@mithraic-labs/tokenized-euros';
@@ -29,19 +23,7 @@
   useOperation,
   Signer,
   makeConfirmOptionsFinalizedOnMainnet,
-<<<<<<< HEAD
-  //@ts-ignore
   IdentitySigner,
-  // KeypairSigner,
-} from '@/types';
-import { TransactionBuilder, TransactionBuilderOptions } from '@/utils';
-import { Mint } from '@/plugins/tokenModule';
-import { InstrumentPdasClient } from '@/plugins/instrumentModule/InstrumentPdasClient';
-import { SpotInstrument } from '@/plugins/spotInstrumentModule';
-import { PsyoptionsEuropeanInstrument } from '@/plugins/psyoptionsEuropeanInstrumentModule';
-import { PsyoptionsAmericanInstrument } from '@/plugins/psyoptionsAmericanInstrumentModule';
-import { getOrCreateATA } from '../helpers';
-=======
 } from '../../../types';
 import { TransactionBuilder, TransactionBuilderOptions } from '../../../utils';
 import { Mint } from '../../tokenModule';
@@ -49,7 +31,7 @@
 import { SpotInstrument } from '../../spotInstrumentModule';
 import { PsyoptionsEuropeanInstrument } from '../../psyoptionsEuropeanInstrumentModule';
 import { PsyoptionsAmericanInstrument } from '../../psyoptionsAmericanInstrumentModule';
->>>>>>> ef8f9c3f
+import { getOrCreateATA } from '../helpers';
 
 const Key = 'PrepareSettlementOperation' as const;
 
