--- conflicted
+++ resolved
@@ -125,29 +125,14 @@
   const { programs, payer = convergence.rpc().getDefaultFeePayer() } = options;
   const {
     caller = convergence.identity(),
-<<<<<<< HEAD
-    // quoteTokens,
     protocol,
     rfq,
     response,
-    // quoteMint,
-    // quoteEscrow,
-    // rent = SYSVAR_RENT_PUBKEY,
-=======
-    protocol,
-    rfq,
-    response,
->>>>>>> c8d093ba
     side,
     legAmountToPrepare,
   } = params;
 
   const rfqProgram = convergence.programs().getToken(programs);
-<<<<<<< HEAD
-  // const systemProgram = convergence.programs().getSystem(programs);
-  // const tokenProgram = convergence.programs().getToken(programs);
-=======
->>>>>>> c8d093ba
 
   return TransactionBuilder.make()
     .setFeePayer(payer)
@@ -155,21 +140,9 @@
       instruction: createPrepareSettlementInstruction(
         {
           caller: caller.publicKey,
-<<<<<<< HEAD
-          // quoteTokens,
           protocol,
           rfq,
           response,
-          // quoteMint,
-          // quoteEscrow,
-          // systemProgram: systemProgram.address,
-          // tokenProgram: tokenProgram.address,
-          // rent,
-=======
-          protocol,
-          rfq,
-          response,
->>>>>>> c8d093ba
         },
         {
           side,
