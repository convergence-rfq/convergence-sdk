import {
  createPrepareSettlementInstruction,
  AuthoritySide,
} from '@convergence-rfq/rfq';
<<<<<<< HEAD
import {
  PublicKey,
  AccountMeta,
  SYSVAR_RENT_PUBKEY,
  ComputeBudgetProgram,
} from '@solana/web3.js';
=======
>>>>>>> 98decdfe
import {
  PublicKey,
  AccountMeta,
  ComputeBudgetProgram,
  SYSVAR_RENT_PUBKEY,
  Keypair,
} from '@solana/web3.js';
import {
  TOKEN_PROGRAM_ID,
  getOrCreateAssociatedTokenAccount,
} from '@solana/spl-token';
import { SendAndConfirmTransactionResponse } from '../../rpcModule';
import { Convergence } from '@/Convergence';
import {
  Operation,
  OperationHandler,
  OperationScope,
  useOperation,
  Signer,
  makeConfirmOptionsFinalizedOnMainnet,
} from '@/types';
import { TransactionBuilder, TransactionBuilderOptions } from '@/utils';
import { Mint } from '@/plugins/tokenModule';
import { InstrumentPdasClient } from '@/plugins/instrumentModule/InstrumentPdasClient';
import { SpotInstrument } from '@/plugins/spotInstrumentModule';
import { PsyoptionsEuropeanInstrument } from '@/plugins/psyoptionsEuropeanInstrumentModule';
import { PsyoptionsAmericanInstrument } from '@/plugins/psyoptionsAmericanInstrumentModule';
import { prepareMoreLegsSettlementBuilder } from './prepareMoreLegsSettlement';
import { OptionType } from '@mithraic-labs/tokenized-euros';

const Key = 'PrepareSettlementOperation' as const;

/**
 * Prepares for settlement.
 *
 * ```ts
 * await convergence
 *   .rfqs()
 *   .prepareSettlement({ caller, rfq, response, side, legAmountToPrepare, quoteMint };
 * ```
 *
 * @group Operations
 * @category Constructors
 */
export const prepareSettlementOperation =
  useOperation<PrepareSettlementOperation>(Key);

/**
 * @group Operations
 * @category Types
 */
export type PrepareSettlementOperation = Operation<
  typeof Key,
  PrepareSettlementInput,
  PrepareSettlementOutput
>;

/**
 * @group Operations
 * @category Inputs
 */
export type PrepareSettlementInput = {
  /**
   * The caller to prepare settlement of the Rfq
   *
   * @defaultValue `convergence.identity()`
   */
  caller?: Signer;

  /** The address of the protocol */
  protocol?: PublicKey;

  /** The address of the Rfq account */
  rfq: PublicKey;

  /** The address of the response account */
  response: PublicKey;

  /*
   * Args
   */

  side: AuthoritySide;

  legAmountToPrepare: number;

  quoteMint: Mint;
};

/**
 * @group Operations
 * @category Outputs
 */
export type PrepareSettlementOutput = {
  /** The blockchain response from sending and confirming the transaction. */
  response: SendAndConfirmTransactionResponse;
};

/**
 * @group Operations
 * @category Handlers
 */
export const prepareSettlementOperationHandler: OperationHandler<PrepareSettlementOperation> =
  {
    handle: async (
      operation: PrepareSettlementOperation,
      convergence: Convergence,
      scope: OperationScope
    ): Promise<PrepareSettlementOutput> => {
      const { caller = convergence.identity(), legAmountToPrepare } =
        operation.input;
      const MAX_TX_SIZE = 1232;

      let builder = await prepareSettlementBuilder(
        convergence,
        {
          ...operation.input,
        },
        scope
      );
      let txSize = await convergence
        .rpc()
        .getTransactionSize(builder, [caller]);

      let slicedLegAmount = legAmountToPrepare;

      let prepareMoreLegsBuilder: TransactionBuilder;

      while (txSize + 193 > MAX_TX_SIZE) {
        const legAmt = Math.trunc(slicedLegAmount / 2);

        builder = await prepareSettlementBuilder(
          convergence,
          {
            ...operation.input,
            legAmountToPrepare: legAmt,
          },
          scope
        );

        txSize = await convergence.rpc().getTransactionSize(builder, [caller]);

        slicedLegAmount = legAmt;
      }

      if (slicedLegAmount < legAmountToPrepare) {
        let prepareMoreLegsSlicedLegAmount =
          legAmountToPrepare - slicedLegAmount;

        prepareMoreLegsBuilder = await prepareMoreLegsSettlementBuilder(
          convergence,
          {
            ...operation.input,
            legAmountToPrepare: prepareMoreLegsSlicedLegAmount,
            sidePreparedLegs: slicedLegAmount,
          },
          scope
        );
      }

      const confirmOptions = makeConfirmOptionsFinalizedOnMainnet(
        convergence,
        scope.confirmOptions
      );

      const output = await builder.sendAndConfirm(convergence, confirmOptions);
      scope.throwIfCanceled();

      //@ts-ignore
      if (prepareMoreLegsBuilder) {
        await prepareMoreLegsBuilder.sendAndConfirm(
          convergence,
          confirmOptions
        );
        scope.throwIfCanceled();
      }

      return { ...output };
    },
  };

/**
 * @group Transaction Builders
 * @category Inputs
 */
export type PrepareSettlementBuilderParams = PrepareSettlementInput;

/**
 * Prepares for settlement
 *
 * ```ts
 * const transactionBuilder = convergence
 *   .rfqs()
 *   .builders()
 *   .prepareSettlement({ address });
 * ```
 *
 * @group Transaction Builders
 * @category Constructors
 */
export const prepareSettlementBuilder = async (
  convergence: Convergence,
  params: PrepareSettlementBuilderParams,
  options: TransactionBuilderOptions = {}
): Promise<TransactionBuilder> => {
  const { programs, payer = convergence.rpc().getDefaultFeePayer() } = options;
  const {
    caller = convergence.identity(),
    rfq,
    response,
    side,
    legAmountToPrepare,
    quoteMint,
  } = params;

  const protocol = await convergence.protocol().get();
  const rfqProgram = convergence.programs().getRfq(programs);

  const rfqModel = await convergence.rfqs().findRfqByAddress({ address: rfq });

  const spotInstrumentProgram = convergence.programs().getSpotInstrument();
  const psyoptionsEuropeanProgram = convergence
    .programs()
    .getPsyoptionsEuropeanInstrument();
  const psyoptionsAmericanProgram = convergence
    .programs()
    .getPsyoptionsAmericanInstrument();

  let baseAssetMints: Mint[] = [];

  for (const leg of rfqModel.legs) {
    if (
      leg.instrumentProgram.toString() ===
      psyoptionsEuropeanProgram.address.toString()
    ) {
      const instrument = await PsyoptionsEuropeanInstrument.createFromLeg(
        convergence,
        leg
      );
      const euroMetaOptionMint = await convergence.tokens().findMintByAddress({
        address:
          instrument.optionType == OptionType.CALL
            ? instrument.meta.callOptionMint
            : instrument.meta.putOptionMint,
      });

      baseAssetMints.push(euroMetaOptionMint);
    } else if (
      leg.instrumentProgram.toString() ===
      psyoptionsAmericanProgram.address.toString()
    ) {
      const instrument = await PsyoptionsAmericanInstrument.createFromLeg(
        convergence,
        leg
      );
      const mint = await convergence.tokens().findMintByAddress({
        address: instrument.mint.address,
      });

      baseAssetMints.push(mint);
    } else if (
      leg.instrumentProgram.toString() ===
      spotInstrumentProgram.address.toString()
    ) {
      const instrument = await SpotInstrument.createFromLeg(convergence, leg);
      const mint = await convergence.tokens().findMintByAddress({
        address: instrument.mint.address,
      });

      baseAssetMints.push(mint);
    }
  }

  const anchorRemainingAccounts: AccountMeta[] = [];

  const spotInstrumentProgramAccount: AccountMeta = {
    pubkey: spotInstrumentProgram.address,
    isSigner: false,
    isWritable: false,
  };

  const systemProgram = convergence.programs().getSystem(programs);

  const quoteEscrowPda = new InstrumentPdasClient(convergence).quoteEscrow({
    response,
    program: spotInstrumentProgram.address,
  });

  const quoteAccounts: AccountMeta[] = [
    {
      pubkey: caller.publicKey,
      isSigner: true,
      isWritable: true,
    },
    {
      pubkey: convergence.tokens().pdas().associatedTokenAccount({
        mint: quoteMint.address,
        owner: caller.publicKey,
        programs,
      }),
      isSigner: false,
      isWritable: true,
    },
    { pubkey: quoteMint.address, isSigner: false, isWritable: false },
    {
      pubkey: quoteEscrowPda,
      isSigner: false,
      isWritable: true,
    },
    { pubkey: systemProgram.address, isSigner: false, isWritable: false },
    { pubkey: TOKEN_PROGRAM_ID, isSigner: false, isWritable: false },
    { pubkey: SYSVAR_RENT_PUBKEY, isSigner: false, isWritable: false },
  ];

  anchorRemainingAccounts.push(spotInstrumentProgramAccount, ...quoteAccounts);

  for (let legIndex = 0; legIndex < legAmountToPrepare; legIndex++) {
    const instrumentProgramAccount: AccountMeta = {
      pubkey: rfqModel.legs[legIndex].instrumentProgram,
      isSigner: false,
      isWritable: false,
    };

    const instrumentEscrowPda = new InstrumentPdasClient(
      convergence
    ).instrumentEscrow({
      response,
      index: legIndex,
      rfqModel,
    });

    const legAccounts: AccountMeta[] = [
      // `caller`
      {
        pubkey: caller.publicKey,
        isSigner: true,
        isWritable: true,
      },
      // `caller_tokens` , optionDestination
      {
        // pubkey: convergence.tokens().pdas().associatedTokenAccount({
        //   mint: baseAssetMints[legIndex].address,
        //   owner: caller.publicKey,
        //   programs,
        // }),
        pubkey: await getOrCreateAssociatedTokenAccount(
          convergence.connection,
          caller as Keypair,
          baseAssetMints[legIndex].address,
          caller.publicKey
        ).then((account) => {
          return account.address;
        }),
        isSigner: false,
        isWritable: true,
      },
      // `mint`
      {
        pubkey: baseAssetMints[legIndex].address,
        isSigner: false,
        isWritable: false,
      },
      {
        pubkey: instrumentEscrowPda,
        isSigner: false,
        isWritable: true,
      },
      { pubkey: systemProgram.address, isSigner: false, isWritable: false },
      { pubkey: TOKEN_PROGRAM_ID, isSigner: false, isWritable: false },
      { pubkey: SYSVAR_RENT_PUBKEY, isSigner: false, isWritable: false },
    ];
    anchorRemainingAccounts.push(instrumentProgramAccount, ...legAccounts);
  }

  return TransactionBuilder.make()
    .setFeePayer(payer)
    .add(
      {
        instruction: ComputeBudgetProgram.setComputeUnitLimit({
          units: 1400000,
        }),
        signers: [],
      },
      {
        instruction: createPrepareSettlementInstruction(
          {
            caller: caller.publicKey,
            protocol: protocol.address,
            rfq,
            response,
            anchorRemainingAccounts,
          },
          {
            side,
            legAmountToPrepare,
          },
          rfqProgram.address
        ),
        signers: [caller],
        key: 'prepareSettlement',
      }
    );
};<|MERGE_RESOLUTION|>--- conflicted
+++ resolved
@@ -2,15 +2,6 @@
   createPrepareSettlementInstruction,
   AuthoritySide,
 } from '@convergence-rfq/rfq';
-<<<<<<< HEAD
-import {
-  PublicKey,
-  AccountMeta,
-  SYSVAR_RENT_PUBKEY,
-  ComputeBudgetProgram,
-} from '@solana/web3.js';
-=======
->>>>>>> 98decdfe
 import {
   PublicKey,
   AccountMeta,
