--- conflicted
+++ resolved
@@ -105,10 +105,6 @@
   const { protocol, rfq, response } = params;
 
   const rfqProgram = convergence.programs().getRfq(programs);
-<<<<<<< HEAD
-  // const tokenProgram = convergence.programs().getToken(programs);
-=======
->>>>>>> c8d093ba
 
   return TransactionBuilder.make()
     .setFeePayer(payer)
@@ -118,12 +114,6 @@
           protocol,
           rfq,
           response,
-<<<<<<< HEAD
-          // quoteReceiverTokens,
-          // quoteEscrow,
-          // tokenProgram: tokenProgram.address,
-=======
->>>>>>> c8d093ba
         },
         rfqProgram.address
       ),
