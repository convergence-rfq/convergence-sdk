--- conflicted
+++ resolved
@@ -1,11 +1,6 @@
 import { createCreateRfqInstruction } from '@convergence-rfq/rfq';
-<<<<<<< HEAD
-import { PublicKey, AccountMeta } from '@solana/web3.js';
+import { PublicKey, AccountMeta, Keypair } from '@solana/web3.js';
 import * as anchor from '@coral-xyz/anchor';
-=======
-import { PublicKey, AccountMeta, Keypair } from '@solana/web3.js';
-import * as anchor from '@project-serum/anchor';
->>>>>>> 54530315
 
 import { BN } from 'bn.js';
 import { SendAndConfirmTransactionResponse } from '../../rpcModule';
@@ -173,12 +168,10 @@
     let { expectedLegsHash } = operation.input;
     const payer = convergence.rpc().getDefaultFeePayer();
     const recentTimestamp = new BN(Math.floor(Date.now() / 1_000));
-<<<<<<< HEAD
+    let whitelistAccount = null;
     const serializedLegs = instruments.map((instrument) =>
       serializeInstrumentAsSolitaLeg(instrument)
     );
-=======
-    let whitelistAccount = null;
     let createWhitelistTxBuilder: TransactionBuilder | null = null;
     if (counterParties.length > 0) {
       whitelistAccount = Keypair.generate();
@@ -192,7 +185,6 @@
         scope
       );
     }
->>>>>>> 54530315
     const rfqPreparationTxBuilderArray: TransactionBuilder[] = [];
     const ixTracker = new InstructionUniquenessTracker([]);
     for (const ins of instruments) {
