import { createCreateRfqInstruction } from '@convergence-rfq/rfq';
import { PublicKey, AccountMeta } from '@solana/web3.js';
import * as anchor from '@project-serum/anchor';

import { BN } from 'bn.js';
import { SendAndConfirmTransactionResponse } from '../../rpcModule';
import { assertRfq, FixedSize, Rfq, toSolitaFixedSize } from '../models';
import {
  calculateExpectedLegsHash,
  instrumentsToLegAccounts,
  legsToBaseAssetAccounts,
  instrumentsToLegs,
  calculateExpectedLegsSize,
} from '../helpers';
import {
  TransactionBuilder,
  TransactionBuilderOptions,
} from '../../../utils/TransactionBuilder';
import {
  makeConfirmOptionsFinalizedOnMainnet,
  Operation,
  OperationHandler,
  OperationScope,
  useOperation,
  Signer,
} from '../../../types';
import { Convergence } from '../../../Convergence';
import {
  LegInstrument,
  // LegInstrumentInputData,
  QuoteInstrument,
  toQuote,
} from '../../../plugins/instrumentModule';
import { OrderType, toSolitaOrderType } from '../models/OrderType';
import { InstructionUniquenessTracker } from '@/utils/classes';

const Key = 'CreateRfqOperation' as const;

/**
 * Creates a new Rfq.
 *
 * ```ts
 * const spotInstrument = new SpotInstrument(...);
 * const psyoptionsEuropeanInstrument = new PsyOptionsEuropeanInstrument(...);
 * const quoteAsset = instrumentClient.createQuote(new SpotInstrument(...));
 *
 * const { rfq } = await convergence
 *   .rfqs()
 *   .create({
 *     instruments: [spotInstrument, psyoptionsEuropeanInstrument],
 *     orderType: OrderType.Sell,
 *     fixedSize: { __kind: 'QuoteAsset', quoteAmount: 1 },
 *     activeWindow: 100,
 *     settlingWindow: 100,
 *     quoteAsset,
 *   });
 * ```
 *
 * @group Operations
 * @category Constructors
 */
export const createRfqOperation = useOperation<CreateRfqOperation>(Key);

/**
 * @group Operations
 * @category Types
 */
export type CreateRfqOperation = Operation<
  typeof Key,
  CreateRfqInput,
  CreateRfqOutput
>;

/**
 * @group Operations
 * @category Inputs
 */
export type CreateRfqInput = {
  /**
   * The taker of the Rfq to create.
   *
   * @defaultValue `convergence.identity().publicKey`
   */
  taker?: Signer;

  /** The quote asset account. */
  quoteAsset: QuoteInstrument;

  /** The instruments of the order, used to construct legs. */
  instruments: LegInstrument[];

  /** The type of order. */
  orderType: OrderType;

  /**
   * The type of the Rfq, specifying whether we fix the number of
   * base assets to be exchanged, the number of quote assets,
   * or neither.
   */
  fixedSize: FixedSize;

  /**
   * Optional active window (in seconds).
   *
   * @defaultValue `5_000`
   */
  activeWindow?: number;

  /**
   * Optional settling window (in seconds).
   *
   * @defaultValue `1_000`
   */
  settlingWindow?: number;

  /**
   * The sum of the sizes of all legs of the Rfq,
   * including legs added in the future (if any).
   * This can be calculated automatically if
   * additional legs will not be added in
   * the future. */
  expectedLegsSize?: number;

  /** Optional expected legs hash (of all legs).
   * This can be calculated automatically if
   * additional legs will not be added in the future.
   */
  expectedLegsHash?: Uint8Array;
};

/**
 * @group Operations
 * @category Outputs
 */
export type CreateRfqOutput = {
  /** The blockchain response from sending and confirming the transaction. */
  response: SendAndConfirmTransactionResponse;

  /** The newly created Rfq. */
  rfq: Rfq;
};

/**
 * @group Operations
 * @category Handlers
 */
export const createRfqOperationHandler: OperationHandler<CreateRfqOperation> = {
  handle: async (
    operation: CreateRfqOperation,
    convergence: Convergence,
    scope: OperationScope
  ) => {
    const {
      taker = convergence.identity(),
      orderType,
      quoteAsset,
      instruments,
      fixedSize,
      activeWindow = 5_000,
      settlingWindow = 1_000,
    } = operation.input;
    let { expectedLegsHash } = operation.input;
    const payer = convergence.rpc().getDefaultFeePayer();
    const recentTimestamp = new BN(Math.floor(Date.now() / 1_000));
    const optionMarketTxBuilderArray: TransactionBuilder[] = [];
    const ixTracker = new InstructionUniquenessTracker([]);
    for (const ins of instruments) {
      const optionMarketIxs = await ins.getPreparationsBeforeRfqCreation();
      const optionMarketTxBuilder =
        TransactionBuilder.make().setFeePayer(payer);
      if (optionMarketIxs.length > 0) {
        optionMarketIxs.forEach((ix) => {
          if (ixTracker.checkedAdd(ix)) {
            optionMarketTxBuilder.add({
              instruction: ix,
              signers: [convergence.identity()],
            });
          }
        });
        optionMarketTxBuilderArray.push(optionMarketTxBuilder);
      }
    }
    expectedLegsHash =
      expectedLegsHash ?? calculateExpectedLegsHash(instruments);

    const rfqPda = convergence
      .rfqs()
      .pdas()
      .rfq({
        taker: taker.publicKey,
        legsHash: Buffer.from(expectedLegsHash),
        orderType,
        quoteAsset: toQuote(quoteAsset),
        fixedSize,
        activeWindow,
        settlingWindow,
        recentTimestamp,
      });

    const { createRfqTxBuilder } = await createRfqBuilder(
      convergence,
      {
        ...operation.input,
        instruments,
        rfq: rfqPda,
        fixedSize,
        activeWindow,
        settlingWindow,
        expectedLegsHash,
        recentTimestamp,
      },
      scope
    );
    scope.throwIfCanceled();

    const confirmOptions = makeConfirmOptionsFinalizedOnMainnet(
      convergence,
      scope.confirmOptions
    );

    const lastValidBlockHeight = await convergence.rpc().getLatestBlockhash();

    const optionMarketTxs = optionMarketTxBuilderArray.map((b) =>
      b.toTransaction(lastValidBlockHeight)
    );

    const createRfqTx = createRfqTxBuilder.toTransaction(lastValidBlockHeight);

    const [optionMarketSignedTxs, [createRfqSignedTx]] = await convergence
      .rpc()
      .signTransactionMatrix(
        [optionMarketTxs, [createRfqTx]],
        [convergence.identity()]
      );
    for (const signedTx of optionMarketSignedTxs) {
      await convergence
        .rpc()
        .serializeAndSendTransaction(
          signedTx,
          lastValidBlockHeight,
          confirmOptions
        );
    }

    const response = await convergence
      .rpc()
      .serializeAndSendTransaction(
        createRfqSignedTx,
        lastValidBlockHeight,
        confirmOptions
      );

    scope.throwIfCanceled();

    const rfq = await convergence.rfqs().findRfqByAddress({ address: rfqPda });
    assertRfq(rfq);

    return { response, rfq };
  },
};

/**
 * @group Transaction Builders
 * @category Inputs
 */
export type CreateRfqBuilderParams = CreateRfqInput & {
  rfq: PublicKey;

  expectedLegsHash: Uint8Array;

  recentTimestamp: anchor.BN;
};

/**
 * Creates a new Rfq.
 *
 * ```ts
 * const transactionBuilder = await convergence
 *   .rfqs()
 *   .builders()
 *   .create({});
 * ```
 *
 * @group Transaction Builders
 * @category Constructors
 */

export type CreateRfqBuilderResult = {
  createRfqTxBuilder: TransactionBuilder;
  remainingLegsToAdd: LegInstrument[];
};

export const createRfqBuilder = async (
  convergence: Convergence,
  params: CreateRfqBuilderParams,
  options: TransactionBuilderOptions = {}
): Promise<CreateRfqBuilderResult> => {
  const { programs, payer = convergence.rpc().getDefaultFeePayer() } = options;

  const {
    taker = convergence.identity(),
    quoteAsset,
    rfq,
    orderType,
    fixedSize,
    activeWindow = 5_000,
    settlingWindow = 1_000,
    recentTimestamp,
    expectedLegsHash,
    instruments,
  } = params;
  let { expectedLegsSize } = params;

  const legs = instrumentsToLegs(instruments);

  const expectedLegsSizeValue = calculateExpectedLegsSize(instruments);
  expectedLegsSize = expectedLegsSize ?? expectedLegsSizeValue;

  const systemProgram = convergence.programs().getSystem(programs);
  const rfqProgram = convergence.programs().getRfq(programs);
  const spotInstrumentProgram = convergence
    .programs()
    .getSpotInstrument(programs);

  const quoteAccounts: AccountMeta[] = [
    {
      pubkey: spotInstrumentProgram.address,
      isSigner: false,
      isWritable: false,
    },
    {
      pubkey: convergence
        .rfqs()
        .pdas()
        .quote({ quoteAsset: toQuote(quoteAsset) }),
      isSigner: false,
      isWritable: false,
    },
  ];

<<<<<<< HEAD
  const baseAssetAccounts = legsToBaseAssetAccounts(
    convergence,
    instrumentsToAdd
  );
  const legAccounts = await instrumentsToLegAccounts(instrumentsToAdd);
=======
  let baseAssetAccounts = legsToBaseAssetAccounts(convergence, legs);
  let legAccounts = await instrumentsToLegAccounts(instruments);
>>>>>>> 40ed046c

  let rfqBuilder = TransactionBuilder.make()
    .setFeePayer(payer)
    .setContext({
      rfq,
    })
    .add({
      instruction: createCreateRfqInstruction(
        {
          taker: taker.publicKey,
          protocol: convergence.protocol().pdas().protocol(),
          rfq,
          systemProgram: systemProgram.address,
          anchorRemainingAccounts: [
            ...quoteAccounts,
            ...baseAssetAccounts,
            ...legAccounts,
          ],
        },
        {
          expectedLegsSize,
          expectedLegsHash: Array.from(expectedLegsHash),
          legs,
          orderType: toSolitaOrderType(orderType),
          quoteAsset: toQuote(quoteAsset),
          fixedSize: toSolitaFixedSize(fixedSize, quoteAsset.getDecimals()),
          activeWindow,
          settlingWindow,
          recentTimestamp,
        },
        rfqProgram.address
      ),
      signers: [taker],
      key: 'createRfq',
    });

  let legsToAdd = [...legs];
  let instrumentsToAdd = [...instruments];

  while (!rfqBuilder.checkTransactionFits()) {
    instrumentsToAdd = instrumentsToAdd.slice(0, instrumentsToAdd.length - 1);
    legsToAdd = legsToAdd.slice(0, instrumentsToAdd.length);
    legAccounts = await instrumentsToLegAccounts(instrumentsToAdd);
    baseAssetAccounts = legsToBaseAssetAccounts(convergence, legsToAdd);
    rfqBuilder = TransactionBuilder.make()
      .setFeePayer(payer)
      .setContext({
        rfq,
      })
      .add({
        instruction: createCreateRfqInstruction(
          {
            taker: taker.publicKey,
            protocol: convergence.protocol().pdas().protocol(),
            rfq,
            systemProgram: systemProgram.address,
            anchorRemainingAccounts: [
              ...quoteAccounts,
              ...baseAssetAccounts,
              ...legAccounts,
            ],
          },
          {
            expectedLegsSize,
            expectedLegsHash: Array.from(expectedLegsHash),
            legs: legsToAdd,
            orderType: toSolitaOrderType(orderType),
            quoteAsset: toQuote(quoteAsset),
            fixedSize: toSolitaFixedSize(fixedSize, quoteAsset.getDecimals()),
            activeWindow,
            settlingWindow,
            recentTimestamp,
          },
          rfqProgram.address
        ),
        signers: [taker],
        key: 'createRfq',
      });
  }

  const remainingLegsToAdd = instruments.slice(legsToAdd.length, legs.length);

  return {
    createRfqTxBuilder: rfqBuilder,
    remainingLegsToAdd,
  };
};<|MERGE_RESOLUTION|>--- conflicted
+++ resolved
@@ -338,16 +338,11 @@
     },
   ];
 
-<<<<<<< HEAD
   const baseAssetAccounts = legsToBaseAssetAccounts(
     convergence,
     instrumentsToAdd
   );
   const legAccounts = await instrumentsToLegAccounts(instrumentsToAdd);
-=======
-  let baseAssetAccounts = legsToBaseAssetAccounts(convergence, legs);
-  let legAccounts = await instrumentsToLegAccounts(instruments);
->>>>>>> 40ed046c
 
   let rfqBuilder = TransactionBuilder.make()
     .setFeePayer(payer)
