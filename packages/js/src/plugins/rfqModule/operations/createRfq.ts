--- conflicted
+++ resolved
@@ -119,30 +119,12 @@
     const output = await builder.sendAndConfirm(convergence, confirmOptions);
     scope.throwIfCanceled();
 
-<<<<<<< HEAD
-    //TODO: verify that operation.__output is written to at some point
-    //if so, then this code should be valid. I'd like to get the pubkey
-    //from the output rather than the input
-    // let rfq;
-
-    // if (operation.__output) {
-    //   const { rfq: RFQ } = operation.__output;
-    //   rfq = RFQ;
-    // }
-    // scope.throwIfCanceled();
-
-    const account = toRfqAccount(
-      await convergence.rpc().getAccount(rfqPubkey, commitment)
-=======
     const rfq = await convergence.rfqs().create(
       {
         ...operation.input,
       },
       scope
->>>>>>> 23c44f6f
     );
-
-    const rfq = toRfq(account);
 
     assertRfq(rfq);
 
