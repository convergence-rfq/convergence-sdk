import { createCreateRfqInstruction } from '@convergence-rfq/rfq';
import { Keypair, AccountMeta } from '@solana/web3.js';
import { SendAndConfirmTransactionResponse } from '../../rpcModule';
import { SpotInstrument } from '../../spotInstrumentModule';
import { PsyoptionsEuropeanInstrument } from '../../psyoptionsEuropeanInstrumentModule';
import { PsyoptionsAmericanInstrument } from '@/plugins/psyoptionsAmericanInstrumentModule';
import { assertRfq, Rfq } from '../models';
import { OrderType, FixedSize, QuoteAsset, Leg } from '../types';
import { TransactionBuilder, TransactionBuilderOptions } from '@/utils';
import {
  makeConfirmOptionsFinalizedOnMainnet,
  Operation,
  OperationHandler,
  OperationScope,
  useOperation,
  Signer,
} from '@/types';
import { Convergence } from '@/Convergence';
<<<<<<< HEAD
import { PsyoptionsAmericanInstrument } from '../../psyoptionsAmericanInstrumentModule/models/PsyoptionsAmericanInstrument';
=======
import { addLegsToRfqBuilder } from './addLegsToRfq';
>>>>>>> 98decdfe

const Key = 'CreateRfqOperation' as const;

/**
 * Creates a new Rfq.
 *
 * ```ts
 * const spotInstrument = new SpotInstrument(...);
 * const psyoptionsEuropeanInstrument = new PsyOptionsEuropeanInstrument(...);
 * const quoteAsset = instrumentClient.createQuote(new SpotInstrument(...));
 *
 * const { rfq } = await convergence
 *   .rfqs()
 *   .create({
 *     instruments: [spotInstrument, psyoptionsEuropeanInstrument],
 *     orderType: OrderType.Sell,
 *     fixedSize: { __kind: 'QuoteAsset', quoteAmount: 1 },
 *     activeWindow: 100,
 *     settlingWindow: 100,
 *     quoteAsset,
 *   });
 * ```
 *
 * @group Operations
 * @category Constructors
 */
export const createRfqOperation = useOperation<CreateRfqOperation>(Key);

/**
 * @group Operations
 * @category Types
 */
export type CreateRfqOperation = Operation<
  typeof Key,
  CreateRfqInput,
  CreateRfqOutput
>;

/**
 * @group Operations
 * @category Inputs
 */
export type CreateRfqInput = {
  /**
   * The taker of the Rfq to create.
   *
   * @defaultValue `convergence.identity().publicKey`
   */
  taker?: Signer;

  /** Optional Rfq keypair */
  keypair?: Keypair;

  /** Optional quote asset account. */
  quoteAsset: QuoteAsset;

  /** The legs of the order. */
  instruments: (
    | SpotInstrument
    | PsyoptionsEuropeanInstrument
    | PsyoptionsAmericanInstrument
  )[];

  /**
   * The type of order.
   *
   * @defaultValue Defaults to creating a two-way order
   */
  orderType: OrderType;

  fixedSize: FixedSize;

  activeWindow?: number;

  settlingWindow?: number;

  legSize?: number;
};

/**
 * @group Operations
 * @category Outputs
 */
export type CreateRfqOutput = {
  /** The blockchain response from sending and confirming the transaction. */
  response: SendAndConfirmTransactionResponse;

  /** The newly created Rfq. */
  rfq: Rfq;
};

/**
 * @group Operations
 * @category Handlers
 */
export const createRfqOperationHandler: OperationHandler<CreateRfqOperation> = {
  handle: async (
    operation: CreateRfqOperation,
    convergence: Convergence,
    scope: OperationScope
  ) => {
    const {
      keypair = Keypair.generate(),
      taker = convergence.identity(),
      instruments,
    } = operation.input;

    const MAX_TX_SIZE = 1232;

    let builder = await createRfqBuilder(
      convergence,
      {
        ...operation.input,
        keypair,
      },
      scope
    );
    scope.throwIfCanceled();

    let txSize = await convergence
      .rpc()
      .getTransactionSize(builder, [taker, keypair]);

    let slicedInstruments = instruments;

    while (txSize + 193 > MAX_TX_SIZE) {
      const ins = slicedInstruments.slice(
        0,
        Math.trunc(slicedInstruments.length / 2)
      );

      builder = await createRfqBuilder(
        convergence,
        {
          ...operation.input,
          keypair,
          instruments: ins,
        },
        scope
      );

      txSize = await convergence
        .rpc()
        .getTransactionSize(builder, [taker, keypair]);

      slicedInstruments = ins;
    }

    let addLegsBuilder: TransactionBuilder;
    // let addLegsBuilder2: TransactionBuilder;
    let addLegsTxSize: number = 0;

    if (slicedInstruments.length < instruments.length) {
      let addLegsSlicedInstruments = instruments.slice(
        slicedInstruments.length
      );

      addLegsBuilder = await addLegsToRfqBuilder(
        convergence,
        {
          ...operation.input,
          rfq: keypair.publicKey,
          instruments: addLegsSlicedInstruments,
        },
        scope
      );

      addLegsTxSize = await convergence
        .rpc()
        .getTransactionSize(addLegsBuilder, [taker]);

      while (addLegsTxSize + 193 > MAX_TX_SIZE) {
        const ins = addLegsSlicedInstruments.slice(
          0,
          Math.trunc(addLegsSlicedInstruments.length / 2)
        );

        addLegsBuilder = await addLegsToRfqBuilder(
          convergence,
          {
            ...operation.input,
            rfq: keypair.publicKey,
            instruments: ins,
          },
          scope
        );

        addLegsTxSize = await convergence
          .rpc()
          .getTransactionSize(addLegsBuilder, [taker]);

        addLegsSlicedInstruments = ins;
      }

      // if (
      //   addLegsSlicedInstruments.length <
      //   instruments.slice(slicedInstruments.length).length
      // ) {
      //   let ins = instruments.slice(addLegsSlicedInstruments.length);

      //   addLegsBuilder2 = await addLegsToRfqBuilder(
      //     convergence,
      //     {
      //       ...operation.input,
      //       rfq: keypair.publicKey,
      //       instruments: ins,
      //     },
      //     scope
      //   );
      // }
    }

    const confirmOptions = makeConfirmOptionsFinalizedOnMainnet(
      convergence,
      scope.confirmOptions
    );

    const output = await builder.sendAndConfirm(convergence, confirmOptions);
    scope.throwIfCanceled();

    //@ts-ignore
    if (addLegsBuilder) {
      await addLegsBuilder.sendAndConfirm(convergence, confirmOptions);
      scope.throwIfCanceled();
    }
    // @ts-ignore
    // if (addLegsBuilder2) {
    //   await addLegsBuilder2.sendAndConfirm(convergence, confirmOptions);
    //   scope.throwIfCanceled();
    // }

    const rfq = await convergence
      .rfqs()
      .findRfqByAddress({ address: keypair.publicKey });
    assertRfq(rfq);

    return { ...output, rfq };
  },
};

/**
 * @group Transaction Builders
 * @category Inputs
 */
export type CreateRfqBuilderParams = CreateRfqInput;

/**
 * Creates a new Rfq.
 *
 * ```ts
 * const transactionBuilder = await convergence
 *   .rfqs()
 *   .builders()
 *   .create();
 * ```
 *
 * @group Transaction Builders
 * @category Constructors
 */
export const createRfqBuilder = async (
  convergence: Convergence,
  params: CreateRfqBuilderParams,
  options: TransactionBuilderOptions = {}
): Promise<TransactionBuilder> => {
  const { keypair = Keypair.generate() } = params;
  const { programs, payer = convergence.rpc().getDefaultFeePayer() } = options;

  const {
    taker = convergence.identity(),
    orderType,
    instruments,
    quoteAsset,
    fixedSize,
    activeWindow = 5_000,
    settlingWindow = 1_000,
  } = params;

  let { legSize } = params;

  const systemProgram = convergence.programs().getSystem(programs);
  const rfqProgram = convergence.programs().getRfq(programs);
  const spotInstrumentProgram = convergence
    .programs()
    .getSpotInstrument(programs);

  const quoteAccounts: AccountMeta[] = [
    {
      pubkey: spotInstrumentProgram.address,
      isSigner: false,
      isWritable: false,
    },
    {
      pubkey: convergence.rfqs().pdas().quote({ quoteAsset }),
      isSigner: false,
      isWritable: false,
    },
  ];

  const legAccounts: AccountMeta[] = [];
  const legs: Leg[] = [];

  for (const instrument of instruments) {
    const instrumentClient = convergence.instrument(
      instrument,
      instrument.legInfo
    );
    legs.push(await instrumentClient.toLegData());
    legAccounts.push(...instrumentClient.getValidationAccounts());
  }

  let expectedLegSize: number;

  if (legSize) {
    expectedLegSize = legSize;
  } else {
    expectedLegSize = 4;

    for (const instrument of instruments) {
      const instrumentClient = convergence.instrument(
        instrument,
        instrument.legInfo
      );
      expectedLegSize += await instrumentClient.getLegDataSize();
    }
  }

  return TransactionBuilder.make()
    .setFeePayer(payer)
    .setContext({
      keypair,
    })
    .add({
      instruction: createCreateRfqInstruction(
        {
          taker: taker.publicKey,
          protocol: convergence.protocol().pdas().protocol(),
          rfq: keypair.publicKey,
          systemProgram: systemProgram.address,
          anchorRemainingAccounts: [...quoteAccounts, ...legAccounts],
        },
        {
          expectedLegSize,
          legs,
          fixedSize,
          orderType,
          quoteAsset,
          activeWindow,
          settlingWindow,
        },
        rfqProgram.address
      ),
      signers: [taker, keypair],
      key: 'createRfq',
    });
};<|MERGE_RESOLUTION|>--- conflicted
+++ resolved
@@ -16,11 +16,8 @@
   Signer,
 } from '@/types';
 import { Convergence } from '@/Convergence';
-<<<<<<< HEAD
+import { addLegsToRfqBuilder } from './addLegsToRfq';
 import { PsyoptionsAmericanInstrument } from '../../psyoptionsAmericanInstrumentModule/models/PsyoptionsAmericanInstrument';
-=======
-import { addLegsToRfqBuilder } from './addLegsToRfq';
->>>>>>> 98decdfe
 
 const Key = 'CreateRfqOperation' as const;
 
