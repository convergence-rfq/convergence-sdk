import {
  createCreateRfqInstruction,
  OrderType,
  FixedSize,
  QuoteAsset,
} from '@convergence-rfq/rfq';
import { Keypair, PublicKey, AccountMeta } from '@solana/web3.js';
import { SendAndConfirmTransactionResponse } from '../../rpcModule';
import { assertRfq, Rfq } from '../models';
import { TransactionBuilder, TransactionBuilderOptions } from '@/utils';
import {
  makeConfirmOptionsFinalizedOnMainnet,
  Operation,
  OperationHandler,
  OperationScope,
  useOperation,
  Signer,
} from '@/types';
import { Convergence } from '@/Convergence';
import { SpotInstrument } from '@/plugins/spotInstrumentModule';

const Key = 'CreateRfqOperation' as const;

/**
 * Creates a new Rfq.
 *
 * ```ts
 * const { rfq } = await convergence
 *   .rfqs()
 *   .create();
 * ```
 *
 * @group Operations
 * @category Constructors
 */
export const createRfqOperation = useOperation<CreateRfqOperation>(Key);

/**
 * @group Operations
 * @category Types
 */
export type CreateRfqOperation = Operation<
  typeof Key,
  CreateRfqInput,
  CreateRfqOutput
>;

/**
 * @group Operations
 * @category Inputs
 */
export type CreateRfqInput = {
  /**
   * The taker of the Rfq to create.
   *
   * @defaultValue `convergence.identity().publicKey`
   */
  taker?: Signer;

  /** Optional Rfq keypair */
  keypair?: Keypair;

  /** The pubkey address of the protocol account. */
  protocol: PublicKey;

  /** The quote asset account. */
  quoteAsset?: QuoteAsset;

  /** Expected leg size in quote asset units. */
  expectedLegSize?: number;

  /** The legs of the order. */
  instruments: SpotInstrument[];

  /**
   * The type of order.
   *
   * @defaultValue Defaults to creating a two-way order
   */
  orderType?: OrderType;

  fixedSize?: FixedSize;

  activeWindow?: number;

  settlingWindow?: number;
};

/**
 * @group Operations
 * @category Outputs
 */
export type CreateRfqOutput = {
  /** The blockchain response from sending and confirming the transaction. */
  response: SendAndConfirmTransactionResponse;

  /** The newly created Rfq. */
  rfq: Rfq;
};

/**
 * @group Operations
 * @category Handlers
 */
export const createRfqOperationHandler: OperationHandler<CreateRfqOperation> = {
  handle: async (
    operation: CreateRfqOperation,
    convergence: Convergence,
    scope: OperationScope
  ) => {
    const { keypair = Keypair.generate() } = operation.input;

    const builder = await createRfqBuilder(
      convergence,
      {
        ...operation.input,
        keypair,
      },
      scope
    );
    scope.throwIfCanceled();

    const confirmOptions = makeConfirmOptionsFinalizedOnMainnet(
      convergence,
      scope.confirmOptions
    );

    const output = await builder.sendAndConfirm(convergence, confirmOptions);
    scope.throwIfCanceled();

    const rfq = await convergence
      .rfqs()
      .findByAddress({ address: keypair.publicKey });
    assertRfq(rfq);

    return { ...output, rfq };
  },
};

/**
 * @group Transaction Builders
 * @category Inputs
 */
export type CreateRfqBuilderParams = CreateRfqInput;
// & {
//   /**
//    * Whether or not the provided token account already exists.
//    * If `false`, we'll add another instruction to create it.
//    *
//    * @defaultValue `true`
//    */
//   tokenExists?: boolean;
// };

/**
 * @group Transaction Builders
 * @category Contexts
 */
export type CreateRfqBuilderContext = Omit<CreateRfqOutput, 'response' | 'rfq'>;

/**
 * Creates a new Rfq.
 *
 * ```ts
 * const transactionBuilder = await convergence
 *   .rfqs()
 *   .builders()
 *   .create();
 * ```
 *
 * @group Transaction Builders
 * @category Constructors
 */
export const createRfqBuilder = async (
  convergence: Convergence,
  params: CreateRfqBuilderParams,
  options: TransactionBuilderOptions = {}
): Promise<TransactionBuilder> => {
  const { keypair = Keypair.generate() } = params;
  //const { programs, payer = convergence.rpc().getDefaultFeePayer() } = options;
  const { programs } = options;

  const spotInstrumentClient = convergence.spotInstrument();

  const {
    taker = convergence.identity(),
    protocol,
    orderType = OrderType.Sell,
    instruments,
    quoteAsset = spotInstrumentClient.createQuoteAsset(instruments[0]),
    fixedSize = { __kind: 'QuoteAsset', quoteAmount: 1 },
    activeWindow = 1,
    settlingWindow = 1,
  } = params;

  const systemProgram = convergence.programs().getSystem(programs);
  const rfqProgram = convergence.programs().getRfq(programs);

  const anchorRemainingAccounts: AccountMeta[] = [];

  const MINT_INFO_SEED = 'mint_info';

  const [quotePda] = PublicKey.findProgramAddressSync(
    [Buffer.from(MINT_INFO_SEED), instruments[0].mint.toBuffer()],
    rfqProgram.address
  );

  const quoteAccounts = [
    {
      pubkey: quoteAsset.instrumentProgram,
      isSigner: false,
      isWritable: false,
    },
    {
      pubkey: quotePda,
      isSigner: false,
      isWritable: false,
    },
  ];

  const legAccounts: AccountMeta[] = [
    {
      pubkey: quoteAsset.instrumentProgram,
      isSigner: false,
      isWritable: false,
    },
    {
      pubkey: instruments[0].mint,
      isSigner: false,
      isWritable: false,
    },
  ];

  anchorRemainingAccounts.push(...quoteAccounts, ...legAccounts);

  instruments.map((instrument) => {
    anchorRemainingAccounts.push({
      pubkey: instrument.mint,
      isSigner: false,
      isWritable: false,
    });
<<<<<<< HEAD
};

// serializeInstrumentData(): Buffer {
// return Buffer.from(this.mint.publicKey.toBytes());
// }

// (alias) type QuoteAsset = {
//   instrumentProgram: web3.PublicKey;
//   instrumentData: Uint8Array;
//   instrumentDecimals: number;
// }
=======
  });

  return (
    TransactionBuilder.make<CreateRfqBuilderContext>()
      //.setFeePayer(payer)
      .setFeePayer(taker)
      .setContext({
        keypair,
      })
      .add({
        instruction: createCreateRfqInstruction(
          {
            taker: taker.publicKey,
            protocol,
            rfq: keypair.publicKey,
            systemProgram: systemProgram.address,
            anchorRemainingAccounts,
          },
          {
            expectedLegSize: instruments.length,
            legs: instruments.map((instrument) => {
              return spotInstrumentClient.createLeg(instrument);
            }),
            fixedSize,
            orderType,
            quoteAsset,
            activeWindow,
            settlingWindow,
          },
          rfqProgram.address
        ),
        signers: [taker, keypair],
        key: 'createRfq',
      })
  );
};
>>>>>>> 2db482b9
<|MERGE_RESOLUTION|>--- conflicted
+++ resolved
@@ -239,19 +239,6 @@
       isSigner: false,
       isWritable: false,
     });
-<<<<<<< HEAD
-};
-
-// serializeInstrumentData(): Buffer {
-// return Buffer.from(this.mint.publicKey.toBytes());
-// }
-
-// (alias) type QuoteAsset = {
-//   instrumentProgram: web3.PublicKey;
-//   instrumentData: Uint8Array;
-//   instrumentDecimals: number;
-// }
-=======
   });
 
   return (
@@ -288,4 +275,13 @@
       })
   );
 };
->>>>>>> 2db482b9
+
+// serializeInstrumentData(): Buffer {
+// return Buffer.from(this.mint.publicKey.toBytes());
+// }
+
+// (alias) type QuoteAsset = {
+//   instrumentProgram: web3.PublicKey;
+//   instrumentData: Uint8Array;
+//   instrumentDecimals: number;
+// }