--- conflicted
+++ resolved
@@ -210,11 +210,9 @@
   let expectedLegSize = 0;
 
   for (const instrument of instruments) {
-<<<<<<< HEAD
     const instrumentClient = convergence.instrument(
       instrument,
       instrument.legInfo
-=======
     let instrumentClient;
     let mintInfoPda;
 
@@ -247,7 +245,6 @@
         isSigner: false,
         isWritable: false,
       }
->>>>>>> 1c047c7d
     );
     legs.push(instrumentClient.toLegData());
     legAccounts.push(...instrumentClient.getValidationAccounts());
