--- conflicted
+++ resolved
@@ -9,7 +9,7 @@
   useOperation,
 } from '../../../types';
 import { Convergence } from '../../../Convergence';
-import { toRfqAccount } from "../accounts";
+import { toRfqAccount } from '../accounts';
 
 const Key = 'FindRfqsOperation' as const;
 
@@ -43,16 +43,15 @@
  */
 export type FindRfqsInput = {
   /**
-<<<<<<< HEAD
    * Optional RFQ owner.
    */
   owner?: PublicKey;
-=======
+
+  /*
    * Specifies the number of RFQs returned per interation.
    * Defaults to 100
    */
   chunkSize?: number;
->>>>>>> b1d9785f
 };
 
 /**
@@ -66,19 +65,15 @@
  * @category Handlers
  */
 export const findRfqsOperationHandler: OperationHandler<FindRfqsOperation> = {
-  handle: async function*(
+  async *handle(
     operation: FindRfqsOperation,
     convergence: Convergence,
     scope: OperationScope
-<<<<<<< HEAD
-  ): Promise<FindRfqsOutput> => {
-    const { programs } = scope;
-    const { owner } = operation.input;
-=======
   ) {
     const { programs, commitment } = scope;
-    const { input: { chunkSize = 100 } } = operation;
->>>>>>> b1d9785f
+    const {
+      input: { chunkSize = 100, owner },
+    } = operation;
 
     const rfqProgram = convergence.programs().getRfq(programs);
     const rfqGpaBuilder = new RfqGpaBuilder(convergence, rfqProgram.address);
@@ -92,22 +87,18 @@
       unparsedAccounts.push(...result);
     }
 
-<<<<<<< HEAD
-    const rfqs = await Promise.all(
-      unparsedAccounts.map((acc) =>
-        convergence.rfqs().findRfqByAddress({ address: acc.publicKey })
-      )
+    const unparsedAddresses = unparsedAccounts.map(
+      (account) => account.publicKey
     );
-=======
-    const unparsedAddresses = unparsedAccounts.map(account => account.publicKey);
 
     for (let i = 0; i < unparsedAddresses.length; i += chunkSize) {
       const chunk = unparsedAddresses.slice(i, i + chunkSize);
->>>>>>> b1d9785f
 
-      const accounts = await convergence.rpc().getMultipleAccounts(chunk, commitment);
+      const accounts = await convergence
+        .rpc()
+        .getMultipleAccounts(chunk, commitment);
       yield await Promise.all(
-        accounts.map(account => toRfq(convergence, toRfqAccount(account)))
+        accounts.map((account) => toRfq(convergence, toRfqAccount(account)))
       );
     }
   },
