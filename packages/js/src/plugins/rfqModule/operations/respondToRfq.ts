import { createRespondToRfqInstruction } from '@convergence-rfq/rfq';
import { PublicKey, ComputeBudgetProgram, AccountMeta } from '@solana/web3.js';

import BN from 'bn.js';
import { SendAndConfirmTransactionResponse } from '../../rpcModule';
import { assertResponse, Response } from '../models/Response';
import { Convergence } from '../../../Convergence';
import {
  Operation,
  OperationHandler,
  OperationScope,
  useOperation,
} from '../../../types';
import {
  TransactionBuilder,
  TransactionBuilderOptions,
} from '../../../utils/TransactionBuilder';
import { Quote, Rfq } from '../models';
import { toSolitaQuote } from '../models/Quote';
<<<<<<< HEAD
import { getRiskEngineAccounts } from '@/plugins/riskEngineModule/helpers';
=======
import { rfqProgram } from '../program';
>>>>>>> 72e963bd
import { convertTimestampToSeconds } from '@/utils';
import {
  AdditionalResponseData,
  prependWithProviderProgram,
} from '@/plugins/printTradeModule';

const getNextResponsePdaAndDistinguisher = async (
  cvg: Convergence,
  rfq: PublicKey,
  maker: PublicKey,
  bid: Quote | null,
  ask: Quote | null,
  rfqModel: Rfq
): Promise<{
  pdaDistinguisher: number;
  response: PublicKey;
}> => {
  let response: PublicKey;
  let pdaDistinguisher = 0;
  while (true) {
    response = cvg
      .rfqs()
      .pdas()
      .response({
        rfq,
        maker,
        bid: bid && toSolitaQuote(bid, rfqModel.quoteAsset.getDecimals()),
        ask: ask && toSolitaQuote(ask, rfqModel.quoteAsset.getDecimals()),
        pdaDistinguisher,
      });

    const account = await cvg.rpc().getAccount(response);
    if (!account.exists) {
      return { response, pdaDistinguisher };
    }

    pdaDistinguisher++;
  }
};

const Key = 'RespondToRfqOperation' as const;

/**
 * Responds to an Rfq.
 *
 * ```ts
 * const { rfqResponse } = await convergence
 *   .rfqs()
 *   .respond({
 *     rfq: rfq.address,
 *     bid: {
 *       __kind: 'FixedSize',
 *       priceQuote: { __kind: 'AbsolutePrice', amountBps: 1_000 },
 *     },
 *   });
 * ```
 *
 * @group Operations
 * @category Constructors
 */
export const respondToRfqOperation = useOperation<RespondToRfqOperation>(Key);

/**
 * @group Operations
 * @category Types
 */
export type RespondToRfqOperation = Operation<
  typeof Key,
  RespondToRfqInput,
  RespondToRfqOutput
>;

/**
 * @group Operations
 * @category Inputs
 */
export type RespondToRfqInput = {
  /**
   * The optional bid side of the response.
   */
  bid?: Quote;

  /**
   * The optional ask side of the response.
   */
  ask?: Quote;

  /**
   * The optional response expirationTimestamp in seconds.
   */
  expirationTimestamp?: number;

  /**
   * The address of the RFQ account.
   */
  rfq: PublicKey;

  /**
   * Is sometimes required to pass for print trades
   */
  additionalData?: AdditionalResponseData;
};

/**
 * @group Operations
 * @category Outputs
 */
export type RespondToRfqOutput = {
  /**
   * The blockchain response from sending and confirming the transaction.
   */
  response: SendAndConfirmTransactionResponse;

  /**
   * The newly created response.
   */
  rfqResponse: Response;
};

/**
 * @group Operations
 * @category Handlers
 */
export const respondToRfqOperationHandler: OperationHandler<RespondToRfqOperation> =
  {
    handle: async (
      operation: RespondToRfqOperation,
      convergence: Convergence,
      scope: OperationScope
    ): Promise<RespondToRfqOutput> => {
      const builder = await respondToRfqBuilder(
        convergence,
        {
          ...operation.input,
        },
        scope
      );
      scope.throwIfCanceled();

      const output = await builder.sendAndConfirm(
        convergence,
        scope.confirmOptions
      );

      const rfqResponse = await convergence
        .rfqs()
        .findResponseByAddress({ address: builder.getContext().response });
      assertResponse(rfqResponse);

      return { ...output, rfqResponse };
    },
  };

/**
 * @group Transaction Builders
 * @category Inputs
 */
export type RespondToRfqBuilderParams = RespondToRfqInput;

/**
 * @group Transaction Builders
 * @category Contexts
 */
export type RespondToRfqBuilderContext = {
  /** The computed address of the response PDA. */
  response: PublicKey;
};

/**
 * Responds to an RFQ.
 *
 * ```ts
 * const transactionBuilder = convergence
 *   .rfqs()
 *   .builders()
 *   .respond({ address });
 * ```
 *
 * @group Transaction Builders
 * @category Constructors
 */
export const respondToRfqBuilder = async (
  convergence: Convergence,
  params: RespondToRfqBuilderParams,
  options: TransactionBuilderOptions = {}
): Promise<TransactionBuilder<RespondToRfqBuilderContext>> => {
  const { programs } = options;
  const {
    rfq,
    bid = null,
    ask = null,
    expirationTimestamp,
    additionalData,
  } = params;
  const maker = convergence.identity();
  const protocol = convergence.protocol().pdas().protocol();
  const riskEngine = convergence.programs().getRiskEngine(programs).address;
  const collateralInfo = convergence.collateral().pdas().collateralInfo({
    user: maker.publicKey,
    programs,
  });
  const collateralToken = convergence.collateral().pdas().collateralToken({
    user: maker.publicKey,
    programs,
  });

  if (!bid && !ask) {
    throw new Error('Must provide either a bid and/or ask');
  }

  const rfqModel = await convergence.rfqs().findRfqByAddress({ address: rfq });

  let validateResponseAccounts: AccountMeta[] = [];
  if (rfqModel.model === 'escrowRfq' && additionalData !== undefined) {
    throw new Error(
      'Escrow rfqs does not allow passing additional response data'
    );
  }
  if (rfqModel.model === 'printTradeRfq') {
    validateResponseAccounts = prependWithProviderProgram(
      rfqModel.printTrade,
      await rfqModel.printTrade.getValidateResponseAccounts(additionalData)
    );
  }

  const rfqExpirationTimestampSeconds =
    convertTimestampToSeconds(rfqModel.creationTimestamp) +
    rfqModel.activeWindow;

  const currentTimestampSeconds = convertTimestampToSeconds(Date.now());

  let expirationTimestampBn: BN;

  if (!expirationTimestamp) {
    expirationTimestampBn = new BN(rfqExpirationTimestampSeconds);
  } else {
    if (expirationTimestamp < currentTimestampSeconds) {
      throw new Error('Expiration timestamp must be in the future');
    }
    if (expirationTimestamp > rfqExpirationTimestampSeconds) {
      throw new Error('Response expiration must be less than RFQ expiration');
    }

    expirationTimestampBn = new BN(expirationTimestamp);
  }

  const { response, pdaDistinguisher } =
    await getNextResponsePdaAndDistinguisher(
      convergence,
      rfq,
      maker.publicKey,
      bid,
      ask,
      rfqModel
    );

  const riskEngineAccounts = await getRiskEngineAccounts(
    convergence,
    rfqModel.legs
  );

  const defaultPubkey = PublicKey.default;
  const whitelist =
    rfqModel.whitelist.toBase58() !== defaultPubkey.toBase58()
      ? rfqModel.whitelist
      : rfqProgram.address;

  if (!rfqModel.whitelist.equals(defaultPubkey)) {
    const addressAlreadyExists = await convergence
      .whitelist()
      .checkAddressExistsOnWhitelist({
        whitelistAddress: whitelist,
        addressToSearch: maker.publicKey,
      });

    if (!addressAlreadyExists) {
      throw new Error('MakerAddressNotWhitelisted');
    }
  }

  return TransactionBuilder.make<RespondToRfqBuilderContext>()
    .setFeePayer(maker)
    .setContext({
      response,
    })
    .add(
      {
        instruction: ComputeBudgetProgram.setComputeUnitLimit({
          units: 1_400_000,
        }),
        signers: [],
      },
      {
        instruction: createRespondToRfqInstruction(
          {
            rfq,
            response,
            collateralInfo,
            collateralToken,
            protocol,
            riskEngine,
            whitelist,
            maker: maker.publicKey,
            anchorRemainingAccounts: [
              ...validateResponseAccounts,
              ...riskEngineAccounts,
            ],
          },
          {
            bid: bid && toSolitaQuote(bid, rfqModel.quoteAsset.getDecimals()),
            ask: ask && toSolitaQuote(ask, rfqModel.quoteAsset.getDecimals()),
            pdaDistinguisher,
            expirationTimestamp: expirationTimestampBn,
            additionalData: additionalData?.serialize() ?? Buffer.from([]),
          }
        ),
        signers: [maker],
        key: 'respondToRfq',
      }
    );
};<|MERGE_RESOLUTION|>--- conflicted
+++ resolved
@@ -17,11 +17,8 @@
 } from '../../../utils/TransactionBuilder';
 import { Quote, Rfq } from '../models';
 import { toSolitaQuote } from '../models/Quote';
-<<<<<<< HEAD
+import { rfqProgram } from '../program';
 import { getRiskEngineAccounts } from '@/plugins/riskEngineModule/helpers';
-=======
-import { rfqProgram } from '../program';
->>>>>>> 72e963bd
 import { convertTimestampToSeconds } from '@/utils';
 import {
   AdditionalResponseData,
