--- conflicted
+++ resolved
@@ -18,11 +18,8 @@
 } from '../../../utils/TransactionBuilder';
 import { Quote, Rfq } from '../models';
 import { toSolitaQuote } from '../models/Quote';
-<<<<<<< HEAD
 import { getRiskEngineAccounts } from '@/plugins/riskEngineModule/helpers';
-=======
 import { convertTimestampToSeconds } from '@/utils';
->>>>>>> 2d16c89f
 
 const getNextResponsePdaAndDistinguisher = async (
   cvg: Convergence,
