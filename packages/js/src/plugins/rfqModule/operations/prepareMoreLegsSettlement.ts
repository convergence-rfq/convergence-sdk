--- conflicted
+++ resolved
@@ -256,34 +256,6 @@
 
   return TransactionBuilder.make()
     .setFeePayer(payer)
-<<<<<<< HEAD
-    .add(
-      {
-        instruction: ComputeBudgetProgram.setComputeUnitLimit({
-          units: 1400000,
-        }),
-        signers: [],
-      },
-      {
-        instruction: createPrepareMoreEscrowLegsSettlementInstruction(
-          {
-            caller: caller.publicKey,
-            protocol: convergence.protocol().pdas().protocol(),
-            rfq,
-            response,
-            anchorRemainingAccounts,
-          },
-          {
-            side,
-            legAmountToPrepare,
-          },
-          rfqProgram.address
-        ),
-        signers: [caller],
-        key: 'prepareMoreLegsSettlement',
-      }
-    );
-=======
     .add({
       instruction: ComputeBudgetProgram.setComputeUnitLimit({
         units: 1400000,
@@ -292,7 +264,7 @@
     })
     .addTxPriorityFeeIx(convergence)
     .add({
-      instruction: createPrepareMoreLegsSettlementInstruction(
+      instruction: createPrepareMoreEscrowLegsSettlementInstruction(
         {
           caller: caller.publicKey,
           protocol: convergence.protocol().pdas().protocol(),
@@ -309,5 +281,4 @@
       signers: [caller],
       key: 'prepareMoreLegsSettlement',
     });
->>>>>>> 54530315
 };