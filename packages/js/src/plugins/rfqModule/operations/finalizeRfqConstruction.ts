--- conflicted
+++ resolved
@@ -207,32 +207,6 @@
     .setContext({
       rfq,
     })
-<<<<<<< HEAD
-    .add(
-      {
-        instruction: ComputeBudgetProgram.setComputeUnitLimit({
-          units: 1400000,
-        }),
-        signers: [],
-      },
-      {
-        instruction: createFinalizeRfqConstructionInstruction(
-          {
-            taker: taker.publicKey,
-            protocol,
-            rfq,
-            collateralInfo,
-            collateralToken,
-            riskEngine,
-            anchorRemainingAccounts: riskEngineAccounts,
-          },
-          rfqProgram.address
-        ),
-        signers: [taker],
-        key: 'finalizeRfqConstruction',
-      }
-    );
-=======
     .add({
       instruction: ComputeBudgetProgram.setComputeUnitLimit({
         units: 1400000,
@@ -249,12 +223,11 @@
           collateralInfo,
           collateralToken,
           riskEngine,
-          anchorRemainingAccounts,
+          anchorRemainingAccounts: riskEngineAccounts,
         },
         rfqProgram.address
       ),
       signers: [taker],
       key: 'finalizeRfqConstruction',
     });
->>>>>>> 54530315
 };