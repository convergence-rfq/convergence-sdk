--- conflicted
+++ resolved
@@ -190,12 +190,8 @@
 
   const anchorRemainingAccounts: AccountMeta[] = [];
 
-<<<<<<< HEAD
-  const protocol = await convergence.protocol().get();
-
-=======
-  const protocolPda = convergence.protocol().pdas().protocol();
->>>>>>> e60940fb
+  const protocol = convergence.protocol().pdas().protocol();
+
   const [config] = PublicKey.findProgramAddressSync(
     [Buffer.from('config')],
     riskEngineProgram.address
@@ -233,25 +229,27 @@
     ...oracleAccounts
   );
 
-  return TransactionBuilder.make()
-    .setFeePayer(payer)
-    // .setContext({
-    //   rfq,
-    // })
-    .add({
-      instruction: createFinalizeRfqConstructionInstruction(
-        {
-          taker: taker.publicKey,
-          protocol: protocol.address,
-          rfq,
-          collateralInfo,
-          collateralToken,
-          riskEngine,
-          anchorRemainingAccounts,
-        },
-        rfqProgram.address
-      ),
-      signers: [taker],
-      key: 'finalizeRfqConstruction',
-    });
+  return (
+    TransactionBuilder.make()
+      .setFeePayer(payer)
+      // .setContext({
+      //   rfq,
+      // })
+      .add({
+        instruction: createFinalizeRfqConstructionInstruction(
+          {
+            taker: taker.publicKey,
+            protocol,
+            rfq,
+            collateralInfo,
+            collateralToken,
+            riskEngine,
+            anchorRemainingAccounts,
+          },
+          rfqProgram.address
+        ),
+        signers: [taker],
+        key: 'finalizeRfqConstruction',
+      })
+  );
 };