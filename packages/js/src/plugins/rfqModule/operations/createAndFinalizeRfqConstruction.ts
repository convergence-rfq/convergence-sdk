--- conflicted
+++ resolved
@@ -5,13 +5,10 @@
 import { SendAndConfirmTransactionResponse } from '../../rpcModule';
 import { SpotInstrument } from '../../spotInstrumentModule';
 import { OrderType, QuoteAsset, FixedSize } from '../types';
-<<<<<<< HEAD
 import { assertRfq, Rfq } from '../models';
-=======
 import { PsyoptionsAmericanInstrument } from '../../psyoptionsAmericanInstrumentModule';
 import { PsyoptionsEuropeanInstrument } from '../../psyoptionsEuropeanInstrumentModule';
-import { Rfq } from '../models';
->>>>>>> ef8f9c3f
+
 import {
   instrumentsToLegsAndExpectedLegsHash,
   convertFixedSizeInput,
