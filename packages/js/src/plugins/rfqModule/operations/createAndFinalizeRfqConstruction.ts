--- conflicted
+++ resolved
@@ -1,10 +1,5 @@
-<<<<<<< HEAD
-import { PublicKey } from '@solana/web3.js';
+import { Keypair, PublicKey } from '@solana/web3.js';
 import * as anchor from '@coral-xyz/anchor';
-=======
-import { Keypair, PublicKey } from '@solana/web3.js';
-import * as anchor from '@project-serum/anchor';
->>>>>>> 54530315
 
 import { BN } from 'bn.js';
 import { SendAndConfirmTransactionResponse } from '../../rpcModule';
