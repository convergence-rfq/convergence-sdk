import {
  createConfirmResponseInstruction,
  Side,
  BaseAssetIndex,
} from '@convergence-rfq/rfq';
<<<<<<< HEAD
import { PublicKey, AccountMeta, ComputeBudgetProgram } from '@solana/web3.js';
import { bignum, COption } from '@metaplex-foundation/beet';
=======
import { PublicKey, AccountMeta } from '@solana/web3.js';
import { bignum, COption } from '@convergence-rfq/beet';
>>>>>>> 637347a3
import { SendAndConfirmTransactionResponse } from '../../rpcModule';
import { Convergence } from '@/Convergence';
import {
  Operation,
  OperationHandler,
  OperationScope,
  useOperation,
  Signer,
  makeConfirmOptionsFinalizedOnMainnet,
} from '@/types';
import { TransactionBuilder, TransactionBuilderOptions } from '@/utils';

const Key = 'ConfirmResponseOperation' as const;

/**
 * Confirms a response.
 *
 * ```ts
 * await convergence
 *   .rfqs()
 *   .confirmResponse({ ... };
 * ```
 *
 * @group Operations
 * @category Constructors
 */
export const confirmResponseOperation =
  useOperation<ConfirmResponseOperation>(Key);

/**
 * @group Operations
 * @category Types
 */
export type ConfirmResponseOperation = Operation<
  typeof Key,
  ConfirmResponseInput,
  ConfirmResponseOutput
>;

/**
 * @group Operations
 * @category Inputs
 */
export type ConfirmResponseInput = {
  /**
   * The taker of the Rfq as a Signer
   *
   * @defaultValue `convergence.identity()`
   */
  taker?: Signer;
  /** The address of the protocol */
  protocol?: PublicKey;
  /** The address of the Rfq account. */
  rfq: PublicKey;
  /** The address of the response */
  response: PublicKey;
  /** The address of the Taker's collateral info account */
  collateralInfo?: PublicKey;
  /** The address of the Maker's collateral info account */
  makerCollateralInfo?: PublicKey;
  /** The address of the collateral token */
  collateralToken?: PublicKey;
  /** The address of the risk engine */
  riskEngine?: PublicKey;

  /** The side */
  side: Side;
  /** ??? */
  overrideLegMultiplierBps: COption<bignum>;
  /** The base asset index. */
  baseAssetIndex?: BaseAssetIndex;
};

/**
 * @group Operations
 * @category Outputs
 */
export type ConfirmResponseOutput = {
  /** The blockchain response from sending and confirming the transaction. */
  response: SendAndConfirmTransactionResponse;
};

/**
 * @group Operations
 * @category Handlers
 */
export const confirmResponseOperationHandler: OperationHandler<ConfirmResponseOperation> =
  {
    handle: async (
      operation: ConfirmResponseOperation,
      convergence: Convergence,
      scope: OperationScope
    ): Promise<ConfirmResponseOutput> => {
      const builder = await confirmResponseBuilder(
        convergence,
        {
          ...operation.input,
        },
        scope
      );
      scope.throwIfCanceled();

      const confirmOptions = makeConfirmOptionsFinalizedOnMainnet(
        convergence,
        scope.confirmOptions
      );

      const output = await builder.sendAndConfirm(convergence, confirmOptions);
      scope.throwIfCanceled();

      return { ...output };
    },
  };

/**
 * @group Transaction Builders
 * @category Inputs
 */
export type ConfirmResponseBuilderParams = ConfirmResponseInput;

/**
 * Confirms a response
 *
 * ```ts
 * const transactionBuilder = convergence
 *   .rfqs()
 *   .builders()
 *   .confirmResponse({ address });
 * ```
 *
 * @group Transaction Builders
 * @category Constructors
 */
export const confirmResponseBuilder = async (
  convergence: Convergence,
  params: ConfirmResponseBuilderParams,
  options: TransactionBuilderOptions = {}
): Promise<TransactionBuilder> => {
  const { programs, payer = convergence.rpc().getDefaultFeePayer() } = options;
  const {
    taker = convergence.identity(),
    rfq,
    response,
    side,
    overrideLegMultiplierBps,
    baseAssetIndex = { value: 0 },
  } = params;

  const responseModel = await convergence
    .rfqs()
    .findResponseByAddress({ address: response });

  const protocol = await convergence.protocol().get();

  const rfqProgram = convergence.programs().getRfq(programs);
  const riskEngineProgram = convergence.programs().getRiskEngine(programs);

  const SWITCHBOARD_BTC_ORACLE = new PublicKey(
    '8SXvChNYFhRq4EZuZvnhjrB3jJRQCv4k3P4W6hesH3Ee'
  );

  const takerCollateralInfoPda = convergence
    .collateral()
    .pdas()
    .collateralInfo({
      user: taker.publicKey,
      programs,
    });
  const makerCollateralInfoPda = convergence
    .collateral()
    .pdas()
    .collateralInfo({
      user: responseModel.maker,
      programs,
    });
  const collateralTokenPda = convergence.collateral().pdas().collateralToken({
    user: taker.publicKey,
    programs,
  });

  const anchorRemainingAccounts: AccountMeta[] = [];

  const [config] = PublicKey.findProgramAddressSync(
    [Buffer.from('config')],
    riskEngineProgram.address
  );
  const configAccount: AccountMeta = {
    pubkey: config,
    isSigner: false,
    isWritable: false,
  };

  const baseAsset = convergence.rfqs().pdas().baseAsset({
    baseAssetIndexValue: baseAssetIndex.value,
    programs,
  });

  const baseAssetAccounts: AccountMeta[] = [
    {
      pubkey: baseAsset,
      isSigner: false,
      isWritable: false,
    },
  ];
  const oracleAccounts: AccountMeta[] = [
    {
      pubkey: SWITCHBOARD_BTC_ORACLE,
      isSigner: false,
      isWritable: false,
    },
  ];

  anchorRemainingAccounts.push(
    configAccount,
    ...baseAssetAccounts,
    ...oracleAccounts
  );

  return TransactionBuilder.make()
    .setFeePayer(payer)
    .add(
      {
        instruction: ComputeBudgetProgram.setComputeUnitLimit({
          units: 1400000,
        }),
        signers: [],
      },
      {
        instruction: createConfirmResponseInstruction(
          {
            taker: taker.publicKey,
            protocol: protocol.address,
            rfq,
            response,
            collateralInfo: takerCollateralInfoPda,
            makerCollateralInfo: makerCollateralInfoPda,
            collateralToken: collateralTokenPda,
            riskEngine: riskEngineProgram.address,
            anchorRemainingAccounts,
          },
          {
            side,
            overrideLegMultiplierBps,
          },
          rfqProgram.address
        ),
        signers: [taker],
        key: 'confirmResponse',
      }
    );
};<|MERGE_RESOLUTION|>--- conflicted
+++ resolved
@@ -3,13 +3,8 @@
   Side,
   BaseAssetIndex,
 } from '@convergence-rfq/rfq';
-<<<<<<< HEAD
 import { PublicKey, AccountMeta, ComputeBudgetProgram } from '@solana/web3.js';
-import { bignum, COption } from '@metaplex-foundation/beet';
-=======
-import { PublicKey, AccountMeta } from '@solana/web3.js';
 import { bignum, COption } from '@convergence-rfq/beet';
->>>>>>> 637347a3
 import { SendAndConfirmTransactionResponse } from '../../rpcModule';
 import { Convergence } from '@/Convergence';
 import {
