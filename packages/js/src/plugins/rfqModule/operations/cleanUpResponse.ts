--- conflicted
+++ resolved
@@ -116,24 +116,9 @@
   options: TransactionBuilderOptions = {}
 ): TransactionBuilder => {
   const { programs, payer = convergence.rpc().getDefaultFeePayer() } = options;
-<<<<<<< HEAD
-  const {
-    maker,
-    // firstToPrepareQuote,
-    protocol,
-    rfq,
-    response,
-    // quoteEscrow,
-    // quoteBackupTokens,
-  } = params;
-
-  const rfqProgram = convergence.programs().getRfq(programs);
-  // const tokenProgram = convergence.programs().getToken(programs);
-=======
   const { maker, protocol, rfq, response } = params;
 
   const rfqProgram = convergence.programs().getRfq(programs);
->>>>>>> c8d093ba
 
   return TransactionBuilder.make()
     .setFeePayer(payer)
@@ -141,19 +126,9 @@
       instruction: createCleanUpResponseInstruction(
         {
           maker,
-<<<<<<< HEAD
-          // firstToPrepareQuote,
           protocol,
           rfq,
           response,
-          // quoteEscrow,
-          // quoteBackupTokens,
-          // tokenProgram: tokenProgram.address,
-=======
-          protocol,
-          rfq,
-          response,
->>>>>>> c8d093ba
         },
         rfqProgram.address
       ),
