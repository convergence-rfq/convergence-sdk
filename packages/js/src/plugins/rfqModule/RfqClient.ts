import { PublicKey } from '@solana/web3.js';

import { PartialKeys } from '../../utils';
import { OperationOptions, token } from '../../types';
import type { Convergence } from '../../Convergence';
import { addInstrumentOperation, AddInstrumentInput } from '../protocolModule';
import { SendTokensInput } from '../tokenModule';
import { Rfq } from './models';
import { RfqPdasClient } from './RfqPdasClient';
import {
  addLegsToRfqOperation,
  AddLegsToRfqInput,
  cancelResponseOperation,
  CancelResponseInput,
  CancelRfqsInput,
  cancelRfqsOperation,
  cancelResponsesOperation,
  CancelResponsesInput,
  cancelRfqOperation,
  CancelRfqInput,
  cleanUpResponseLegsOperation,
  CleanUpResponseLegsInput,
  cleanUpRfqOperation,
  CleanUpRfqInput,
  confirmResponseOperation,
  ConfirmResponseInput,
  createRfqOperation,
  CreateRfqInput,
  CreateAndFinalizeRfqConstructionInput,
  finalizeRfqConstructionOperation,
  FinalizeRfqConstructionInput,
  FindRfqsInput,
  findRfqsOperation,
  FindRfqByAddressInput,
  findRfqByAddressOperation,
  FindResponseByAddressInput,
  findResponseByAddressOperation,
  findResponsesByRfqOperation,
  FindResponsesByRfqInput,
  findResponsesByOwnerOperation,
  FindResponsesByOwnerInput,
  partiallySettleLegsOperation,
  PartiallySettleLegsInput,
  partlyRevertSettlementPreparationOperation,
  PartlyRevertSettlementPreparationInput,
  partiallySettleLegsAndSettleOperation,
  PartiallySettleLegsAndSettleInput,
  revertSettlementPreparationOperation,
  RevertSettlementPreparationInput,
  prepareMoreLegsSettlementOperation,
  PrepareMoreLegsSettlementInput,
  prepareSettlementOperation,
  PrepareSettlementInput,
  prepareSettlementAndPrepareMoreLegsOperation,
  PrepareSettlementAndPrepareMoreLegsInput,
  respondToRfqOperation,
  RespondToRfqInput,
  settleOperation,
  SettleInput,
  settleOnePartyDefaultOperation,
  SettleOnePartyDefaultInput,
  settleTwoPartyDefaultOperation,
  SettleTwoPartyDefaultInput,
  unlockResponseCollateralOperation,
  UnlockResponseCollateralInput,
  unlockRfqCollateralOperation,
  UnlockRfqCollateralInput,
  createAndFinalizeRfqConstructionOperation,
  CleanUpRfqsInput,
  cleanUpRfqsOperation,
  cleanUpResponseOperation,
  CleanUpResponseInput,
  cleanUpResponsesOperation,
  CleanUpResponsesInput,
  unlockResponsesCollateralOperation,
  UnlockResponsesCollateralInput,
  UnlockRfqsCollateralInput,
  unlockRfqsCollateralOperation,
  GetSettlementResultInput,
  getSettlementResultOperation,
  getSettlementResultHandler,
  RetrieveBidAndAskInput,
  retrieveBidAndAskHandler,
  retrieveBidAndAskOperation,
} from './operations';
import { Response } from './models/Response';
import {
  GetRfqStateAndActionInput,
  getRfqStateAndActionHandler,
  getRfqStateAndActionOperation,
} from './operations/getRfqStateAndAction';

/**
 * This is a client for the Rfq module.
 *
 * It enables us to interact with the Rfq program in order to
 * manage Rfqs.
 *
 * You may access this client via the `rfqs()` method of your `Convergence` instance.
 *
 * ```ts
 * const rfqClient = convergence.rfqs();
 * ```
 *
 * @example
 * ```ts
 * const spotInstrumentClient = cvg.spotInstrument();
 * const spotInstrument = spotInstrumentClient.createInstrument(
 *   btcMint.address,
 *   btcMint.decimals,
 *   Side.Bid,
 *   1
 * );
 * const { rfq } = await cvg.rfqs().create({
 *   instruments: [spotInstrument],
 *   quoteAsset: usdcMint,
 * });
 * ```
 *
 * @group Modules
 */
export class RfqClient {
  constructor(protected readonly convergence: Convergence) {}

  /**
   * You may use the `pdas()` client to build PDAs related to this module.
   *
   * ```ts
   * const pdasClient = convergence.rfqs().pdas();
   * ```
   */
  pdas() {
    return new RfqPdasClient(this.convergence);
  }

  /** {@inheritDoc addInstrumentOperation} */
  addInstrument(input: AddInstrumentInput, options?: OperationOptions) {
    return this.convergence
      .operations()
      .execute(addInstrumentOperation(input), options);
  }

  /** {@inheritDoc addLegsToRfqOperation} */
  addLegsToRfq(input: AddLegsToRfqInput, options?: OperationOptions) {
    return this.convergence
      .operations()
      .execute(addLegsToRfqOperation(input), options);
  }

  /** {@inheritDoc cancelResponseOperation} */
  cancelResponse(input: CancelResponseInput, options?: OperationOptions) {
    return this.convergence
      .operations()
      .execute(cancelResponseOperation(input), options);
  }

  /** {@inheritDoc cancelResponsesOperation} */
  cancelResponses(input: CancelResponsesInput, options?: OperationOptions) {
    return this.convergence
      .operations()
      .execute(cancelResponsesOperation(input), options);
  }

  /** {@inheritDoc cancelRfqOperation} */
  cancelRfq(input: CancelRfqInput, options?: OperationOptions) {
    return this.convergence
      .operations()
      .execute(cancelRfqOperation(input), options);
  }

  /** {@inheritDoc cancelRfqsOperation} */
  cancelRfqs(input: CancelRfqsInput, options?: OperationOptions) {
    return this.convergence
      .operations()
      .execute(cancelRfqsOperation(input), options);
  }

  /** {@inheritDoc cleanUpResponseLegsOperation} */
  cleanUpResponseLegs(
    input: CleanUpResponseLegsInput,
    options?: OperationOptions
  ) {
    return this.convergence
      .operations()
      .execute(cleanUpResponseLegsOperation(input), options);
  }

  /** {@inheritDoc cleanUpResponseOperation} */
  cleanUpResponse(input: CleanUpResponseInput, options?: OperationOptions) {
    return this.convergence
      .operations()
      .execute(cleanUpResponseOperation(input), options);
  }

  /** {@inheritDoc cleanUpResponsesOperation} */
  cleanUpResponses(input: CleanUpResponsesInput, options?: OperationOptions) {
    return this.convergence
      .operations()
      .execute(cleanUpResponsesOperation(input), options);
  }

  /** {@inheritDoc cleanUpRfqOperation} */
  cleanUpRfq(input: CleanUpRfqInput, options?: OperationOptions) {
    return this.convergence
      .operations()
      .execute(cleanUpRfqOperation(input), options);
  }

  /** {@inheritDoc cleanUpRfqsOperation} */
  cleanUpRfqs(input: CleanUpRfqsInput, options?: OperationOptions) {
    return this.convergence
      .operations()
      .execute(cleanUpRfqsOperation(input), options);
  }

  /** {@inheritDoc cleanUpRfqOperation} */
  confirmResponse(input: ConfirmResponseInput, options?: OperationOptions) {
    return this.convergence
      .operations()
      .execute(confirmResponseOperation(input), options);
  }

  /** {@inheritDoc createRfqOperation} */
  create(input: CreateRfqInput, options?: OperationOptions) {
    return this.convergence
      .operations()
      .execute(createRfqOperation(input), options);
  }

  /** {@inheritDoc createAndFinalizeRfqConstructionOperation} */
  createAndFinalize(
    input: CreateAndFinalizeRfqConstructionInput,
    options?: OperationOptions
  ) {
    return this.convergence
      .operations()
      .execute(createAndFinalizeRfqConstructionOperation(input), options);
  }

  /** {@inheritDoc finalizeRfqConstructionOperation} */
  finalizeRfqConstruction(
    input: FinalizeRfqConstructionInput,
    options?: OperationOptions
  ) {
    return this.convergence
      .operations()
      .execute(finalizeRfqConstructionOperation(input), options);
  }

  /** {@inheritDoc findResponseByAddressOperation} */
  findResponseByAddress(
    input: FindResponseByAddressInput,
    options?: OperationOptions
  ) {
    return this.convergence
      .operations()
      .execute(findResponseByAddressOperation(input), options);
  }
  /** {@inheritDoc findResponsesByOwnerOperation} */
  findResponsesByOwner(
    input: FindResponsesByOwnerInput,
    options?: OperationOptions
  ) {
    return this.convergence
      .operations()
      .execute(findResponsesByOwnerOperation(input), options);
  }

  /** {@inheritDoc findRfqsOperation} */
  findRfqs(input: FindRfqsInput, options?: OperationOptions) {
    return this.convergence
      .operations()
      .toCollection(findRfqsOperation(input), options);
  }

  /** {@inheritDoc findResponsesByRfqOperation} */
  findResponsesByRfq(
    input: FindResponsesByRfqInput,
    options?: OperationOptions
  ) {
    return this.convergence
      .operations()
      .execute(findResponsesByRfqOperation(input), options);
  }

  /** {@inheritDoc findRfqByAddressOperation} */
  findRfqByAddress(input: FindRfqByAddressInput, options?: OperationOptions) {
    return this.convergence
      .operations()
      .execute(findRfqByAddressOperation(input), options);
  }

  /** {@inheritDoc partiallySettleLegsOperation} */
  partiallySettleLegs(
    input: PartiallySettleLegsInput,
    options?: OperationOptions
  ) {
    return this.convergence
      .operations()
      .execute(partiallySettleLegsOperation(input), options);
  }

  /** {@inheritDoc partlyRevertSettlementPreparationOperation} */
  partlyRevertSettlementPreparation(
    input: PartlyRevertSettlementPreparationInput,
    options?: OperationOptions
  ) {
    return this.convergence
      .operations()
      .execute(partlyRevertSettlementPreparationOperation(input), options);
  }

  /** {@inheritDoc partiallySettleLegsAndSettleOperation} */
  partiallySettleLegsAndSettle(
    input: PartiallySettleLegsAndSettleInput,
    options?: OperationOptions
  ) {
    return this.convergence
      .operations()
      .execute(partiallySettleLegsAndSettleOperation(input), options);
  }

  /** {@inheritDoc revertSettlementPreparationOperation} */
  revertSettlementPreparation(
    input: RevertSettlementPreparationInput,
    options?: OperationOptions
  ) {
    return this.convergence
      .operations()
      .execute(revertSettlementPreparationOperation(input), options);
  }

  /** {@inheritDoc prepareMoreLegsSettlementOperation} */
  prepareMoreLegsSettlement(
    input: PrepareMoreLegsSettlementInput,
    options?: OperationOptions
  ) {
    return this.convergence
      .operations()
      .execute(prepareMoreLegsSettlementOperation(input), options);
  }

  /** {@inheritDoc prepareSettlementOperation} */
  prepareSettlement(input: PrepareSettlementInput, options?: OperationOptions) {
    return this.convergence
      .operations()
      .execute(prepareSettlementOperation(input), options);
  }

  /** {@inheritDoc prepareSettlementAndPrepareMoreLegsOperation} */
  prepareSettlementAndPrepareMoreLegs(
    input: PrepareSettlementAndPrepareMoreLegsInput,
    options?: OperationOptions
  ) {
    return this.convergence
      .operations()
      .execute(prepareSettlementAndPrepareMoreLegsOperation(input), options);
  }

  /**
   * Helper method that refetches a given model
   * and returns an instance of the same type.
   *
   * If the model we pass is an `Rfq`, we extract the pubkey and
   * pass to `findRfqByAddress`. Else, it's a pubkey and we pass
   * it directly.
   *
   * ```ts
   * rfq = await convergence.rfqs().refresh(rfq);
   * ```
   */
  refreshRfq<T extends Rfq | PublicKey>(
    model: T,
    options?: OperationOptions
  ): Promise<T extends PublicKey ? Rfq : T> {
    return this.findRfqByAddress(
      {
        address: 'model' in model ? model.address : model,
      },
      options
    ) as Promise<T extends PublicKey ? Rfq : T>;
  }

  // /**
  //  * Helper method that refetches a given model
  //  * and returns an instance of the same type.
  //  *
  //  * If the model we pass is an `Response`, we extract the pubkey and
  //  * pass to `findResponseByAddress`. Else, it's a pubkey and we pass
  //  * it directly.
  //  *
  //  * ```ts
  //  * const rfq = await convergence.rfqs().refreshResponse(response);
  //  * ```
  //  */
  refreshResponse<T extends Response | PublicKey>(
    model: T,
    options?: OperationOptions
  ): Promise<T extends PublicKey ? Response : T> {
    return this.findResponseByAddress(
      {
        address: 'model' in model ? model.address : model,
      },
      options
    ) as Promise<T extends PublicKey ? Response : T>;
  }

  /** {@inheritDoc respondToRfqOperation} */
  respond(input: RespondToRfqInput, options?: OperationOptions) {
    return this.convergence
      .operations()
      .execute(respondToRfqOperation(input), options);
  }

  /** {@inheritDoc settleOperation} */
  settle(input: SettleInput, options?: OperationOptions) {
    return this.convergence
      .operations()
      .execute(settleOperation(input), options);
  }

  /** {@inheritDoc settleOnePartyDefaultOperation} */
  settleOnePartyDefault(
    input: SettleOnePartyDefaultInput,
    options?: OperationOptions
  ) {
    return this.convergence
      .operations()
      .execute(settleOnePartyDefaultOperation(input), options);
  }

  /** {@inheritDoc settleTwoPartyDefaultOperation} */
  settleTwoPartyDefault(
    input: SettleTwoPartyDefaultInput,
    options?: OperationOptions
  ) {
    return this.convergence
      .operations()
      .execute(settleTwoPartyDefaultOperation(input), options);
  }

  /** {@inheritDoc unlockResponseCollateralOperation} */
  unlockResponseCollateral(
    input: UnlockResponseCollateralInput,
    options?: OperationOptions
  ) {
    return this.convergence
      .operations()
      .execute(unlockResponseCollateralOperation(input), options);
  }

  /** {@inheritDoc unlockResponsesCollateralOperation} */
  unlockResponsesCollateral(
    input: UnlockResponsesCollateralInput,
    options?: OperationOptions
  ) {
    return this.convergence
      .operations()
      .execute(unlockResponsesCollateralOperation(input), options);
  }

  /** {@inheritDoc unlockRfqCollateralOperation} */
  unlockRfqCollateral(
    input: UnlockRfqCollateralInput,
    options?: OperationOptions
  ) {
    return this.convergence
      .operations()
      .execute(unlockRfqCollateralOperation(input), options);
  }

  /** {@inheritDoc unlockRfqsCollateralOperation} */
  unlockRfqsCollateral(
    input: UnlockRfqsCollateralInput,
    options?: OperationOptions
  ) {
    return this.convergence
      .operations()
      .execute(unlockRfqsCollateralOperation(input), options);
  }

  /** {@inheritDoc sendTokensOperation} */
  send(
    input: PartialKeys<SendTokensInput, 'amount'>,
    options?: OperationOptions
  ) {
    return this.convergence
      .tokens()
      .send({ ...input, amount: token(1) }, options);
  }

  /** {@inheritDoc getSettlementResultOperation} */
  getSettlementResult(input: GetSettlementResultInput) {
    return getSettlementResultHandler.handle(
      getSettlementResultOperation(input),
      this.convergence
    );
  }

<<<<<<< HEAD
  /** {@inheritDoc retrieveBidAndAskOperation} */

  retrieveBidAndAsk(input: RetrieveBidAndAskInput) {
    return retrieveBidAndAskHandler.handle(
      retrieveBidAndAskOperation(input),
=======
  getRfqStateAndAction(input: GetRfqStateAndActionInput) {
    return getRfqStateAndActionHandler.handle(
      getRfqStateAndActionOperation(input),
>>>>>>> 4aeb5e61
      this.convergence
    );
  }
}<|MERGE_RESOLUTION|>--- conflicted
+++ resolved
@@ -497,17 +497,18 @@
     );
   }
 
-<<<<<<< HEAD
   /** {@inheritDoc retrieveBidAndAskOperation} */
-
   retrieveBidAndAsk(input: RetrieveBidAndAskInput) {
     return retrieveBidAndAskHandler.handle(
       retrieveBidAndAskOperation(input),
-=======
+      this.convergence
+    );
+  }
+
+  /** {@inheritDoc getRfqStateAndAction} */
   getRfqStateAndAction(input: GetRfqStateAndActionInput) {
     return getRfqStateAndActionHandler.handle(
       getRfqStateAndActionOperation(input),
->>>>>>> 4aeb5e61
       this.convergence
     );
   }
