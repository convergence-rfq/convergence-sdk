--- conflicted
+++ resolved
@@ -497,16 +497,18 @@
     );
   }
 
-<<<<<<< HEAD
-  /** {@inheritDoc getResponseState} */
+  /** {@inheritDoc getResponseStateAndAction} */
   getResponseStateAndAction(input: GetResponseStateAndActionInput) {
     return getResponseStateAndActionHandler.handle(
       getResponseStateAndActionOperation(input),
-=======
+      this.convergence
+    );
+  }
+
+  /** {@inheritDoc getRFqStateAndAction} */
   getRfqStateAndAction(input: GetRfqStateAndActionInput) {
     return getRfqStateAndActionHandler.handle(
       getRfqStateAndActionOperation(input),
->>>>>>> 4aeb5e61
       this.convergence
     );
   }
