--- conflicted
+++ resolved
@@ -157,18 +157,11 @@
       .execute(cancelRfqOperation(input), options);
   }
 
-  /** {@inheritDoc cancelMultipleRfqOperation} */
-<<<<<<< HEAD
-  cancelMultipleRfq(input: CancelRfqsInput, options?: OperationOptions) {
+  /** {@inheritDoc cancelRfqsOperation} */
+  cancelRfqs(input: CancelRfqsInput, options?: OperationOptions) {
     return this.convergence
       .operations()
       .execute(cancelRfqsOperation(input), options);
-=======
-  cancelMultipleRfq(input: CancelMultipleRfqInput, options?: OperationOptions) {
-    return this.convergence
-      .operations()
-      .execute(cancelMultipleRfqOperation(input), options);
->>>>>>> 5c4f91e0
   }
 
   /** {@inheritDoc cleanUpResponseLegsOperation} */
