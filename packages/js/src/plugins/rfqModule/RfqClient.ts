--- conflicted
+++ resolved
@@ -12,7 +12,6 @@
   cancelResponseOperation,
   CancelResponseInput,
   cancelRfqOperation,
-<<<<<<< HEAD
   CancelRfqInput,
   cleanUpResponseOperation,
   CleanUpResponseInput,
@@ -26,21 +25,13 @@
   CreateRfqInput,
   finalizeRfqConstructionOperation,
   FinalizeRfqConstructionInput,
-  findRfqByAddressOperation,
-  FindRfqByAddressInput,
   findRfqsByAddressesOperation,
   FindRfqsByAddressesInput,
-=======
   FindRfqByAddressInput,
   findRfqByAddressOperation,
-  FindRfqsByTokenInput,
-  findRfqsByTokenOperation,
-  FindRfqsByInstrumentInput,
->>>>>>> 23c44f6f
   findRfqsByInstrumentOperation,
   FindRfqsByInstrumentInput,
   findRfqsByOwnerOperation,
-<<<<<<< HEAD
   FindRfqsByOwnerInput,
   findRfqsByTokenOperation,
   FindRfqsByTokenInput,
@@ -52,11 +43,6 @@
   PrepareMoreLegsSettlementInput,
   prepareSettlementOperation,
   PrepareSettlementInput,
-=======
-  RespondInput,
-  LoadLegsInput,
-  loadLegsOperation,
->>>>>>> 23c44f6f
   respondOperation,
   RespondInput,
   settleOperation,
@@ -233,19 +219,11 @@
       .execute(findRfqsByInstrumentOperation(input), options);
   }
 
-<<<<<<< HEAD
   /** {@inheritDoc findRfqsByOwnerOperation} */
   findAllByOwner(input: FindRfqsByOwnerInput, options?: OperationOptions) {
     return this.convergence
       .operations()
       .execute(findRfqsByOwnerOperation(input), options);
-=======
-  /** {@inheritDoc findRfqByAddressOperation} */
-  findByAddress(input: FindRfqByAddressInput, options?: OperationOptions) {
-    return this.convergence
-      .operations()
-      .execute(findRfqByAddressOperation(input), options);
->>>>>>> 23c44f6f
   }
 
   /** {@inheritDoc findRfqsByTokenOperation} */
