import { PublicKey } from '@solana/web3.js';
import {
  Confirmation as SolitaConfirmation,
  DefaultingParty as SolitaDefaultingParty,
} from '@convergence-rfq/rfq';

import { ResponseAccount } from '../accounts';
import { assert, removeDecimals } from '../../../utils';
import { AuthoritySide, fromSolitaAuthoritySide } from './AuthoritySide';
import {
  StoredResponseState,
  fromSolitaStoredResponseState,
} from './StoredResponseState';
<<<<<<< HEAD

type Quote = SolitaQuote;
=======
import { fromSolitaQuote, Quote } from './Quote';
>>>>>>> 5c4f91e0

/**
 * This model captures all the relevant information about a response
 * on the Solana blockchain.
 *
 * @group Models
 */
export type Response = {
  /** A model identifier to distinguish models in the SDK. */
  readonly model: 'response';

  /** The address of the response. */
  readonly address: PublicKey;

  /** The maker pubkey address. */
  readonly maker: PublicKey;

  /** The address of the RFQ this response corresponds to. */
  readonly rfq: PublicKey;

  /** The timestamp at which this response was created. */
  readonly creationTimestamp: number;

  /** The bid required for sell and optionally two-way order types. */
  readonly bid: Quote | null;

  /** The ask required for buy and optionally two-way order types. */
  readonly ask: Quote | null;

  /** The amount of the maker collateral locked. */
  readonly makerCollateralLocked: number;

  /** The amount of the taker collateral locked. */
  readonly takerCollateralLocked: number;

  /** The current state of the response. */
  readonly state: StoredResponseState;

  /** The number of legs prepared by the taker. */
  readonly takerPreparedLegs: number;

  /** The number of legs prepared by the maker. */
  readonly makerPreparedLegs: number;

  /** The number of legs that have already been settled. */
  readonly settledLegs: number;

  // TODO: Should be a ResponseSide?
  /** The optional confirmation of this response. */
  readonly confirmed: SolitaConfirmation | null;

  //
  /** The optional defaulting party of this response. */
  readonly defaultingParty: SolitaDefaultingParty | null;

  /** Shows whether the maker or taker initialized preparation for each prepared leg. */
  readonly legPreparationsInitializedBy: AuthoritySide[];
};

/** @group Model Helpers */
export const isResponse = (value: any): value is Response =>
  typeof value === 'object' && value.model === 'response';

/** @group Model Helpers */
export function assertResponse(value: any): asserts value is Response {
  assert(isResponse(value), 'Expected Response model');
}

/** @group Model Helpers */
export const toResponse = (
  account: ResponseAccount,
  collateralDecimals: number,
  quoteDecimals: number
): Response => ({
  model: 'response',
  address: account.publicKey,
  maker: account.data.maker,
  rfq: account.data.rfq,
  creationTimestamp: Number(account.data.creationTimestamp) * 1_000,
  makerCollateralLocked: removeDecimals(
    account.data.makerCollateralLocked,
    collateralDecimals
  ),
  takerCollateralLocked: removeDecimals(
    account.data.takerCollateralLocked,
    collateralDecimals
  ),
  state: fromSolitaStoredResponseState(account.data.state),
  // TODO: Abstract with response model method
  takerPreparedLegs: account.data.takerPreparedLegs,
  // TODO: Abstract with response model method
  makerPreparedLegs: account.data.makerPreparedLegs,
  // TODO: Abstract with response model method
  settledLegs: account.data.settledLegs,
  confirmed: account.data.confirmed,
  defaultingParty: account.data.defaultingParty,
  legPreparationsInitializedBy: account.data.legPreparationsInitializedBy.map(
    fromSolitaAuthoritySide
  ),
<<<<<<< HEAD
  bid: fromSolitaQuote(account.data.bid, quoteDecimals),
  ask: fromSolitaQuote(account.data.ask, quoteDecimals),
=======
  bid: account.data.bid && fromSolitaQuote(account.data.bid, quoteDecimals),
  ask: account.data.ask && fromSolitaQuote(account.data.ask, quoteDecimals),
>>>>>>> 5c4f91e0
});<|MERGE_RESOLUTION|>--- conflicted
+++ resolved
@@ -11,12 +11,7 @@
   StoredResponseState,
   fromSolitaStoredResponseState,
 } from './StoredResponseState';
-<<<<<<< HEAD
-
-type Quote = SolitaQuote;
-=======
 import { fromSolitaQuote, Quote } from './Quote';
->>>>>>> 5c4f91e0
 
 /**
  * This model captures all the relevant information about a response
@@ -116,11 +111,6 @@
   legPreparationsInitializedBy: account.data.legPreparationsInitializedBy.map(
     fromSolitaAuthoritySide
   ),
-<<<<<<< HEAD
-  bid: fromSolitaQuote(account.data.bid, quoteDecimals),
-  ask: fromSolitaQuote(account.data.ask, quoteDecimals),
-=======
   bid: account.data.bid && fromSolitaQuote(account.data.bid, quoteDecimals),
   ask: account.data.ask && fromSolitaQuote(account.data.ask, quoteDecimals),
->>>>>>> 5c4f91e0
 });