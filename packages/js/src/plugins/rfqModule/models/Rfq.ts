--- conflicted
+++ resolved
@@ -78,6 +78,9 @@
 
   /** The number of confirmed Responses to the Rfq. */
   readonly confirmedResponses: number;
+
+  /** The address of the Whitelist. */
+  readonly whitelist: PublicKey;
 };
 
 export type EscrowRfq = CommonRfq & {
@@ -89,9 +92,6 @@
 
   /** The quote asset mint. */
   readonly quoteMint: PublicKey;
-
-  /** The address of the Whitelist. */
-  readonly whitelist: PublicKey;
 
   /** The legs of the Rfq. */
   readonly legs: LegInstrument[];
@@ -176,7 +176,7 @@
     totalResponses: account.data.totalResponses,
     clearedResponses: account.data.clearedResponses,
     confirmedResponses: account.data.confirmedResponses,
-<<<<<<< HEAD
+    whitelist: account.data.whitelist,
   };
 
   if (account.data.printTradeProvider === null) {
@@ -204,9 +204,5 @@
     printTrade,
     legs: printTrade.getLegs(),
     quoteAsset: printTrade.getQuote(),
-=======
-    whitelist: account.data.whitelist,
-    legs: account.data.legs.map((leg) => convergence.parseLegInstrument(leg)),
->>>>>>> 72e963bd
   };
 };