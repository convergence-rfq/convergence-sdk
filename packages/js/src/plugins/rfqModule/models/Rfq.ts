--- conflicted
+++ resolved
@@ -155,17 +155,9 @@
     taker: account.data.taker,
     orderType: fromSolitaOrderType(account.data.orderType),
     size: fromSolitaFixedSize(account.data.fixedSize, quoteAsset.getDecimals()),
-<<<<<<< HEAD
-    creationTimestamp: convertTimestamp(account.data.creationTimestamp),
-=======
-    quoteAsset,
-    quoteMint: SpotLegInstrument.deserializeInstrumentData(
-      Buffer.from(account.data.quoteAsset.instrumentData)
-    ).mintAddress,
     creationTimestamp: convertTimestampToMilliSeconds(
       account.data.creationTimestamp
     ),
->>>>>>> 2d16c89f
     activeWindow: account.data.activeWindow,
     settlingWindow: account.data.settlingWindow,
     expectedLegsSize: account.data.expectedLegsSize,
