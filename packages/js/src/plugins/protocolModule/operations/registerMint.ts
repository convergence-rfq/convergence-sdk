--- conflicted
+++ resolved
@@ -144,11 +144,7 @@
   const systemProgram = convergence.programs().getSystem(programs);
   const rfqProgram = convergence.programs().getRfq();
 
-<<<<<<< HEAD
-  const protocol = await convergence.protocol().get();
-=======
   const protocol = convergence.protocol().pdas().protocol();
->>>>>>> e60940fb
 
   const [mintInfo] = PublicKey.findProgramAddressSync(
     [Buffer.from('mint_info'), mint.toBuffer()],
@@ -171,7 +167,7 @@
       instruction: createRegisterMintInstruction(
         {
           authority: authority.publicKey,
-          protocol: protocol.address,
+          protocol,
           mintInfo,
           baseAsset: baseAssetIndex >= 0 ? baseAsset : PublicKey.default,
           mint,
