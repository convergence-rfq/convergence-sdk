--- conflicted
+++ resolved
@@ -35,10 +35,6 @@
   UnparsedMaybeAccount,
 } from '@/types';
 import { TransactionBuilder, zipMap } from '@/utils';
-<<<<<<< HEAD
-
-=======
->>>>>>> 9cf512c4
 
 export type ConfirmTransactionResponse = RpcResponseAndContext<SignatureResult>;
 export type SendAndConfirmTransactionResponse = {
