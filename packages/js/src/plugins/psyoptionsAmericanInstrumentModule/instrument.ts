--- conflicted
+++ resolved
@@ -8,31 +8,21 @@
 import * as psyoptionsAmerican from '@mithraic-labs/psy-american';
 import BN from 'bn.js';
 import { Mint } from '../tokenModule';
-<<<<<<< HEAD
-import { LegInstrument, getInstrumentProgramIndex } from '../instrumentModule';
-=======
 import {
+  LegInstrument,
+  getInstrumentProgramIndex,
   CreateOptionInstrumentsResult,
-  LegInstrument,
 } from '../instrumentModule';
->>>>>>> 2d16c89f
 import { addDecimals, removeDecimals } from '../../utils/conversions';
 import { Convergence } from '../../Convergence';
 import { createSerializerFromFixableBeetArgsStruct } from '../../types';
 import { LegSide, fromSolitaLegSide } from '../rfqModule/models/LegSide';
 import { CvgWallet, NoopWallet } from '../../utils/Wallets';
-<<<<<<< HEAD
 import { PSYOPTIONS_AMERICAN_INSTRUMENT_PROGRAM_ID } from './types';
-
-export const psyoptionsAmericanProgramId = new PublicKey(
-  'R2y9ip6mxmWUj4pt54jP2hz2dgvMozy9VTSwMWE7evs'
-);
-=======
 import {
   GetOrCreateATAtxBuilderReturnType,
   getOrCreateATAtxBuilder,
 } from '@/utils';
->>>>>>> 2d16c89f
 
 type PsyoptionsAmericanInstrumentData = {
   optionType: OptionType;
@@ -80,16 +70,11 @@
     readonly instrumentIndex: number,
     readonly amount: number,
     readonly side: LegSide,
-<<<<<<< HEAD
-    private optionMeta?: OptionMarketWithKey
+    readonly underlyingAssetMint?: PublicKey,
+    readonly stableAssetMint?: PublicKey
   ) {
     this.legType = 'escrow';
   }
-=======
-    readonly underlyingAssetMint?: PublicKey,
-    readonly stableAssetMint?: PublicKey
-  ) {}
->>>>>>> 2d16c89f
 
   getBaseAssetIndex = () => this.baseAssetIndex;
   getInstrumentIndex = () => this.instrumentIndex;
@@ -142,13 +127,11 @@
       throw Error('Stablecoin mint cannot be used in a leg!');
     }
 
-<<<<<<< HEAD
     const instrumentIndex = getInstrumentProgramIndex(
       await convergence.protocol().get(),
       PSYOPTIONS_AMERICAN_INSTRUMENT_PROGRAM_ID
     );
 
-=======
     const cvgWallet = new CvgWallet(convergence);
     const americanProgram = await createAmericanProgram(convergence, cvgWallet);
     const { optionMint, metaKey } = await getAmericanOptionkeys(
@@ -160,7 +143,6 @@
       underlyingAmountPerContract,
       optionType
     );
->>>>>>> 2d16c89f
     return new PsyoptionsAmericanInstrument(
       convergence,
       optionType,
