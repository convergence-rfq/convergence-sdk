import { PublicKey, TransactionInstruction } from '@solana/web3.js';
import { Leg, BaseAssetIndex } from '@convergence-rfq/rfq';
import { OptionMarketWithKey } from '@mithraic-labs/psy-american';
import { OptionType } from '@mithraic-labs/tokenized-euros';
import { FixableBeetArgsStruct, u8, u64, bignum } from '@convergence-rfq/beet';
import { publicKey } from '@convergence-rfq/beet-solana';
import * as anchor from '@project-serum/anchor';
import * as psyoptionsAmerican from '@mithraic-labs/psy-american';
import BN from 'bn.js';
import { Mint } from '../tokenModule';
import {
  LegInstrument,
  getInstrumentProgramIndex,
  CreateOptionInstrumentsResult,
} from '../instrumentModule';
import { addDecimals, removeDecimals } from '../../utils/conversions';
import { Convergence } from '../../Convergence';
import { createSerializerFromFixableBeetArgsStruct } from '../../types';
import { LegSide, fromSolitaLegSide } from '../rfqModule/models/LegSide';
<<<<<<< HEAD
import { CvgWallet, NoopWallet } from '../../utils/Wallets';
import { PSYOPTIONS_AMERICAN_INSTRUMENT_PROGRAM_ID } from './types';
=======
import { NoopWallet } from '../../utils/Wallets';
>>>>>>> 54530315
import {
  GetOrCreateATAtxBuilderReturnType,
  getOrCreateATAtxBuilder,
} from '@/utils';

type PsyoptionsAmericanInstrumentData = {
  optionType: OptionType;
  underlyingAmountPerContract: bignum;
  underlyingAmountPerContractDecimals: number;
  strikePrice: bignum;
  strikePriceDecimals: number;
  expiration: bignum;
  optionMint: PublicKey;
  metaKey: PublicKey;
};

export const psyoptionsAmericanInstrumentDataSerializer =
  createSerializerFromFixableBeetArgsStruct(
    new FixableBeetArgsStruct<PsyoptionsAmericanInstrumentData>(
      [
        ['optionType', u8],
        ['underlyingAmountPerContract', u64],
        ['underlyingAmountPerContractDecimals', u8],
        ['strikePrice', u64],
        ['strikePriceDecimals', u8],
        ['expiration', u64],
        ['optionMint', publicKey],
        ['metaKey', publicKey],
      ],
      'InstrumentData'
    )
  );

export class PsyoptionsAmericanInstrument implements LegInstrument {
  static readonly decimals = 0;
  legType: 'escrow';

  constructor(
    readonly convergence: Convergence,
    readonly optionType: OptionType,
    readonly underlyingAmountPerContract: number, // without decimals
    private readonly underlyingAmountPerContractDecimals: number,
    readonly strikePrice: number, // without decimals
    private readonly strikePriceDecimals: number,
    readonly expirationTimestamp: number, // timestamp in seconds
    readonly optionMint: PublicKey,
    readonly optionMetaPubKey: PublicKey,
    readonly baseAssetIndex: BaseAssetIndex,
    readonly instrumentIndex: number,
    readonly amount: number,
    readonly side: LegSide,
    readonly underlyingAssetMint?: PublicKey,
    readonly stableAssetMint?: PublicKey
  ) {
    this.legType = 'escrow';
  }

  getBaseAssetIndex = () => this.baseAssetIndex;
  getInstrumentIndex = () => this.instrumentIndex;
  getAssetMint = () => this.optionMint;
  getAmount = () => this.amount;
  getDecimals = () => PsyoptionsAmericanInstrument.decimals;
  getSide = () => this.side;
  async getPreparationsBeforeRfqCreation(
    taker: PublicKey
  ): Promise<CreateOptionInstrumentsResult> {
    if (!this.underlyingAssetMint) {
      throw new Error('Missing underlying asset mint');
    }
    if (!this.stableAssetMint) {
      throw new Error('Missing stable asset mint');
    }

    const optionMarketIxs = await getPsyAmericanMarketIxs(
      this.convergence,
      taker,
      this.underlyingAssetMint,
      this.underlyingAmountPerContractDecimals,
      this.underlyingAmountPerContract,
      this.stableAssetMint,
      this.strikePriceDecimals,
      this.strikePrice,
      this.expirationTimestamp,
      this.optionType
    );
    return optionMarketIxs;
  }

  static async create(
    taker: PublicKey,
    convergence: Convergence,
    underlyingMint: Mint,
    stableMint: Mint,
    optionType: OptionType,
    amount: number,
    side: LegSide,
    underlyingAmountPerContract: number,
    strike: number,
    expirationTimestamp: number
  ) {
    const mintInfoAddress = convergence
      .rfqs()
      .pdas()
      .mintInfo({ mint: underlyingMint.address });
    const mintInfo = await convergence
      .protocol()
      .findRegisteredMintByAddress({ address: mintInfoAddress });

    if (mintInfo.mintType.__kind === 'Stablecoin') {
      throw Error('Stablecoin mint cannot be used in a leg!');
    }

<<<<<<< HEAD
    const instrumentIndex = getInstrumentProgramIndex(
      await convergence.protocol().get(),
      PSYOPTIONS_AMERICAN_INSTRUMENT_PROGRAM_ID
    );

    const cvgWallet = new CvgWallet(convergence);
=======
    const cvgWallet = new NoopWallet(taker);
>>>>>>> 54530315
    const americanProgram = await createAmericanProgram(convergence, cvgWallet);
    const { optionMint, metaKey } = await getAmericanOptionkeys(
      americanProgram,
      underlyingMint,
      stableMint,
      expirationTimestamp,
      strike,
      underlyingAmountPerContract,
      optionType
    );
    return new PsyoptionsAmericanInstrument(
      convergence,
      optionType,
      underlyingAmountPerContract,
      underlyingMint.decimals,
      strike,
      stableMint.decimals,
      expirationTimestamp,
      optionMint,
      metaKey,
      mintInfo.mintType.baseAssetIndex,
      instrumentIndex,
      amount,
      side,
      underlyingMint.address,
      stableMint.address
    );
  }

  static async fetchMeta(
    taker: PublicKey,
    convergence: Convergence,
    metaKey: PublicKey
  ): Promise<OptionMarketWithKey> {
    const cvgWallet = new NoopWallet(taker);
    const americanProgram = createAmericanProgram(convergence, cvgWallet);
    const optionMarket = (await psyoptionsAmerican.getOptionByKey(
      americanProgram,
      metaKey
    )) as OptionMarketWithKey;

    return optionMarket;
  }

  async getOptionMeta(taker: PublicKey) {
    const optionMeta = await PsyoptionsAmericanInstrument.fetchMeta(
      taker,
      this.convergence,
      this.optionMetaPubKey
    );

    return optionMeta;
  }

  getValidationAccounts() {
    if (!this.underlyingAssetMint) {
      throw new Error('Missing underlying asset mint');
    }
    if (!this.stableAssetMint) {
      throw new Error('Missing stable asset mint');
    }
    const mintInfoPda = this.convergence
      .rfqs()
      .pdas()
      .mintInfo({ mint: this.underlyingAssetMint });
    const quoteAssetMintPda = this.convergence
      .rfqs()
      .pdas()
      .mintInfo({ mint: this.stableAssetMint });
    return [
      { pubkey: this.optionMetaPubKey, isSigner: false, isWritable: false },
      {
        pubkey: mintInfoPda,
        isSigner: false,
        isWritable: false,
      },
      {
        pubkey: quoteAssetMintPda,
        isSigner: false,
        isWritable: false,
      },
    ];
  }

  static deserializeInstrumentData(
    buffer: Buffer
  ): PsyoptionsAmericanInstrumentData {
    const [instrumentData] =
      psyoptionsAmericanInstrumentDataSerializer.deserialize(buffer);
    return instrumentData;
  }

  serializeInstrumentData(): Buffer {
    const data: PsyoptionsAmericanInstrumentData = {
      optionType: this.optionType,
      underlyingAmountPerContract: addDecimals(
        this.underlyingAmountPerContract,
        this.underlyingAmountPerContractDecimals
      ),
      underlyingAmountPerContractDecimals:
        this.underlyingAmountPerContractDecimals,
      strikePrice: addDecimals(this.strikePrice, this.strikePriceDecimals),
      strikePriceDecimals: this.strikePriceDecimals,
      expiration: new BN(this.expirationTimestamp),
      optionMint: this.optionMint,
      metaKey: this.optionMetaPubKey,
    };

    const serializedData =
      psyoptionsAmericanInstrumentDataSerializer.serialize(data);

    return serializedData;
  }

  getProgramId() {
    return this.convergence.programs().getPsyoptionsAmericanInstrument()
      .address;
  }
}

export const psyoptionsAmericanInstrumentParser = {
  parseFromLeg(
    convergence: Convergence,
    leg: Leg,
    instrumentIndex: number
  ): PsyoptionsAmericanInstrument {
    const { side, amount, data, baseAssetIndex } = leg;
    const [
      {
        optionType,
        underlyingAmountPerContract,
        underlyingAmountPerContractDecimals,
        strikePrice,
        strikePriceDecimals,
        expiration,
        optionMint,
        metaKey,
      },
    ] = psyoptionsAmericanInstrumentDataSerializer.deserialize(
      Buffer.from(data)
    );

    return new PsyoptionsAmericanInstrument(
      convergence,
      optionType,
      removeDecimals(
        underlyingAmountPerContract,
        underlyingAmountPerContractDecimals
      ),
      underlyingAmountPerContractDecimals,
      removeDecimals(strikePrice, strikePriceDecimals),
      strikePriceDecimals,
      Number(expiration),
      optionMint,
      metaKey,
      baseAssetIndex,
      instrumentIndex,
      removeDecimals(amount, PsyoptionsAmericanInstrument.decimals),
      fromSolitaLegSide(side)
    );
  },
};

export const createAmericanProgram = (
  convergence: Convergence,
  wallet: NoopWallet
): any => {
  const provider = new anchor.AnchorProvider(
    convergence.connection,
    wallet,
    {}
  );

  const americanProgram = psyoptionsAmerican.createProgram(
    new PublicKey('R2y9ip6mxmWUj4pt54jP2hz2dgvMozy9VTSwMWE7evs'),
    provider
  );

  return americanProgram;
};

export const getPsyAmericanMarketIxs = async (
  cvg: Convergence,
  taker: PublicKey,
  underlyingMint: PublicKey,
  underlyingMintDecimals: number,
  underlyingAmountPerContract: number,
  stableMint: PublicKey,
  stableMintDecimals: number,
  strike: number,
  expirationTimestamp: number,
  optionType: OptionType
): Promise<CreateOptionInstrumentsResult> => {
  const cvgWallet = new NoopWallet(taker);
  const americanProgram = createAmericanProgram(cvg, cvgWallet);

  const expirationTimestampBN = new BN(expirationTimestamp);
  const quoteAmountPerContractBN = new BN(
    addDecimals(strike, stableMintDecimals)
  );
  const underlyingAmountPerContractBN = new BN(
    addDecimals(underlyingAmountPerContract, underlyingMintDecimals)
  );

  let quoteAmountPerContractToPass = quoteAmountPerContractBN;
  let underlyingAmountPerContractToPass = underlyingAmountPerContractBN;
  let stableMintToPass = stableMint;
  let underlyingMintToPass = underlyingMint;
  if (optionType === OptionType.PUT) {
    quoteAmountPerContractToPass = underlyingAmountPerContractBN;
    underlyingAmountPerContractToPass = quoteAmountPerContractBN;
    stableMintToPass = underlyingMint;
    underlyingMintToPass = stableMint;
  }
  const [optionMarketKey] = await psyoptionsAmerican.deriveOptionKeyFromParams({
    expirationUnixTimestamp: expirationTimestampBN,
    programId: americanProgram.programId,
    quoteAmountPerContract: quoteAmountPerContractToPass,
    quoteMint: stableMintToPass,
    underlyingAmountPerContract: underlyingAmountPerContractToPass,
    underlyingMint: underlyingMintToPass,
  });
  const optionMarket = await psyoptionsAmerican.getOptionByKey(
    americanProgram,
    optionMarketKey
  );
  if (optionMarket) {
    return [];
  }
  // If there is no existing market, derive the optionMarket from inputs
  const optionMarketIxs: TransactionInstruction[] = [];
  const { optionMarketIx, mintFeeAccount, exerciseFeeAccount } =
    await getPsyAmericanOptionMarketAccounts(
      cvg,
      americanProgram,
      expirationTimestampBN,
      quoteAmountPerContractBN,
      stableMint,
      underlyingAmountPerContractBN,
      underlyingMint,
      optionType
    );
  if (mintFeeAccount.txBuilder) {
    optionMarketIxs.push(...mintFeeAccount.txBuilder.getInstructions());
  }

  if (exerciseFeeAccount.txBuilder) {
    optionMarketIxs.push(...exerciseFeeAccount.txBuilder.getInstructions());
  }

  optionMarketIxs.push(optionMarketIx.tx);
  return optionMarketIxs;
};

export type GetAmericanOptionMetaResult = {
  optionMint: PublicKey;
  metaKey: PublicKey;
};
export const getAmericanOptionkeys = async (
  americanProgram: any,
  underlyingMint: Mint,
  stableMint: Mint,
  expirationUnixTimestamp: number,
  strike: number,
  underlyingAmountPerContract: number,
  optionType: OptionType
): Promise<GetAmericanOptionMetaResult> => {
  const quoteAmountPerContractBN = new BN(
    addDecimals(strike, stableMint.decimals)
  );
  const underlyingAmountPerContractBN = new BN(
    addDecimals(underlyingAmountPerContract, underlyingMint.decimals)
  );

  let quoteAmountPerContractToPass = quoteAmountPerContractBN;
  let underlyingAmountPerContractToPass = underlyingAmountPerContractBN;
  let stableMintToPass = stableMint;
  let underlyingMintToPass = underlyingMint;
  if (optionType === OptionType.PUT) {
    quoteAmountPerContractToPass = underlyingAmountPerContractBN;
    underlyingAmountPerContractToPass = quoteAmountPerContractBN;
    stableMintToPass = underlyingMint;
    underlyingMintToPass = stableMint;
  }

  const [metaKey] = await psyoptionsAmerican.deriveOptionKeyFromParams({
    expirationUnixTimestamp: new BN(expirationUnixTimestamp),
    programId: americanProgram.programId,
    quoteAmountPerContract: quoteAmountPerContractToPass,
    quoteMint: stableMintToPass.address,
    underlyingAmountPerContract: underlyingAmountPerContractToPass,
    underlyingMint: underlyingMintToPass.address,
  });

  const [optionMint] = PublicKey.findProgramAddressSync(
    [metaKey.toBuffer(), Buffer.from('optionToken')],
    americanProgram.programId
  );

  return { optionMint, metaKey };
};

export type GetPsyAmericanOptionMarketAccounts = {
  optionMarketIx: {
    optionMarketKey: PublicKey;
    optionMintKey: PublicKey;
    quoteAssetPoolKey: PublicKey;
    tx: TransactionInstruction;
    underlyingAssetPoolKey: PublicKey;
    writerMintKey: PublicKey;
  };
  mintFeeAccount: GetOrCreateATAtxBuilderReturnType;
  exerciseFeeAccount: GetOrCreateATAtxBuilderReturnType;
};

const getPsyAmericanOptionMarketAccounts = async (
  cvg: Convergence,
  americanProgram: any,
  expirationUnixTimestamp: BN,
  quoteAmountPerContract: BN,
  stableMint: PublicKey,
  underlyingAmountPerContract: BN,
  underlyingMint: PublicKey,
  optionType: OptionType
): Promise<GetPsyAmericanOptionMarketAccounts> => {
  let quoteAmountPerContractToPass = quoteAmountPerContract;
  let underlyingAmountPerContractToPass = underlyingAmountPerContract;
  let stableMintToPass = stableMint;
  let underlyingMintToPass = underlyingMint;
  if (optionType === OptionType.PUT) {
    quoteAmountPerContractToPass = underlyingAmountPerContract;
    underlyingAmountPerContractToPass = quoteAmountPerContract;
    stableMintToPass = underlyingMint;
    underlyingMintToPass = stableMint;
  }
  const optionMarketIx =
    await psyoptionsAmerican.instructions.initializeOptionInstruction(
      americanProgram,
      {
        /** The option market expiration timestamp in seconds */
        expirationUnixTimestamp,
        quoteAmountPerContract: quoteAmountPerContractToPass,
        quoteMint: stableMintToPass,
        underlyingAmountPerContract: underlyingAmountPerContractToPass,
        underlyingMint: underlyingMintToPass,
      }
    );
  const feeOwner = psyoptionsAmerican.FEE_OWNER_KEY;
  const mintFeeAccount = await getOrCreateATAtxBuilder(
    cvg,
    underlyingMintToPass,
    feeOwner
  );

  const exerciseFeeAccount = await getOrCreateATAtxBuilder(
    cvg,
    stableMintToPass,
    feeOwner
  );

  return {
    optionMarketIx,
    mintFeeAccount,
    exerciseFeeAccount,
  };
};<|MERGE_RESOLUTION|>--- conflicted
+++ resolved
@@ -17,12 +17,8 @@
 import { Convergence } from '../../Convergence';
 import { createSerializerFromFixableBeetArgsStruct } from '../../types';
 import { LegSide, fromSolitaLegSide } from '../rfqModule/models/LegSide';
-<<<<<<< HEAD
-import { CvgWallet, NoopWallet } from '../../utils/Wallets';
+import { NoopWallet } from '../../utils/Wallets';
 import { PSYOPTIONS_AMERICAN_INSTRUMENT_PROGRAM_ID } from './types';
-=======
-import { NoopWallet } from '../../utils/Wallets';
->>>>>>> 54530315
 import {
   GetOrCreateATAtxBuilderReturnType,
   getOrCreateATAtxBuilder,
@@ -135,16 +131,12 @@
       throw Error('Stablecoin mint cannot be used in a leg!');
     }
 
-<<<<<<< HEAD
     const instrumentIndex = getInstrumentProgramIndex(
       await convergence.protocol().get(),
       PSYOPTIONS_AMERICAN_INSTRUMENT_PROGRAM_ID
     );
 
-    const cvgWallet = new CvgWallet(convergence);
-=======
     const cvgWallet = new NoopWallet(taker);
->>>>>>> 54530315
     const americanProgram = await createAmericanProgram(convergence, cvgWallet);
     const { optionMint, metaKey } = await getAmericanOptionkeys(
       americanProgram,
