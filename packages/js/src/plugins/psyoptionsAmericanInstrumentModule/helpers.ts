import * as psyoptionsAmerican from '@mithraic-labs/psy-american';
import { BN } from 'bn.js';
import { PublicKey, Transaction } from '@solana/web3.js';
import { Convergence } from '../../Convergence';

import { getOrCreateATAtxBuilder } from '../../utils/ata';
import { Mint } from '../tokenModule/models';
import { TransactionBuilder } from '../../utils/TransactionBuilder';
import { CvgWallet } from '../../utils/Wallets';
<<<<<<< HEAD
import {
  InstructionWithSigners,
  TransactionBuilder,
} from '../../utils/TransactionBuilder';
import { CreateOptionInstrumentsResult } from '../instrumentModule';
=======
import { InstructionUniquenessTracker } from '../../utils/classes';
>>>>>>> b655a68f
import { PsyoptionsAmericanInstrument } from './types';
import { createAmericanProgram } from './instrument';
import { InstructionUniquenessTracker } from '@/utils';

export const initializeNewAmericanOption = async (
  convergence: Convergence,
  underlyingMint: Mint,
  quoteMint: Mint,
  quoteAmountPerContract: number,
  underlyingAmountPerContract: number,
  expiration: number
) => {
  const expirationUnixTimestamp = new BN(Date.now() / 1_000 + expiration);

  const quoteAmountPerContractBN = new BN(
    Number(quoteAmountPerContract) * Math.pow(10, quoteMint.decimals)
  );
  const underlyingAmountPerContractBN = new BN(
    Number(underlyingAmountPerContract) * Math.pow(10, underlyingMint.decimals)
  );

  const cvgWallet = new CvgWallet(convergence);
  const americanProgram = createAmericanProgram(convergence, cvgWallet);

  const { optionMarketKey, optionMintKey, writerMintKey } =
    await psyoptionsAmerican.instructions.initializeMarket(americanProgram, {
      expirationUnixTimestamp,
      quoteAmountPerContract: quoteAmountPerContractBN,
      quoteMint: quoteMint.address,
      underlyingAmountPerContract: underlyingAmountPerContractBN,
      underlyingMint: underlyingMint.address,
    });

  const optionMarket = (await psyoptionsAmerican.getOptionByKey(
    americanProgram,
    optionMarketKey
  )) as psyoptionsAmerican.OptionMarketWithKey;

  const optionMint = await convergence
    .tokens()
    .findMintByAddress({ address: optionMintKey });

  return {
    optionMarketKey,
    optionMarket,
    optionMintKey,
    writerMintKey,
    optionMint,
  };
};
//create American Options ATAs and mint Options
export const prepareAmericanOptions = async (
  convergence: Convergence,
  responseAddress: PublicKey,
  caller: PublicKey
) => {
  const ixTracker = new InstructionUniquenessTracker([]);
  const cvgWallet = new CvgWallet(convergence);
  const americanProgram = createAmericanProgram(convergence, cvgWallet);
  const response = await convergence
    .rfqs()
    .findResponseByAddress({ address: responseAddress });
  const rfq = await convergence
    .rfqs()
    .findRfqByAddress({ address: response.rfq });

  const callerSide = caller.equals(rfq.taker) ? 'taker' : 'maker';

  const { legs } = convergence.rfqs().getSettlementResult({
    response,
    rfq,
  });

  const ataTxBuilderArray: TransactionBuilder[] = [];
  const mintTxBuilderArray: TransactionBuilder[] = [];
  for (const [index, leg] of rfq.legs.entries()) {
    const { receiver, amount } = legs[index];
    if (
      !(leg instanceof PsyoptionsAmericanInstrument) ||
      receiver === callerSide
    ) {
      continue;
    }

    const optionMarket = await leg.getOptionMeta();
    const optionToken = await getOrCreateATAtxBuilder(
      convergence,
      optionMarket.optionMint,
      caller
    );
    if (optionToken.txBuilder && ixTracker.checkedAdd(optionToken.txBuilder)) {
      ataTxBuilderArray.push(optionToken.txBuilder);
    }
    const writerToken = await getOrCreateATAtxBuilder(
      convergence,
      optionMarket!.writerTokenMint,
      caller
    );
    if (writerToken.txBuilder && ixTracker.checkedAdd(writerToken.txBuilder)) {
      ataTxBuilderArray.push(writerToken.txBuilder);
    }
    const underlyingToken = await getOrCreateATAtxBuilder(
      convergence,
      optionMarket!.underlyingAssetMint,
      caller
    );
    if (
      underlyingToken.txBuilder &&
      ixTracker.checkedAdd(underlyingToken.txBuilder)
    ) {
      ataTxBuilderArray.push(underlyingToken.txBuilder);
    }
    const ixWithSigners =
      await psyoptionsAmerican.instructions.mintOptionInstruction(
        americanProgram,
        optionToken.ataPubKey,
        writerToken.ataPubKey,
        underlyingToken.ataPubKey,
        new BN(amount!),
        optionMarket as psyoptionsAmerican.OptionMarketWithKey
      );
    ixWithSigners.ix.keys[0] = {
      pubkey: caller,
      isSigner: true,
      isWritable: false,
    };
    const mintTxBuilder = TransactionBuilder.make().setFeePayer(
      convergence.rpc().getDefaultFeePayer()
    );
    mintTxBuilder.add({
      instruction: ixWithSigners.ix,
      signers: [convergence.identity()],
    });
    mintTxBuilderArray.push(mintTxBuilder);
  }
  let signedTxs: Transaction[] = [];
  const lastValidBlockHeight = await convergence.rpc().getLatestBlockhash();
  if (ataTxBuilderArray.length > 0 || mintTxBuilderArray.length > 0) {
    const mergedTxBuilderArray = ataTxBuilderArray.concat(mintTxBuilderArray);
    signedTxs = await convergence
      .identity()
      .signAllTransactions(
        mergedTxBuilderArray.map((b) => b.toTransaction(lastValidBlockHeight))
      );
  }

  const ataSignedTx = signedTxs.slice(0, ataTxBuilderArray.length);
  const mintSignedTx = signedTxs.slice(ataTxBuilderArray.length);

  if (ataSignedTx.length > 0) {
    await Promise.all(
      ataSignedTx.map((signedTx) =>
        convergence
          .rpc()
          .serializeAndSendTransaction(signedTx, lastValidBlockHeight)
      )
    );
  }
  if (mintSignedTx.length > 0) {
    await Promise.all(
      mintSignedTx.map((signedTx) =>
        convergence
          .rpc()
          .serializeAndSendTransaction(signedTx, lastValidBlockHeight)
      )
    );
  }
<<<<<<< HEAD
  return ATAExistence.NOTEXISTS;
};

export const createPsyAmericanMarket = async (
  cvg: Convergence,
  underlyingMint: PublicKey,
  underlyingMintDecimals: number,
  stableMint: PublicKey,
  stableMintDecimals: number,
  strike: number,
  expiresIn: number,
  ixTracker: InstructionUniquenessTracker
): Promise<CreateOptionInstrumentsResult> => {
  const cvgWallet = new CvgWallet(cvg);
  const americanProgram = createAmericanProgram(cvg, cvgWallet);

  const optionMarketTxBuilder = TransactionBuilder.make().setFeePayer(
    cvg.identity()
  );

  let quoteAmountPerContract = new BN(strike);
  let underlyingAmountPerContract = new BN('1');

  // Initialize the options meta the long way
  const expirationUnixTimestamp = new BN(expiresIn);
  quoteAmountPerContract = new BN(
    Number(quoteAmountPerContract) * Math.pow(10, stableMintDecimals)
  );
  underlyingAmountPerContract = new BN(
    Number(underlyingAmountPerContract) * Math.pow(10, underlyingMintDecimals)
  );

  let optionMarket: psyoptionsAmerican.OptionMarketWithKey | null = null;
  const [optionMarketKey, bump] =
    await psyoptionsAmerican.deriveOptionKeyFromParams({
      expirationUnixTimestamp,
      programId: americanProgram.programId,
      quoteAmountPerContract,
      quoteMint: stableMint,
      underlyingAmountPerContract,
      underlyingMint,
    });
  optionMarket = await psyoptionsAmerican.getOptionByKey(
    americanProgram,
    optionMarketKey
  );

  // If there is no existing market, derive the optionMarket from inputs
  if (optionMarket == null) {
    const optionMarketIx =
      await psyoptionsAmerican.instructions.initializeOptionInstruction(
        americanProgram,
        {
          /** The option market expiration timestamp in seconds */
          expirationUnixTimestamp,
          quoteAmountPerContract,
          quoteMint: stableMint,
          underlyingAmountPerContract,
          underlyingMint,
        }
      );
    const feeOwner = psyoptionsAmerican.FEE_OWNER_KEY;
    const mintFeeAccount = await getOrCreateATA(cvg, underlyingMint, feeOwner);
    const exerciseFeeAccount = await getOrCreateATA(cvg, stableMint, feeOwner);

    optionMarket = {
      optionMint: optionMarketIx.optionMintKey,
      writerTokenMint: optionMarketIx.writerMintKey,
      underlyingAssetMint: underlyingMint,
      quoteAssetMint: stableMint,
      underlyingAmountPerContract,
      quoteAmountPerContract,
      expirationUnixTimestamp,
      underlyingAssetPool: optionMarketIx.underlyingAssetPoolKey,
      quoteAssetPool: optionMarketIx.quoteAssetPoolKey,
      mintFeeAccount,
      exerciseFeeAccount,
      expired: false,
      bumpSeed: bump,
      key: optionMarketKey,
    };

    if (ixTracker.checkedAdd(optionMarketIx.tx)) {
      optionMarketTxBuilder.add({
        instruction: optionMarketIx.tx,
        signers: [cvg.identity()],
      });
    }
  }

  if (optionMarketTxBuilder.getInstructionCount() > 0) {
    return optionMarketTxBuilder;
  }
  return null;
};

export type GetAmericanOptionMetaResult = {
  americanMeta: psyoptionsAmerican.OptionMarketWithKey;
  americanMetaKey: PublicKey;
};
export const getAmericanOptionMeta = async (
  cvg: Convergence,
  americanProgram: any,
  underlyingMint: Mint,
  stableMint: Mint,
  expiresIn: number,
  underlyingAmountPerContract: number,
  quoteAmountPerContract: number
): Promise<GetAmericanOptionMetaResult> => {
  const expirationUnixTimestamp = new BN(Date.now() / 1_000 + expiresIn);
  const quoteAmountPerContractBN = new BN(
    Number(quoteAmountPerContract) * Math.pow(10, stableMint.decimals)
  );
  const underlyingAmountPerContractBN = new BN(
    Number(underlyingAmountPerContract) * Math.pow(10, underlyingMint.decimals)
  );
  const optionMarketIx =
    await psyoptionsAmerican.instructions.initializeOptionInstruction(
      americanProgram,
      {
        /** The option market expiration timestamp in seconds */
        expirationUnixTimestamp,
        quoteAmountPerContract: quoteAmountPerContractBN,
        quoteMint: stableMint.address,
        underlyingAmountPerContract: underlyingAmountPerContractBN,
        underlyingMint: underlyingMint.address,
      }
    );
  const feeOwner = psyoptionsAmerican.FEE_OWNER_KEY;
  const mintFeeAccount = cvg.tokens().pdas().associatedTokenAccount({
    mint: underlyingMint.address,
    owner: feeOwner,
  });
  const exerciseFeeAccount = cvg.tokens().pdas().associatedTokenAccount({
    mint: stableMint.address,
    owner: feeOwner,
  });
  const [americanMetaKey, bump] =
    await psyoptionsAmerican.deriveOptionKeyFromParams({
      expirationUnixTimestamp,
      programId: americanProgram.programId,
      quoteAmountPerContract: quoteAmountPerContractBN,
      quoteMint: stableMint.address,
      underlyingAmountPerContract: underlyingAmountPerContractBN,
      underlyingMint: underlyingMint.address,
    });
  const americanMeta: psyoptionsAmerican.OptionMarketWithKey = {
    optionMint: optionMarketIx.optionMintKey,
    writerTokenMint: optionMarketIx.writerMintKey,
    underlyingAssetMint: underlyingMint.address,
    quoteAssetMint: stableMint.address,
    underlyingAmountPerContract: underlyingAmountPerContractBN,
    quoteAmountPerContract: quoteAmountPerContractBN,
    expirationUnixTimestamp,
    underlyingAssetPool: optionMarketIx.underlyingAssetPoolKey,
    quoteAssetPool: optionMarketIx.quoteAssetPoolKey,
    mintFeeAccount,
    exerciseFeeAccount,
    expired: false,
    bumpSeed: bump,
    key: americanMetaKey,
  };

  return { americanMeta, americanMetaKey };
=======
>>>>>>> b655a68f
};<|MERGE_RESOLUTION|>--- conflicted
+++ resolved
@@ -5,20 +5,12 @@
 
 import { getOrCreateATAtxBuilder } from '../../utils/ata';
 import { Mint } from '../tokenModule/models';
-import { TransactionBuilder } from '../../utils/TransactionBuilder';
 import { CvgWallet } from '../../utils/Wallets';
-<<<<<<< HEAD
-import {
-  InstructionWithSigners,
-  TransactionBuilder,
-} from '../../utils/TransactionBuilder';
+import { InstructionUniquenessTracker } from '../../utils/classes';
 import { CreateOptionInstrumentsResult } from '../instrumentModule';
-=======
-import { InstructionUniquenessTracker } from '../../utils/classes';
->>>>>>> b655a68f
 import { PsyoptionsAmericanInstrument } from './types';
 import { createAmericanProgram } from './instrument';
-import { InstructionUniquenessTracker } from '@/utils';
+import { TransactionBuilder } from '@/utils/TransactionBuilder';
 
 export const initializeNewAmericanOption = async (
   convergence: Convergence,
@@ -183,11 +175,9 @@
       )
     );
   }
-<<<<<<< HEAD
-  return ATAExistence.NOTEXISTS;
 };
 
-export const createPsyAmericanMarket = async (
+export const getPsyAmericanMarketTxBuilder = async (
   cvg: Convergence,
   underlyingMint: PublicKey,
   underlyingMintDecimals: number,
@@ -246,9 +236,16 @@
         }
       );
     const feeOwner = psyoptionsAmerican.FEE_OWNER_KEY;
-    const mintFeeAccount = await getOrCreateATA(cvg, underlyingMint, feeOwner);
-    const exerciseFeeAccount = await getOrCreateATA(cvg, stableMint, feeOwner);
-
+    const { ataPubKey: mintFeePubkey, txBuilder: mintFeeTxBuilder } =
+      await getOrCreateATAtxBuilder(cvg, underlyingMint, feeOwner);
+    if (mintFeeTxBuilder && ixTracker.checkedAdd(mintFeeTxBuilder)) {
+      optionMarketTxBuilder.add(mintFeeTxBuilder);
+    }
+    const { ataPubKey: exerciseFeePubkey, txBuilder: exerciseFeeTxBuilder } =
+      await getOrCreateATAtxBuilder(cvg, stableMint, feeOwner);
+    if (exerciseFeeTxBuilder && ixTracker.checkedAdd(exerciseFeeTxBuilder)) {
+      optionMarketTxBuilder.add(exerciseFeeTxBuilder);
+    }
     optionMarket = {
       optionMint: optionMarketIx.optionMintKey,
       writerTokenMint: optionMarketIx.writerMintKey,
@@ -259,8 +256,8 @@
       expirationUnixTimestamp,
       underlyingAssetPool: optionMarketIx.underlyingAssetPoolKey,
       quoteAssetPool: optionMarketIx.quoteAssetPoolKey,
-      mintFeeAccount,
-      exerciseFeeAccount,
+      mintFeeAccount: mintFeePubkey,
+      exerciseFeeAccount: exerciseFeePubkey,
       expired: false,
       bumpSeed: bump,
       key: optionMarketKey,
@@ -348,6 +345,4 @@
   };
 
   return { americanMeta, americanMetaKey };
-=======
->>>>>>> b655a68f
 };