import * as psyoptionsAmerican from '@mithraic-labs/psy-american';
import { BN } from 'bn.js';
import { PublicKey } from '@solana/web3.js';
import { Convergence } from '../../Convergence';

import { getOrCreateATAtxBuilder } from '../../utils/ata';
import { CvgWallet } from '../../utils/Wallets';
<<<<<<< HEAD
import {
  InstructionWithSigners,
  TransactionBuilder,
} from '../../utils/TransactionBuilder';
import {
  PsyoptionsAmericanInstrument,
  createAmericanProgram,
} from './instrument';
=======
import { InstructionUniquenessTracker } from '../../utils/classes';
import { PsyoptionsAmericanInstrument } from './types';
import { createAmericanProgram } from './instrument';
import { TransactionBuilder } from '@/utils/TransactionBuilder';
>>>>>>> 2d16c89f

export type PrepareAmericanOptionsResult = {
  ataTxBuilders: TransactionBuilder[];
  mintTxBuilders: TransactionBuilder[];
};
//create American Options ATAs and mint Options
export const prepareAmericanOptions = async (
  convergence: Convergence,
  responseAddress: PublicKey,
  caller: PublicKey
): Promise<PrepareAmericanOptionsResult> => {
  const ixTracker = new InstructionUniquenessTracker([]);
  const cvgWallet = new CvgWallet(convergence);
  const americanProgram = createAmericanProgram(convergence, cvgWallet);
  const response = await convergence
    .rfqs()
    .findResponseByAddress({ address: responseAddress });
  const rfq = await convergence
    .rfqs()
    .findRfqByAddress({ address: response.rfq });

  const callerSide = caller.equals(rfq.taker) ? 'taker' : 'maker';

  const { legs: legExchangeResult } = convergence.rfqs().getSettlementResult({
    response,
    rfq,
  });

  const ataTxBuilderArray: TransactionBuilder[] = [];
  const mintTxBuilderArray: TransactionBuilder[] = [];
  for (const [index, leg] of rfq.legs.entries()) {
    const { receiver, amount } = legExchangeResult[index];
    if (
      !(leg instanceof PsyoptionsAmericanInstrument) ||
      receiver === callerSide
    ) {
      continue;
    }

    const optionMarket = await leg.getOptionMeta();
    const optionToken = await getOrCreateATAtxBuilder(
      convergence,
      optionMarket.optionMint,
      caller
    );
    if (optionToken.txBuilder && ixTracker.checkedAdd(optionToken.txBuilder)) {
      ataTxBuilderArray.push(optionToken.txBuilder);
    }
    const writerToken = await getOrCreateATAtxBuilder(
      convergence,
      optionMarket!.writerTokenMint,
      caller
    );
    if (writerToken.txBuilder && ixTracker.checkedAdd(writerToken.txBuilder)) {
      ataTxBuilderArray.push(writerToken.txBuilder);
    }
    const underlyingToken = await getOrCreateATAtxBuilder(
      convergence,
      optionMarket!.underlyingAssetMint,
      caller
    );
    if (
      underlyingToken.txBuilder &&
      ixTracker.checkedAdd(underlyingToken.txBuilder)
    ) {
      ataTxBuilderArray.push(underlyingToken.txBuilder);
    }
    const { tokenBalance } = await convergence.tokens().getTokenBalance({
      mintAddress: optionMarket.optionMint,
      owner: caller,
      mintDecimals: PsyoptionsAmericanInstrument.decimals,
    });

    const tokensToMint = amount - tokenBalance;
    if (tokensToMint <= 0) continue;
    const ixWithSigners =
      await psyoptionsAmerican.instructions.mintOptionV2Instruction(
        americanProgram,
        optionToken.ataPubKey,
        writerToken.ataPubKey,
        underlyingToken.ataPubKey,
        new BN(tokensToMint),
        optionMarket as psyoptionsAmerican.OptionMarketWithKey
      );
    ixWithSigners.ix.keys[0] = {
      pubkey: caller,
      isSigner: true,
      isWritable: false,
    };
    const mintTxBuilder = TransactionBuilder.make().setFeePayer(
      convergence.rpc().getDefaultFeePayer()
    );
    mintTxBuilder.add({
      instruction: ixWithSigners.ix,
      signers: [convergence.identity()],
    });
    mintTxBuilderArray.push(mintTxBuilder);
  }
  return {
    ataTxBuilders: ataTxBuilderArray,
    mintTxBuilders: mintTxBuilderArray,
  };
};<|MERGE_RESOLUTION|>--- conflicted
+++ resolved
@@ -5,21 +5,12 @@
 
 import { getOrCreateATAtxBuilder } from '../../utils/ata';
 import { CvgWallet } from '../../utils/Wallets';
-<<<<<<< HEAD
-import {
-  InstructionWithSigners,
-  TransactionBuilder,
-} from '../../utils/TransactionBuilder';
+import { InstructionUniquenessTracker } from '../../utils/classes';
 import {
   PsyoptionsAmericanInstrument,
   createAmericanProgram,
 } from './instrument';
-=======
-import { InstructionUniquenessTracker } from '../../utils/classes';
-import { PsyoptionsAmericanInstrument } from './types';
-import { createAmericanProgram } from './instrument';
 import { TransactionBuilder } from '@/utils/TransactionBuilder';
->>>>>>> 2d16c89f
 
 export type PrepareAmericanOptionsResult = {
   ataTxBuilders: TransactionBuilder[];
