--- conflicted
+++ resolved
@@ -134,22 +134,7 @@
 
   const rfqProgram = convergence.programs().getRfq(programs);
 
-<<<<<<< HEAD
   const protocol = await convergence.protocol().get();
-=======
-  const [protocolPda] = PublicKey.findProgramAddressSync(
-    [Buffer.from('protocol')],
-    rfqProgram.address
-  );
-
-  const {
-    user = convergence.identity(),
-    protocol = protocolPda,
-    userTokens,
-    amount,
-  } = params;
-  let { collateralInfo, collateralToken } = params;
->>>>>>> 4e2f2ec1
 
   const [collateralTokenPda] = PublicKey.findProgramAddressSync(
     [Buffer.from('collateral_token'), user.publicKey.toBuffer()],
@@ -160,17 +145,11 @@
     rfqProgram.address
   );
 
-<<<<<<< HEAD
-  const {
-    userTokens,
-    collateralInfo = collateralInfoPda,
-    collateralToken = collateralTokenPda,
-    amount,
-  } = params;
-=======
+  const { userTokens, amount } = params;
+  let { collateralInfo, collateralToken } = params;
+
   collateralInfo = collateralInfo ?? collateralInfoPda;
   collateralToken = collateralToken ?? collateralTokenPda;
->>>>>>> 4e2f2ec1
 
   return TransactionBuilder.make()
     .setFeePayer(payer)
