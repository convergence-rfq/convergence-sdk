import { createFundCollateralInstruction } from '@convergence-rfq/rfq';
import { PublicKey } from '@solana/web3.js';
import { SendAndConfirmTransactionResponse } from '../../rpcModule';
import {
  Operation,
  OperationHandler,
  OperationScope,
  useOperation,
  Signer,
  makeConfirmOptionsFinalizedOnMainnet,
} from '@/types';
import { TransactionBuilder, TransactionBuilderOptions } from '@/utils';
import { Convergence } from '@/Convergence';

const Key = 'FundCollateralOperation' as const;

/**
 * Funds a collateral account.
 *
 * ```ts
 * const rfq = await convergence
 *   .rfqs()
 *   .fundCollateral({ address };
 * ```
 *
 * @group Operations
 * @category Constructors
 */
export const fundCollateralOperation =
  useOperation<FundCollateralOperation>(Key);

/**
 * @group Operations
 * @category Types
 */
export type FundCollateralOperation = Operation<
  typeof Key,
  FundCollateralInput,
  FundCollateralOutput
>;

/**
 * @group Operations
 * @category Inputs
 */
export type FundCollateralInput = {
  /**
   * The user for whom collateral is funded.
   *
   * @defaultValue `convergence.identity()`
   */
  user?: Signer;

  /** Token account of user's token */
  userTokens: PublicKey;

  /** The address of the user's collateral_info account. */
  collateralInfo?: PublicKey;

  /** The Token account of the user's collateral */
  collateralToken?: PublicKey;

  /*
   * Args
   */

  amount: number;
};

/**
 * @group Operations
 * @category Outputs
 */
export type FundCollateralOutput = {
  response: SendAndConfirmTransactionResponse;
};

/**
 * @group Operations
 * @category Handlers
 */
export const fundCollateralOperationHandler: OperationHandler<FundCollateralOperation> =
  {
    handle: async (
      operation: FundCollateralOperation,
      convergence: Convergence,
      scope: OperationScope
    ) => {
      scope.throwIfCanceled();

      const builder = await fundCollateralBuilder(
        convergence,
        {
          ...operation.input,
        },
        scope
      );
      scope.throwIfCanceled();

      const confirmOptions = makeConfirmOptionsFinalizedOnMainnet(
        convergence,
        scope.confirmOptions
      );

      const output = await builder.sendAndConfirm(convergence, confirmOptions);
      scope.throwIfCanceled();

      return output;
    },
  };

export type FundCollateralBuilderParams = FundCollateralInput;

/**
 * Funds a collateral account.
 *
 * ```ts
 * const transactionBuilder = await convergence
 *   .rfqs()
 *   .builders()
 *   .fundCollateral();
 * ```
 *
 * @group Transaction Builders
 * @category Constructors
 */
export const fundCollateralBuilder = async (
  convergence: Convergence,
  params: FundCollateralBuilderParams,
  options: TransactionBuilderOptions = {}
): Promise<TransactionBuilder> => {
<<<<<<< HEAD
  const { programs, payer = convergence.rpc().getDefaultFeePayer() } = options;
  const { user = convergence.identity() } = params;

  const rfqProgram = convergence.programs().getRfq(programs);

  const protocol = await convergence.protocol().get();

  const [collateralTokenPda] = PublicKey.findProgramAddressSync(
    [Buffer.from('collateral_token'), user.publicKey.toBuffer()],
    rfqProgram.address
  );
  const [collateralInfoPda] = PublicKey.findProgramAddressSync(
    [Buffer.from('collateral_info'), user.publicKey.toBuffer()],
    rfqProgram.address
  );

  const { userTokens, amount } = params;
  let { collateralInfo, collateralToken } = params;

  collateralInfo = collateralInfo ?? collateralInfoPda;
  collateralToken = collateralToken ?? collateralTokenPda;
=======
  const { programs } = options;
  const { user = convergence.identity() } = params;
  const {
    protocol = convergence.protocol().pdas().protocol(),
    collateralToken = convergence
      .collateral()
      .pdas()
      .collateralToken({ user: user.publicKey }),
    collateralInfo = convergence
      .collateral()
      .pdas()
      .collateralInfo({ user: user.publicKey }),
    userTokens,
    amount,
  } = params;
>>>>>>> e60940fb

  return TransactionBuilder.make()
    .setFeePayer(payer)
    .add({
      instruction: createFundCollateralInstruction(
        {
          user: user.publicKey,
          userTokens,
          protocol: protocol.address,
          collateralInfo,
          collateralToken,
        },
        {
          amount,
        },
        convergence.programs().getRfq(programs).address
      ),
      signers: [user],
      key: 'fundCollateral',
    });
};<|MERGE_RESOLUTION|>--- conflicted
+++ resolved
@@ -50,6 +50,8 @@
    * @defaultValue `convergence.identity()`
    */
   user?: Signer;
+
+  protocol?: PublicKey;
 
   /** Token account of user's token */
   userTokens: PublicKey;
@@ -129,30 +131,7 @@
   params: FundCollateralBuilderParams,
   options: TransactionBuilderOptions = {}
 ): Promise<TransactionBuilder> => {
-<<<<<<< HEAD
   const { programs, payer = convergence.rpc().getDefaultFeePayer() } = options;
-  const { user = convergence.identity() } = params;
-
-  const rfqProgram = convergence.programs().getRfq(programs);
-
-  const protocol = await convergence.protocol().get();
-
-  const [collateralTokenPda] = PublicKey.findProgramAddressSync(
-    [Buffer.from('collateral_token'), user.publicKey.toBuffer()],
-    rfqProgram.address
-  );
-  const [collateralInfoPda] = PublicKey.findProgramAddressSync(
-    [Buffer.from('collateral_info'), user.publicKey.toBuffer()],
-    rfqProgram.address
-  );
-
-  const { userTokens, amount } = params;
-  let { collateralInfo, collateralToken } = params;
-
-  collateralInfo = collateralInfo ?? collateralInfoPda;
-  collateralToken = collateralToken ?? collateralTokenPda;
-=======
-  const { programs } = options;
   const { user = convergence.identity() } = params;
   const {
     protocol = convergence.protocol().pdas().protocol(),
@@ -167,7 +146,6 @@
     userTokens,
     amount,
   } = params;
->>>>>>> e60940fb
 
   return TransactionBuilder.make()
     .setFeePayer(payer)
@@ -176,7 +154,7 @@
         {
           user: user.publicKey,
           userTokens,
-          protocol: protocol.address,
+          protocol,
           collateralInfo,
           collateralToken,
         },
