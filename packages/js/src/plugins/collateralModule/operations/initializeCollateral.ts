--- conflicted
+++ resolved
@@ -52,10 +52,6 @@
    * @defaultValue `convergence.identity()`
    */
   user?: Signer;
-<<<<<<< HEAD
-  
-  collateralMint: PublicKey;
-=======
 
   /**
    * The address of the protocol.
@@ -70,7 +66,6 @@
    * @defaultValue `(await convergence.protocol().get()).collateralMint`
    */
   collateralMint?: PublicKey;
->>>>>>> e60940fb
 
   /**
    *  The collateral token account address.
@@ -187,29 +182,19 @@
   const { programs } = options;
   const {
     user = convergence.identity(),
+    protocol = convergence.protocol().pdas().protocol(),
     collateralMint = protocolModel.collateralMint,
-    protocol = protocolModel.address,
+    collateralToken = convergence
+      .collateral()
+      .pdas()
+      .collateralToken({ user: user.publicKey }),
+    collateralInfo = convergence
+      .collateral()
+      .pdas()
+      .collateralInfo({ user: user.publicKey }),
   } = params;
-  let { collateralInfo, collateralToken } = params;
-
-<<<<<<< HEAD
-  const protocol = await convergence.protocol().get();
-
-  const [collateralToken] = PublicKey.findProgramAddressSync(
-=======
+
   const rfqProgram = convergence.programs().getRfq(programs);
-  const [collateralTokenPda] = PublicKey.findProgramAddressSync(
->>>>>>> e60940fb
-    [Buffer.from('collateral_token'), user.publicKey.toBuffer()],
-    rfqProgram.address
-  );
-  const [collateralInfoPda] = PublicKey.findProgramAddressSync(
-    [Buffer.from('collateral_info'), user.publicKey.toBuffer()],
-    rfqProgram.address
-  );
-
-  collateralInfo = collateralInfo ?? collateralInfoPda;
-  collateralToken = collateralToken ?? collateralTokenPda;
 
   return TransactionBuilder.make<InitializeCollateralBuilderContext>()
     .setFeePayer(user)
@@ -217,7 +202,7 @@
       instruction: createInitializeCollateralInstruction(
         {
           user: user.publicKey,
-          protocol: protocol.address,
+          protocol,
           collateralMint,
           collateralToken,
           collateralInfo,
