--- conflicted
+++ resolved
@@ -5,15 +5,10 @@
 
 import { Mint } from '../tokenModule';
 import {
-<<<<<<< HEAD
   LegInstrument,
   QuoteInstrument,
   getInstrumentProgramIndex,
-=======
   CreateOptionInstrumentsResult,
-  LegInstrument,
-  QuoteInstrument,
->>>>>>> 2d16c89f
 } from '../instrumentModule';
 import { Convergence } from '../../Convergence';
 import { createSerializerFromFixableBeetArgsStruct } from '../../types';
@@ -61,13 +56,9 @@
   getSide = () => this.side;
   getDecimals = () => this.decimals;
   getAmount = () => this.amount;
-<<<<<<< HEAD
-=======
-  getBaseAssetIndex = () => this.baseAssetIndex;
   async getPreparationsBeforeRfqCreation(): Promise<CreateOptionInstrumentsResult> {
     return [];
   }
->>>>>>> 2d16c89f
 
   static async create(
     convergence: Convergence,
