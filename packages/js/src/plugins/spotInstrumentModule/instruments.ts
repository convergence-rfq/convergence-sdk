--- conflicted
+++ resolved
@@ -46,7 +46,9 @@
   getDecimals = () => this.decimals;
   getAmount = () => this.amount;
   getBaseAssetIndex = () => this.baseAssetIndex;
-<<<<<<< HEAD
+  async getPreparationsBeforeRfqCreation(): Promise<CreateOptionInstrumentsResult> {
+    return [];
+  }
   async getBaseAssetAccount(): Promise<AccountMeta> {
     const baseAsset = this.convergence
       .protocol()
@@ -84,10 +86,6 @@
       isWritable: false,
     };
     return oracleAccount;
-=======
-  async getPreparationsBeforeRfqCreation(): Promise<CreateOptionInstrumentsResult> {
-    return [];
->>>>>>> f6472476
   }
 
   static async create(
