--- conflicted
+++ resolved
@@ -74,16 +74,12 @@
     return Buffer.from(this.mint.address.toBytes());
   }
 
-<<<<<<< HEAD
-    static async createFromLeg(
-=======
-  static deserializeInstrumentData(buffer: Buffer): InstrumentData {
+  static deserializeInstrumentData(buffer: Buffer): any {
     const [instrumentData] = instrumentDataSerializer.deserialize(buffer);
     return instrumentData;
   }
 
   static async createFromLeg(
->>>>>>> 637347a3
     convergence: Convergence,
     leg: Leg
   ): Promise<SpotInstrument> {
