--- conflicted
+++ resolved
@@ -14,17 +14,8 @@
 import { Convergence } from '../../../Convergence';
 import { LegInstrument } from '../../../plugins/instrumentModule';
 import { removeDecimals } from '../../../utils/conversions';
-<<<<<<< HEAD
-import {
-  FixedSize,
-  LEG_MULTIPLIER_DECIMALS,
-  OrderType,
-  toSolitaFixedSize,
-} from '../../../plugins/rfqModule';
+import { FixedSize, OrderType, ResponseSide } from '../../../plugins/rfqModule';
 import { PrintTradeLeg } from '@/plugins/printTradeModule';
-=======
-import { FixedSize, OrderType, ResponseSide } from '../../../plugins/rfqModule';
->>>>>>> 3f5c5d0f
 
 const Key = 'CalculateCollateralForRfqOperation' as const;
 
