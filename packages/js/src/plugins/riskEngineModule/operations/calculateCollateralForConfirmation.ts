--- conflicted
+++ resolved
@@ -91,20 +91,10 @@
 
       // fetching in parallel
       const [rfq, response, config] = await Promise.all([
-<<<<<<< HEAD
         convergence.rfqs().findRfqByAddress({ address: rfqAddress }, scope),
-        convergence.rfqs().findResponseByAddress({ address: responseAddress }),
-=======
         convergence
           .rfqs()
-          .findRfqByAddress({ address: rfqAddress }, scope),
-        convergence
-          .rfqs()
-          .findResponseByAddress(
-            { address: responseAddress, convert: false },
-            scope
-          ),
->>>>>>> 481922e4
+          .findResponseByAddress({ address: responseAddress }, scope),
         convergence.riskEngine().fetchConfig(scope),
       ]);
 
