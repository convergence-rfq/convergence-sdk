import { PublicKey } from '@solana/web3.js';
import { AuthoritySide, Confirmation, Side } from '@convergence-rfq/rfq';

import { calculateRisk } from '../clientCollateralCalculator';
import { extractLegsMultiplierBps } from '../helpers';
import { Convergence } from '../../../Convergence';
import {
  Operation,
  OperationHandler,
  OperationScope,
  useOperation,
<<<<<<< HEAD
} from '@/types';
import {
  //@ts-ignore
  ABSOLUTE_PRICE_DECIMALS,
  LEG_MULTIPLIER_DECIMALS,
} from '@/plugins/rfqModule/constants';
import { convertOverrideLegMultiplierBps } from '@/plugins/rfqModule';
=======
} from '../../../types';
>>>>>>> ef8f9c3f

const Key = 'CalculateCollateralForConfirmationOperation' as const;

/**
 * Calculates the required collateral for a taker for a particular confirmation of the response
 *
 * ```ts
 * await cvg
      .riskEngine()
      .calculateCollateralForConfirmation({
        rfqAddress: rfq.address,
        responseAddress: rfqResponse.address,
        confirmation: {
          side: Side.Bid,
          overrideLegMultiplierBps: 3,
        },
      });
 * ```
 *
 * @group Operations
 * @category Constructors
 */
export const calculateCollateralForConfirmationOperation =
  useOperation<CalculateCollateralForConfirmationOperation>(Key);

/**
 * @group Operations
 * @category Types
 */
export type CalculateCollateralForConfirmationOperation = Operation<
  typeof Key,
  CalculateCollateralForConfirmationInput,
  CalculateCollateralForConfirmationOutput
>;

/**
 * @group Operations
 * @category Inputs
 */
export type CalculateCollateralForConfirmationInput = {
  /** The address of the Rfq account. */
  rfqAddress: PublicKey;
  /** The address of the response account. */
  responseAddress: PublicKey;
  /** Confirmation which collateral requirements are estimated */
  confirmation: Confirmation;
};

/**
 * @group Operations
 * @category Outputs
 */
export type CalculateCollateralForConfirmationOutput = {
  /** Collateral required as a floating point number */
  requiredCollateral: number;
};

export type CalculateCollateralForConfirmationBuilderParams =
  CalculateCollateralForConfirmationInput;

export const calculateCollateralForConfirmationOperationHandler: OperationHandler<CalculateCollateralForConfirmationOperation> =
  {
    handle: async (
      operation: CalculateCollateralForConfirmationOperation,
      convergence: Convergence,
      scope: OperationScope
    ) => {
      scope.throwIfCanceled();

      const { rfqAddress, responseAddress, confirmation } = operation.input;

      // const convertedOverrideLegMultiplierBps = convertOverrideLegMultiplierBps(
      //   Number(confirmation.overrideLegMultiplierBps)
      // );
      if (confirmation.overrideLegMultiplierBps) {
        confirmation.overrideLegMultiplierBps = convertOverrideLegMultiplierBps(
          Number(confirmation.overrideLegMultiplierBps)
        );
      }

      // fetching in parallel
      const [rfq, response, config] = await Promise.all([
        convergence
          .rfqs()
          .findRfqByAddress({ address: rfqAddress, convert: false }, scope),
        convergence
          .rfqs()
          .findResponseByAddress(
            { address: responseAddress, convert: false },
            scope
          ),
        convergence.riskEngine().fetchConfig(scope),
      ]);

      let legMultiplierBps;
      if (confirmation.overrideLegMultiplierBps === null) {
        const confirmedQuote =
          confirmation.side == Side.Bid ? response.bid : response.ask;

        if (confirmedQuote === null) {
          throw Error('Cannot confirm a missing quote!');
        }

        legMultiplierBps = extractLegsMultiplierBps(rfq, confirmedQuote);
      } else {
        legMultiplierBps = confirmation.overrideLegMultiplierBps;
      }
      const legMultiplier =
        // Number(legMultiplierBps) / 10 ** ABSOLUTE_PRICE_DECIMALS;
        Number(legMultiplierBps) / 10 ** LEG_MULTIPLIER_DECIMALS;

      const calculationCase = {
        legMultiplier,
        authoritySide: AuthoritySide.Taker,
        quoteSide: confirmation.side,
      };

      const [requiredCollateral] = await calculateRisk(
        convergence,
        config,
        rfq.legs,
        [calculationCase],
        rfq.settlingWindow,
        scope.commitment
      );

      return { requiredCollateral };
    },
  };<|MERGE_RESOLUTION|>--- conflicted
+++ resolved
@@ -9,17 +9,13 @@
   OperationHandler,
   OperationScope,
   useOperation,
-<<<<<<< HEAD
-} from '@/types';
+} from '../../../types';
 import {
   //@ts-ignore
   ABSOLUTE_PRICE_DECIMALS,
   LEG_MULTIPLIER_DECIMALS,
-} from '@/plugins/rfqModule/constants';
-import { convertOverrideLegMultiplierBps } from '@/plugins/rfqModule';
-=======
-} from '../../../types';
->>>>>>> ef8f9c3f
+} from '../../rfqModule/constants';
+import { convertOverrideLegMultiplierBps } from '../../rfqModule';
 
 const Key = 'CalculateCollateralForConfirmationOperation' as const;
 
