--- conflicted
+++ resolved
@@ -93,13 +93,7 @@
       const { rfqAddress, bid = null, ask = null } = operation.input;
 
       const [rfq, config] = await Promise.all([
-<<<<<<< HEAD
-        convergence.rfqs().findRfqByAddress({ address: rfqAddress }),
-=======
-        convergence
-          .rfqs()
-          .findRfqByAddress({ address: rfqAddress }, scope),
->>>>>>> 481922e4
+        convergence.rfqs().findRfqByAddress({ address: rfqAddress }, scope),
         convergence.riskEngine().fetchConfig(scope),
       ]);
 
