--- conflicted
+++ resolved
@@ -12,11 +12,7 @@
 import { rfqModule } from '../rfqModule';
 import { protocolModule } from '../protocolModule';
 import { riskEngineModule } from '../riskEngineModule';
-<<<<<<< HEAD
-// import { psyoptionsEuropeanInstrumentModule } from '../psyoptionsEuropeanInstrumentModule';
-=======
 import { psyoptionsEuropeanInstrumentModule } from '../psyoptionsEuropeanInstrumentModule';
->>>>>>> 3db32d4f
 import { spotInstrumentModule } from '../spotInstrumentModule';
 
 export const corePlugins = () => ({
@@ -42,12 +38,7 @@
     convergence.use(riskEngineModule());
 
     // Integrations
-<<<<<<< HEAD
-    // convergence.use(psyoptionsEuropeanInstrumentModule());
-    convergence.use(spotInstrumentModule());
-=======
     convergence.use(spotInstrumentModule());
     convergence.use(psyoptionsEuropeanInstrumentModule());
->>>>>>> 3db32d4f
   },
 });