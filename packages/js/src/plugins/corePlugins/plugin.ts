import type { Convergence } from '../../Convergence';
import { collateralModule } from '../collateralModule';
import { identityModule } from '../identityModule';
import { storageModule } from '../storageModule';
import { rpcModule } from '../rpcModule';
import { operationModule } from '../operationModule';
import { programModule } from '../programModule';
import { guestIdentity } from '../guestIdentity';
import { bundlrStorage } from '../bundlrStorage';
import { systemModule } from '../systemModule';
import { tokenModule } from '../tokenModule';
import { rfqModule } from '../rfqModule';
import { protocolModule } from '../protocolModule';
import { riskEngineModule } from '../riskEngineModule';

export const corePlugins = () => ({
  install(convergence: Convergence) {
    // Low-level modules
    convergence.use(identityModule());
    convergence.use(storageModule());
    convergence.use(rpcModule());
    convergence.use(operationModule());
    convergence.use(programModule());

    // Default drivers
    convergence.use(guestIdentity());
    convergence.use(bundlrStorage());

    // Verticals
    convergence.use(systemModule());
    convergence.use(tokenModule());
    convergence.use(protocolModule());
    convergence.use(rfqModule());
<<<<<<< HEAD
    convergence.use(collateralModule());
=======
    convergence.use(riskEngineModule());
>>>>>>> 9cf512c4
  },
});<|MERGE_RESOLUTION|>--- conflicted
+++ resolved
@@ -31,10 +31,7 @@
     convergence.use(tokenModule());
     convergence.use(protocolModule());
     convergence.use(rfqModule());
-<<<<<<< HEAD
     convergence.use(collateralModule());
-=======
     convergence.use(riskEngineModule());
->>>>>>> 9cf512c4
   },
 });