import { ApiLeg, QuoteAsset, legBeet } from '@convergence-rfq/rfq';

import { AccountMeta, PublicKey } from '@solana/web3.js';
import { createSerializerFromFixableBeetArgsStruct } from '../../types';
import { addDecimals } from '../../utils/conversions';
import { toSolitaLegSide } from '../rfqModule/models/LegSide';
import { Protocol } from '../protocolModule';
import { LegInstrument, QuoteInstrument } from './types';
import { Convergence } from '@/Convergence';

<<<<<<< HEAD
export function instrumentToSolitaLeg(legInstrument: LegInstrument): Leg {
=======
export function toLeg(legInstrument: LegInstrument): ApiLeg {
>>>>>>> 2d16c89f
  return {
    settlementTypeMetadata: {
      __kind: 'Instrument',
      instrumentIndex: legInstrument.getInstrumentIndex(),
    },
    baseAssetIndex: legInstrument.getBaseAssetIndex(),
    data: legInstrument.serializeInstrumentData(),
    amount: addDecimals(legInstrument.getAmount(), legInstrument.getDecimals()),
    amountDecimals: legInstrument.getDecimals(),
    side: toSolitaLegSide(legInstrument.getSide()),
  };
}

export function serializeInstrumentAsSolitaLeg(legInstrument: LegInstrument) {
  const legSerializer = createSerializerFromFixableBeetArgsStruct(legBeet);
<<<<<<< HEAD
  return legSerializer.serialize(instrumentToSolitaLeg(legInstrument));
=======
  return legSerializer.serialize({
    ...toLeg(legInstrument),
    reserved: new Array(64).fill(0),
  });
}

export function getSerializedLegLength(legInstrument: LegInstrument) {
  return serializeAsLeg(legInstrument).length;
>>>>>>> 2d16c89f
}

export function getProgramAccount(legInstrument: LegInstrument): AccountMeta {
  return {
    pubkey: legInstrument.getProgramId(),
    isSigner: false,
    isWritable: false,
  };
}

export function getValidationAccounts(
  legInstrument: LegInstrument
): AccountMeta[] {
  return [getProgramAccount(legInstrument)].concat(
    legInstrument.getValidationAccounts()
  );
}

export function instrumentToQuote(legInstrument: QuoteInstrument): QuoteAsset {
  return {
    settlementTypeMetadata: {
      __kind: 'Instrument',
      instrumentIndex: legInstrument.getInstrumentIndex(),
    },
    data: legInstrument.serializeInstrumentData(),
    decimals: legInstrument.getDecimals(),
  };
}

export const legToBaseAssetMint = (
  convergence: Convergence,
  leg: LegInstrument
) => {
  return convergence.tokens().findMintByAddress({
    address: leg.getAssetMint(),
  });
};

export const getInstrumentProgramIndex = (
  protocol: Protocol,
  programAddress: PublicKey
) => {
  const instrumentIndex = protocol.instruments.findIndex((instrument) =>
    instrument.programKey.equals(programAddress)
  );

  if (instrumentIndex === -1) {
    throw Error('Cannot find spot instrument program in protocol!');
  }

  return instrumentIndex;
};<|MERGE_RESOLUTION|>--- conflicted
+++ resolved
@@ -8,11 +8,7 @@
 import { LegInstrument, QuoteInstrument } from './types';
 import { Convergence } from '@/Convergence';
 
-<<<<<<< HEAD
-export function instrumentToSolitaLeg(legInstrument: LegInstrument): Leg {
-=======
-export function toLeg(legInstrument: LegInstrument): ApiLeg {
->>>>>>> 2d16c89f
+export function instrumentToSolitaLeg(legInstrument: LegInstrument): ApiLeg {
   return {
     settlementTypeMetadata: {
       __kind: 'Instrument',
@@ -28,18 +24,14 @@
 
 export function serializeInstrumentAsSolitaLeg(legInstrument: LegInstrument) {
   const legSerializer = createSerializerFromFixableBeetArgsStruct(legBeet);
-<<<<<<< HEAD
-  return legSerializer.serialize(instrumentToSolitaLeg(legInstrument));
-=======
   return legSerializer.serialize({
-    ...toLeg(legInstrument),
+    ...instrumentToSolitaLeg(legInstrument),
     reserved: new Array(64).fill(0),
   });
 }
 
 export function getSerializedLegLength(legInstrument: LegInstrument) {
-  return serializeAsLeg(legInstrument).length;
->>>>>>> 2d16c89f
+  return serializeInstrumentAsSolitaLeg(legInstrument).length;
 }
 
 export function getProgramAccount(legInstrument: LegInstrument): AccountMeta {
