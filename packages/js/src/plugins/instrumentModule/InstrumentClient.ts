--- conflicted
+++ resolved
@@ -73,9 +73,7 @@
     return this.instrument.serializeInstrumentData().length;
   }
 
-<<<<<<< HEAD
   getProgramAccount(): AccountMeta {
-=======
   getLegDataSize(): number {
       return this.serializeLegData(this.toLegData()).length + 4;
   }
@@ -100,7 +98,6 @@
   }
 
   private getProgramAccount(): AccountMeta {
->>>>>>> 1c047c7d
     return {
       pubkey: this.instrument.getProgramId(),
       isSigner: false,
