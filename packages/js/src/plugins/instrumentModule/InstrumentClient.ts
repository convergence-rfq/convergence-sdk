import { Leg, Side, sideBeet, baseAssetIndexBeet } from '@convergence-rfq/rfq';
import { AccountMeta } from '@solana/web3.js';
import { PsyoptionsEuropeanInstrument } from '../psyoptionsEuropeanInstrumentModule';
import { SpotInstrument } from '../spotInstrumentModule';
import type { Convergence } from '@/Convergence';
import { toBigNumber } from '@/types';
import * as beet from '@metaplex-foundation/beet';
import * as beetSolana from '@metaplex-foundation/beet-solana';
import { createSerializerFromFixableBeetArgsStruct } from '@/types';

/**
 * This is a client for the instrumentModule.
 *
 * It enables us to manage the spot instrument.
 *
 * You may access this client via the `instrument()` method of your `Convergence` instance.
 *
 * ```ts
 * const instrument = new SpotInstrument({ ... });
 * const instrumentClient = convergence.instrument(instrument);
 * ```
 *
 * @example
 * ```ts
 * ```
 *
 * @group Modules
 */
export class InstrumentClient {
  constructor(
    protected convergence: Convergence,
    protected instrument: PsyoptionsEuropeanInstrument | SpotInstrument,
    protected legInfo?: {
      amount: number;
      side: Side;
      baseAssetIndex: number;
    }
  ) {}

  getBaseAssetIndex(): number {
    if (this.legInfo) {
      return this.legInfo.baseAssetIndex;
    }
    throw Error('Instrument is used for base asset index');
  }

  toLegData(): Leg {
    if (this.legInfo) {
      return {
        instrumentProgram: this.instrument.getProgramId(),
        baseAssetIndex: { value: this.legInfo.baseAssetIndex },
        instrumentData: this.instrument.serializeInstrumentData(),
        instrumentAmount: toBigNumber(this.legInfo.amount),
        instrumentDecimals: this.instrument.mint.decimals,
        side: this.legInfo.side,
      };
    }
    throw Error('Instrument is used for leg');
  }

  toQuoteData() {
    if (this.legInfo) {
      throw Error('Instrument is used for quote');
    }
    return {
      instrumentProgram: this.instrument.getProgramId(),
      instrumentData: this.instrument.serializeInstrumentData(),
      instrumentDecimals: this.instrument.mint.decimals,
    };
  }

  getInstrumentDataSize(): number {
    return this.instrument.serializeInstrumentData().length;
  }

<<<<<<< HEAD
  getLegDataSize(): number {
      return this.serializeLegData(this.toLegData()).length + 4;
  }

  serializeLegData(leg: Leg): Buffer {
    const legBeet = new beet.FixableBeetArgsStruct<Leg>(
      [
        ['instrumentProgram', beetSolana.publicKey],
        ['baseAssetIndex', baseAssetIndexBeet],
        ['instrumentData', beet.bytes],
        ['instrumentAmount', beet.u64],
        ['instrumentDecimals', beet.u8],
        ['side', sideBeet],
      ],
      'Leg'
    );

    const legSerializer = createSerializerFromFixableBeetArgsStruct(legBeet);
    const buf = legSerializer.serialize(leg);

    return buf;
  }

  private getProgramAccount(): AccountMeta {
=======
  getProgramAccount(): AccountMeta {
>>>>>>> 806128e1
    return {
      pubkey: this.instrument.getProgramId(),
      isSigner: false,
      isWritable: false,
    };
  }

  getValidationAccounts() {
    return [this.getProgramAccount()].concat(
      this.instrument.getValidationAccounts()
    );
  }
}<|MERGE_RESOLUTION|>--- conflicted
+++ resolved
@@ -73,7 +73,6 @@
     return this.instrument.serializeInstrumentData().length;
   }
 
-<<<<<<< HEAD
   getLegDataSize(): number {
       return this.serializeLegData(this.toLegData()).length + 4;
   }
@@ -97,10 +96,7 @@
     return buf;
   }
 
-  private getProgramAccount(): AccountMeta {
-=======
   getProgramAccount(): AccountMeta {
->>>>>>> 806128e1
     return {
       pubkey: this.instrument.getProgramId(),
       isSigner: false,
