--- conflicted
+++ resolved
@@ -4,11 +4,7 @@
 import { InstrumentClient } from './InstrumentClient';
 import { ConvergencePlugin, Program } from '@/types';
 import type { Convergence } from '@/Convergence';
-<<<<<<< HEAD
-import { PsyoptionsAmericanInstrument } from '../psyoptionsAmericanInstrumentModule/models/PsyoptionsAmericanInstrument';
-=======
 import { PsyoptionsAmericanInstrument } from '../psyoptionsAmericanInstrumentModule';
->>>>>>> 98decdfe
 
 /** @group Plugins */
 export const instrumentModule = (): ConvergencePlugin => ({
