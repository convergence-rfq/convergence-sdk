--- conflicted
+++ resolved
@@ -1,6 +1,5 @@
 # @convergence-rfq/cli
 
-<<<<<<< HEAD
 ## 6.1.0
 
 ### Minor Changes
@@ -13,23 +12,24 @@
   - @convergence-rfq/sdk@6.1.0
 
 ## 6.0.1
-=======
+
+### Patch Changes
+
+- Updated dependencies
+  - @convergence-rfq/sdk@6.0.1
+
+## 6.0.0
+
+### Patch Changes
+
+- Updated dependencies
+  - @convergence-rfq/sdk@6.0.0
+
 ## 4.5.35
->>>>>>> f988cfef
-
-### Patch Changes
-
-- Updated dependencies
-<<<<<<< HEAD
-  - @convergence-rfq/sdk@6.0.1
-
-## 6.0.0
-
-### Patch Changes
-
-- Updated dependencies
-  - @convergence-rfq/sdk@6.0.0
-=======
+
+### Patch Changes
+
+- Updated dependencies
   - @convergence-rfq/sdk@4.5.35
 
 ## 4.5.34
@@ -37,7 +37,6 @@
 ### Patch Changes
 
 - fix updateBaseAsset cmd
->>>>>>> f988cfef
 
 ## 4.5.33
 
