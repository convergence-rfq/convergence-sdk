--- conflicted
+++ resolved
@@ -1,11 +1,7 @@
 {
   "name": "@convergence-rfq/cli",
   "description": "Official Convergence CLI",
-<<<<<<< HEAD
   "version": "4.5.23",
-=======
-  "version": "4.5.22",
->>>>>>> 933d5364
   "license": "MIT",
   "publishConfig": {
     "access": "public"
@@ -51,13 +47,8 @@
     "cli": "ts-node src/index.ts"
   },
   "dependencies": {
-<<<<<<< HEAD
     "@convergence-rfq/sdk": "4.5.23",
-    "@solana/web3.js": "^1.73.0",
-=======
-    "@convergence-rfq/sdk": "4.5.22",
     "@solana/web3.js": "^1.87.6",
->>>>>>> 933d5364
     "@types/cookie": "^0.5.1",
     "commander": "^10.0.0"
   },
