--- conflicted
+++ resolved
@@ -1,11 +1,8 @@
 {
   "name": "@convergence-rfq/cli",
   "description": "Official Convergence CLI",
-<<<<<<< HEAD
+  "version": "4.5.26",
   "version": "4.5.27",
-=======
-  "version": "4.5.26",
->>>>>>> 99368e76
   "license": "MIT",
   "publishConfig": {
     "access": "public"
@@ -51,11 +48,7 @@
     "cli": "ts-node src/index.ts"
   },
   "dependencies": {
-<<<<<<< HEAD
     "@convergence-rfq/sdk": "4.5.27",
-=======
-    "@convergence-rfq/sdk": "4.5.26",
->>>>>>> 99368e76
     "@solana/web3.js": "^1.87.6",
     "@types/cookie": "^0.5.1",
     "commander": "^10.0.0"
