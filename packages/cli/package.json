--- conflicted
+++ resolved
@@ -33,11 +33,7 @@
     "test:exports": "node ./test/cjs-export.test.cjs && node ./test/esm-export.test.mjs"
   },
   "dependencies": {
-<<<<<<< HEAD
-    "@convergence-rfq/sdk": "4.0.23-rc",
-=======
-    "@convergence-rfq/sdk": "4.0.23",
->>>>>>> 8ebde41e
+    "@convergence-rfq/sdk": "4.0.23-rc.5",
     "@solana/web3.js": "^1.73.0",
     "commander": "^10.0.0"
   }
