--- conflicted
+++ resolved
@@ -89,7 +89,6 @@
   return cmd;
 };
 
-<<<<<<< HEAD
 export const extractBooleanString = (opts: Opts, name: string): boolean => {
   const value = opts[name];
   if (value !== 'true' && value !== 'false') {
@@ -99,7 +98,8 @@
   }
 
   return value === 'true' ? true : false;
-=======
+};
+
 export const getSigConfirmation = async (
   connection: Connection,
   tx: string
@@ -108,5 +108,4 @@
     searchTransactionHistory: true,
   });
   return result?.value?.confirmationStatus;
->>>>>>> 72def012
 };