--- conflicted
+++ resolved
@@ -162,12 +162,8 @@
   l('Taker:', r.taker.toString());
   l('Order type:', r.orderType);
   l('Size:', r.size.type === 'open' ? 'open' : 'fixed');
-<<<<<<< HEAD
   if (r.model === 'escrowRfq') {
-    l('Quote asset:', r.quoteMint.toString());
   }
-=======
->>>>>>> 72def012
   l('Created:', new Date(created).toString());
   l(`Active window: ${r.activeWindow} seconds`);
   l(`Settlement window: ${r.settlingWindow} seconds`);
