/* eslint-disable no-console */
import { PublicKey } from '@solana/web3.js';
import {
  SendAndConfirmTransactionResponse,
  BaseAsset,
  Rfq,
  Protocol,
  RegisteredMint,
  Collateral,
  Token,
  Mint,
  LegInstrument,
  SpotLegInstrument,
  PsyoptionsAmericanInstrument,
  PsyoptionsEuropeanInstrument,
} from '@convergence-rfq/sdk';

import {
  formatSide,
  formatInstrument,
  assertInstrument,
} from './helpers';

// Improves readability of code by preserving terseness
const l = (...args: any[]) => console.log(...args);

// See above
const N = Number;

export const logPk = (p: PublicKey): void => l('Address:', p.toString());

export const logTx = (t: string): void => l('Tx:', t);

export const logInstrument = (i: LegInstrument): void => {
  assertInstrument(i);
  l('Instrument:', formatInstrument(i));
  l('Amount:', N(i?.getAmount().toString()));
  l('Side:', formatSide(i.getSide()));
  if (i instanceof SpotLegInstrument) {
    l('Decimals:', N(i?.decimals.toString()));
    l('Mint:', i.mintAddress.toString());
  } else if (i instanceof PsyoptionsAmericanInstrument) {
    l('Decimals:', N(PsyoptionsAmericanInstrument.decimals.toString()));
<<<<<<< HEAD
    // TODO: Add back in?
    //l('Underlying mint:', i.underlyingMintAddress.toString());
=======
>>>>>>> 481922e4
  } else if (i instanceof PsyoptionsEuropeanInstrument) {
    // TODO: Add back in?
    l('Decimals:', N(PsyoptionsEuropeanInstrument.decimals.toString()));
<<<<<<< HEAD
    //l('Underlying mint:', i.underlyingMintAddress.toString());
=======
>>>>>>> 481922e4
  }
};

export const logResponse = (r: SendAndConfirmTransactionResponse): void =>
  l('Tx:', r.signature);

export const logBaseAsset = (b: BaseAsset): void => {
  l('Address:', b.address.toString());
  l('Ticker:', b.ticker.toString());
  l('Enabled:', b.enabled);
  l('Index:', b.index);
  l('Risk category:', b.riskCategory);
  l('Oracle source:', b.priceOracle.source);
  if (b.priceOracle.address) {
    l('Oracle address:', b.priceOracle.address.toString());
  } else if (b.priceOracle.price) {
    l('Oracle price:', b.priceOracle.price.toString());
  }
};

export const logRegisteredMint = (r: RegisteredMint): void => {
  l('Address:', r.address.toString());
};

export const logCollateral = (c: Collateral): void => {
  l('Address:', c.address.toString());
  l('User:', c.user.toString());
  l('Locked tokens:', N(c.lockedTokensAmount.toString()));
};

export const logToken = (t: Token): void => {
  l('Address:', t.address.toString());
  l('Owner:', t.ownerAddress.toString());
  l('Mint:', t.mintAddress.toString());
  l('Amount:', N(t.amount.basisPoints.toString()));
  l('Decimals:', t.amount.currency.decimals.toString());
};

export const logMint = (m: Mint): void => {
  l('Address:', m.address.toString());
  l('Owner:', m.mintAuthorityAddress?.toString());
  l('Supply:', N(m.supply.toString()));
  l('Decimals:', m.currency.decimals.toString());
};

export const logTokenAccount = (p: PublicKey): void => {
  l('Token account address:', p.toString());
};

export const logError = (e: any) => l(`Error: ${JSON.stringify(e.message)}`);

export const logProtocol = (p: Protocol): void => {
  l('Address:', p.address.toString());
  l('Authority:', p.authority.toString());
  l('Active:', p.active);
  l('Risk engine:', p.riskEngine.toString());
  l('Collateral mint:', p.collateralMint.toString());
  l(`Taker fee: ${p.settleFees.takerBps.toString()} bps`);
  l(`Maker fee: ${p.settleFees.makerBps.toString()} bps`);
  l(`Taker default fee: ${p.defaultFees.takerBps.toString()} bps`);
  l(`Maker default fee: ${p.defaultFees.makerBps.toString()} bps`);
  p.instruments.map(logProtocolInstrument);
};

export const logRiskEngineConfig = (r: any): void => {
  l('Address:', r.address.toString());
  l(
    'Collateral for variable size RFQ creation:',
    N(r.collateralForVariableSizeRfqCreation.toString())
  );
  l(
    'Collateral for fixed quote amount RFQ creation:',
    N(r.collateralForFixedQuoteAmountRfqCreation.toString())
  );
  l('Collateral mint decimals:', N(r.collateralMintDecimals.toString()));
  l('Safety price shift factor:', N(r.safetyPriceShiftFactor.toString()));
  l('Overall safety factor:', r.overallSafetyFactor);
  r.riskCategoriesInfo.map(logRiskCategoryInfo);
};

export const logRiskCategoryInfo = (c: any): void => {
  const formatRatio = (x: any) => {
    return [x.baseAssetPriceChange, x.volatilityChange].join('/');
  };
  const s = c.scenarioPerSettlementPeriod.map(formatRatio).join(', ');
  l('Interest rate:', c.interestRate);
  l('Annualized 30 day vol:', c.annualized30DayVolatility);
  l('Settlement period scenarios (price Δ/vol Δ):', s);
};

export const logProtocolInstrument = (i: any): void => {
  l('Instrument:', i.programKey.toString());
  l('Enabled:', i.enabled);
  l('Can be used as quote:', i.canBeUsedAsQuote);
  l('Validate data accounts:', i.validateDataAccountAmount);
  l('Prepare to settle accounts:', i.prepareToSettleAccountAmount);
  l('Settle accounts:', i.settleAccountAmount);
  l('Revert preparation accounts:', i.revertPreparationAccountAmount);
  l('Clean up accounts:', i.cleanUpAccountAmount);
};

export const logRfq = (r: Rfq) => {
  const created = parseInt(r.creationTimestamp.toString()) * 1_000;
  l('Address:', r.address.toString());
  l('Taker:', r.taker.toString());
  l('Order type:', r.orderType);
  l('Size:', r.size.type === 'open' ? 'open' : 'fixed');
  l('Quote asset:', r.quoteMint.toString());
  l('Created:', new Date(created).toString());
  l(`Active window: ${r.activeWindow} seconds`);
  l(`Settlement window: ${r.settlingWindow} seconds`);
  l('Legs:', r.legs.length);
  l('State:', r.state);
  l('Total responses:', r.totalResponses);
  l('Confirmed responses:', r.confirmedResponses);
  l('Cleared responses:', r.clearedResponses);
};<|MERGE_RESOLUTION|>--- conflicted
+++ resolved
@@ -15,11 +15,7 @@
   PsyoptionsEuropeanInstrument,
 } from '@convergence-rfq/sdk';
 
-import {
-  formatSide,
-  formatInstrument,
-  assertInstrument,
-} from './helpers';
+import { formatSide, formatInstrument, assertInstrument } from './helpers';
 
 // Improves readability of code by preserving terseness
 const l = (...args: any[]) => console.log(...args);
@@ -41,18 +37,8 @@
     l('Mint:', i.mintAddress.toString());
   } else if (i instanceof PsyoptionsAmericanInstrument) {
     l('Decimals:', N(PsyoptionsAmericanInstrument.decimals.toString()));
-<<<<<<< HEAD
-    // TODO: Add back in?
-    //l('Underlying mint:', i.underlyingMintAddress.toString());
-=======
->>>>>>> 481922e4
   } else if (i instanceof PsyoptionsEuropeanInstrument) {
-    // TODO: Add back in?
     l('Decimals:', N(PsyoptionsEuropeanInstrument.decimals.toString()));
-<<<<<<< HEAD
-    //l('Underlying mint:', i.underlyingMintAddress.toString());
-=======
->>>>>>> 481922e4
   }
 };
 
